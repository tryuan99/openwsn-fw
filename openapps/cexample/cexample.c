--- conflicted
+++ resolved
@@ -1,183 +1,176 @@
-/**
-\brief An example CoAP application.
-*/
-
-#include "opendefs.h"
-#include "cexample.h"
-#include "opencoap.h"
-#include "openqueue.h"
-#include "packetfunctions.h"
-#include "openserial.h"
-#include "openrandom.h"
-#include "scheduler.h"
-//#include "ADC_Channel.h"
-#include "idmanager.h"
-#include "IEEE802154E.h"
-
-//=========================== defines =========================================
-
-/// inter-packet period (in ms)
-#define CEXAMPLEPERIOD  10000
-#define PAYLOADLEN      40
-
-const uint8_t cexample_path0[] = "ex";
-
-//=========================== variables =======================================
-
-cexample_vars_t cexample_vars;
-
-//=========================== prototypes ======================================
-
-<<<<<<< HEAD
-owerror_t cexample_receive( OpenQueueEntry_t* msg,
-        coap_header_iht*  coap_header,
-        coap_option_iht*  coap_incomingOptions,
-        coap_option_iht*  coap_outgoingOptions,
-        uint8_t*          coap_outgoingOptionsLen);
-
-void    cexample_timer_cb(void);
-=======
-owerror_t cexample_receive(OpenQueueEntry_t* msg,
-                    coap_header_iht*  coap_header,
-                    coap_option_iht*  coap_options);
-void    cexample_timer_cb(opentimers_id_t id);
->>>>>>> 20702d4f
-void    cexample_task_cb(void);
-void    cexample_sendDone(OpenQueueEntry_t* msg,
-                       owerror_t error);
-
-//=========================== public ==========================================
-
-void cexample_init() {
-   
-    // prepare the resource descriptor for the /ex path
-    cexample_vars.desc.path0len             = sizeof(cexample_path0)-1;
-    cexample_vars.desc.path0val             = (uint8_t*)(&cexample_path0);
-    cexample_vars.desc.path1len             = 0;
-    cexample_vars.desc.path1val             = NULL;
-    cexample_vars.desc.componentID          = COMPONENT_CEXAMPLE;
-    cexample_vars.desc.securityContext      = NULL;
-    cexample_vars.desc.discoverable         = TRUE;
-    cexample_vars.desc.callbackRx           = &cexample_receive;
-    cexample_vars.desc.callbackSendDone     = &cexample_sendDone;
-    
-    
-    opencoap_register(&cexample_vars.desc);
-    cexample_vars.timerId    = opentimers_create();
-    opentimers_scheduleIn(
-        cexample_vars.timerId, 
-        CEXAMPLEPERIOD, 
-        TIME_MS, 
-        TIMER_PERIODIC,
-        cexample_timer_cb
-    );
-}
-
-//=========================== private =========================================
-
-owerror_t cexample_receive( OpenQueueEntry_t* msg,
-        coap_header_iht*  coap_header,
-        coap_option_iht*  coap_incomingOptions,
-        coap_option_iht*  coap_outgoingOptions,
-        uint8_t*          coap_outgoingOptionsLen) {
-
-   return E_FAIL;
-}
-
-//timer fired, but we don't want to execute task in ISR mode
-//instead, push task to scheduler with COAP priority, and let scheduler take care of it
-void cexample_timer_cb(opentimers_id_t id){
-   scheduler_push_task(cexample_task_cb,TASKPRIO_COAP);
-}
-
-void cexample_task_cb() {
-   OpenQueueEntry_t*    pkt;
-   owerror_t            outcome;
-   uint8_t              i;
-   coap_option_iht      options[2];
-   
-   uint16_t             x_int       = 0;
-   uint16_t             sum         = 0;
-   uint16_t             avg         = 0;
-   uint8_t              N_avg       = 10;
-   uint8_t              medtype;
-   
-   // don't run if not synch
-   if (ieee154e_isSynch() == FALSE) return;
-   
-   // don't run on dagroot
-   if (idmanager_getIsDAGroot()) {
-      opentimers_destroy(cexample_vars.timerId);
-      return;
-   }
-   
-   for (i = 0; i < N_avg; i++) {
-      sum += x_int;
-   }
-   avg = sum/N_avg;
-   
-   // create a CoAP RD packet
-   pkt = openqueue_getFreePacketBuffer(COMPONENT_CEXAMPLE);
-   if (pkt==NULL) {
-      openserial_printError(
-         COMPONENT_CEXAMPLE,
-         ERR_NO_FREE_PACKET_BUFFER,
-         (errorparameter_t)0,
-         (errorparameter_t)0
-      );
-      openqueue_freePacketBuffer(pkt);
-      return;
-   }
-   // take ownership over that packet
-   pkt->creator                   = COMPONENT_CEXAMPLE;
-   pkt->owner                     = COMPONENT_CEXAMPLE;
-   // CoAP payload
-   packetfunctions_reserveHeaderSize(pkt,PAYLOADLEN);
-   for (i=0;i<PAYLOADLEN;i++) {
-      pkt->payload[i]             = i;
-   }
-   avg = openrandom_get16b();
-   pkt->payload[0]                = (avg>>8)&0xff;
-   pkt->payload[1]                = (avg>>0)&0xff;
-
-   // set location-path option
-   options[0].type = COAP_OPTION_NUM_URIPATH;
-   options[0].length = sizeof(cexample_path0) - 1;
-   options[0].pValue = (uint8_t *) cexample_path0;
-
-   // set content-type option
-   medtype = COAP_MEDTYPE_APPOCTETSTREAM;
-   options[1].type = COAP_OPTION_NUM_CONTENTFORMAT;
-   options[1].length = 1;
-   options[1].pValue = &medtype;
-   
-   // metadata
-   pkt->l4_destination_port       = WKP_UDP_COAP;
-   pkt->l3_destinationAdd.type    = ADDR_128B;
-   memcpy(&pkt->l3_destinationAdd.addr_128b[0],&ipAddr_motesEecs,16);
-   
-   // send
-   outcome = opencoap_send(
-      pkt,
-      COAP_TYPE_NON,
-      COAP_CODE_REQ_PUT,
-      1, // token len
-      options,
-      2, // options len
-      &cexample_vars.desc
-   );
-   
-   // avoid overflowing the queue if fails
-   if (outcome==E_FAIL) {
-      openqueue_freePacketBuffer(pkt);
-   }
-   
-   return;
-}
-
-void cexample_sendDone(OpenQueueEntry_t* msg, owerror_t error) {
-    openqueue_freePacketBuffer(msg);
-}
-
-
-
+/**
+\brief An example CoAP application.
+*/
+
+#include "opendefs.h"
+#include "cexample.h"
+#include "opencoap.h"
+#include "openqueue.h"
+#include "packetfunctions.h"
+#include "openserial.h"
+#include "openrandom.h"
+#include "scheduler.h"
+//#include "ADC_Channel.h"
+#include "idmanager.h"
+#include "IEEE802154E.h"
+
+//=========================== defines =========================================
+
+/// inter-packet period (in ms)
+#define CEXAMPLEPERIOD  10000
+#define PAYLOADLEN      40
+
+const uint8_t cexample_path0[] = "ex";
+
+//=========================== variables =======================================
+
+cexample_vars_t cexample_vars;
+
+//=========================== prototypes ======================================
+
+owerror_t cexample_receive( OpenQueueEntry_t* msg,
+        coap_header_iht*  coap_header,
+        coap_option_iht*  coap_incomingOptions,
+        coap_option_iht*  coap_outgoingOptions,
+        uint8_t*          coap_outgoingOptionsLen);
+
+void    cexample_timer_cb(opentimers_id_t id);
+void    cexample_task_cb(void);
+void    cexample_sendDone(OpenQueueEntry_t* msg,
+                       owerror_t error);
+
+//=========================== public ==========================================
+
+void cexample_init() {
+   
+    // prepare the resource descriptor for the /ex path
+    cexample_vars.desc.path0len             = sizeof(cexample_path0)-1;
+    cexample_vars.desc.path0val             = (uint8_t*)(&cexample_path0);
+    cexample_vars.desc.path1len             = 0;
+    cexample_vars.desc.path1val             = NULL;
+    cexample_vars.desc.componentID          = COMPONENT_CEXAMPLE;
+    cexample_vars.desc.securityContext      = NULL;
+    cexample_vars.desc.discoverable         = TRUE;
+    cexample_vars.desc.callbackRx           = &cexample_receive;
+    cexample_vars.desc.callbackSendDone     = &cexample_sendDone;
+    
+    
+    opencoap_register(&cexample_vars.desc);
+    cexample_vars.timerId    = opentimers_create();
+    opentimers_scheduleIn(
+        cexample_vars.timerId, 
+        CEXAMPLEPERIOD, 
+        TIME_MS, 
+        TIMER_PERIODIC,
+        cexample_timer_cb
+    );
+}
+
+//=========================== private =========================================
+
+owerror_t cexample_receive( OpenQueueEntry_t* msg,
+        coap_header_iht*  coap_header,
+        coap_option_iht*  coap_incomingOptions,
+        coap_option_iht*  coap_outgoingOptions,
+        uint8_t*          coap_outgoingOptionsLen) {
+
+   return E_FAIL;
+}
+
+//timer fired, but we don't want to execute task in ISR mode
+//instead, push task to scheduler with COAP priority, and let scheduler take care of it
+void cexample_timer_cb(opentimers_id_t id){
+   scheduler_push_task(cexample_task_cb,TASKPRIO_COAP);
+}
+
+void cexample_task_cb() {
+   OpenQueueEntry_t*    pkt;
+   owerror_t            outcome;
+   uint8_t              i;
+   coap_option_iht      options[2];
+   
+   uint16_t             x_int       = 0;
+   uint16_t             sum         = 0;
+   uint16_t             avg         = 0;
+   uint8_t              N_avg       = 10;
+   uint8_t              medtype;
+   
+   // don't run if not synch
+   if (ieee154e_isSynch() == FALSE) return;
+   
+   // don't run on dagroot
+   if (idmanager_getIsDAGroot()) {
+      opentimers_destroy(cexample_vars.timerId);
+      return;
+   }
+   
+   for (i = 0; i < N_avg; i++) {
+      sum += x_int;
+   }
+   avg = sum/N_avg;
+   
+   // create a CoAP RD packet
+   pkt = openqueue_getFreePacketBuffer(COMPONENT_CEXAMPLE);
+   if (pkt==NULL) {
+      openserial_printError(
+         COMPONENT_CEXAMPLE,
+         ERR_NO_FREE_PACKET_BUFFER,
+         (errorparameter_t)0,
+         (errorparameter_t)0
+      );
+      openqueue_freePacketBuffer(pkt);
+      return;
+   }
+   // take ownership over that packet
+   pkt->creator                   = COMPONENT_CEXAMPLE;
+   pkt->owner                     = COMPONENT_CEXAMPLE;
+   // CoAP payload
+   packetfunctions_reserveHeaderSize(pkt,PAYLOADLEN);
+   for (i=0;i<PAYLOADLEN;i++) {
+      pkt->payload[i]             = i;
+   }
+   avg = openrandom_get16b();
+   pkt->payload[0]                = (avg>>8)&0xff;
+   pkt->payload[1]                = (avg>>0)&0xff;
+
+   // set location-path option
+   options[0].type = COAP_OPTION_NUM_URIPATH;
+   options[0].length = sizeof(cexample_path0) - 1;
+   options[0].pValue = (uint8_t *) cexample_path0;
+
+   // set content-type option
+   medtype = COAP_MEDTYPE_APPOCTETSTREAM;
+   options[1].type = COAP_OPTION_NUM_CONTENTFORMAT;
+   options[1].length = 1;
+   options[1].pValue = &medtype;
+   
+   // metadata
+   pkt->l4_destination_port       = WKP_UDP_COAP;
+   pkt->l3_destinationAdd.type    = ADDR_128B;
+   memcpy(&pkt->l3_destinationAdd.addr_128b[0],&ipAddr_motesEecs,16);
+   
+   // send
+   outcome = opencoap_send(
+      pkt,
+      COAP_TYPE_NON,
+      COAP_CODE_REQ_PUT,
+      1, // token len
+      options,
+      2, // options len
+      &cexample_vars.desc
+   );
+   
+   // avoid overflowing the queue if fails
+   if (outcome==E_FAIL) {
+      openqueue_freePacketBuffer(pkt);
+   }
+   
+   return;
+}
+
+void cexample_sendDone(OpenQueueEntry_t* msg, owerror_t error) {
+    openqueue_freePacketBuffer(msg);
+}
+
+
+