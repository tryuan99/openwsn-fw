--- conflicted
+++ resolved
@@ -1,43 +1,39 @@
-#ifndef __UINJECT_H
-#define __UINJECT_H
-
-/**
-\addtogroup AppUdp
-\{
-\addtogroup uinject
-\{
-*/
-
-<<<<<<< HEAD
-#include "opentimers2.h"
-=======
-#include "opentimers.h"
-#include "openudp.h"
->>>>>>> 8674346b
-
-//=========================== define ==========================================
-
-#define UINJECT_PERIOD_MS 30000
-
-//=========================== typedef =========================================
-
-//=========================== variables =======================================
-
-typedef struct {
-   opentimers2_id_t     timerId;  ///< periodic timer which triggers transmission
-   uint16_t             counter;  ///< incrementing counter which is written into the packet
-   uint16_t              period;  ///< uinject packet sending period>
-   udp_resource_desc_t     desc;  ///< resource descriptor for this module, used to register at UDP stack
-} uinject_vars_t;
-
-//=========================== prototypes ======================================
-
-void uinject_init(void);
-void uinject_sendDone(OpenQueueEntry_t* msg, owerror_t error);
-void uinject_receive(OpenQueueEntry_t* msg);
-/**
-\}
-\}
-*/
-
-#endif
+#ifndef __UINJECT_H
+#define __UINJECT_H
+
+/**
+\addtogroup AppUdp
+\{
+\addtogroup uinject
+\{
+*/
+
+#include "opentimers2.h"
+#include "openudp.h"
+
+//=========================== define ==========================================
+
+#define UINJECT_PERIOD_MS 30000
+
+//=========================== typedef =========================================
+
+//=========================== variables =======================================
+
+typedef struct {
+   opentimers2_id_t     timerId;  ///< periodic timer which triggers transmission
+   uint16_t             counter;  ///< incrementing counter which is written into the packet
+   uint16_t              period;  ///< uinject packet sending period>
+   udp_resource_desc_t     desc;  ///< resource descriptor for this module, used to register at UDP stack
+} uinject_vars_t;
+
+//=========================== prototypes ======================================
+
+void uinject_init(void);
+void uinject_sendDone(OpenQueueEntry_t* msg, owerror_t error);
+void uinject_receive(OpenQueueEntry_t* msg);
+/**
+\}
+\}
+*/
+
+#endif