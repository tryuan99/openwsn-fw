/**
\brief Applications running on top of the OpenWSN stack.

\author Thomas Watteyne <watteyne@eecs.berkeley.edu>, September 2014.
*/

#include "opendefs.h"

// CoAP
#include "opencoap.h"
#include "c6t.h"
#include "cinfo.h"
#include "cleds.h"
#include "cexample.h"
#include "cstorm.h"
#include "cjoin.h"
#include "cwellknown.h"
#include "rrt.h"
// UDP
#include "uecho.h"
#include "uinject.h"

//=========================== variables =======================================

//=========================== prototypes ======================================

//=========================== public ==========================================

//=========================== private =========================================

void openapps_init(void) {
   //-- 04-TRAN
   opencoap_init();     // initialize before any of the CoAP applications

   // CoAP
   c6t_init();
   cinfo_init();
   //cexample_init();
   cleds__init();
   cstorm_init();
   cjoin_init();
   cwellknown_init();
   rrt_init();
<<<<<<< HEAD
   // TCP
   techo_init();
   // UDP
//   uecho_init();
=======
>>>>>>> 4947ed9e
}
<|MERGE_RESOLUTION|>--- conflicted
+++ resolved
@@ -1,51 +1,44 @@
-/**
-\brief Applications running on top of the OpenWSN stack.
-
-\author Thomas Watteyne <watteyne@eecs.berkeley.edu>, September 2014.
-*/
-
-#include "opendefs.h"
-
-// CoAP
-#include "opencoap.h"
-#include "c6t.h"
-#include "cinfo.h"
-#include "cleds.h"
-#include "cexample.h"
-#include "cstorm.h"
-#include "cjoin.h"
-#include "cwellknown.h"
-#include "rrt.h"
-// UDP
-#include "uecho.h"
-#include "uinject.h"
-
-//=========================== variables =======================================
-
-//=========================== prototypes ======================================
-
-//=========================== public ==========================================
-
-//=========================== private =========================================
-
-void openapps_init(void) {
-   //-- 04-TRAN
-   opencoap_init();     // initialize before any of the CoAP applications
-
-   // CoAP
-   c6t_init();
-   cinfo_init();
-   //cexample_init();
-   cleds__init();
-   cstorm_init();
-   cjoin_init();
-   cwellknown_init();
-   rrt_init();
-<<<<<<< HEAD
-   // TCP
-   techo_init();
-   // UDP
-//   uecho_init();
-=======
->>>>>>> 4947ed9e
-}
+/**
+\brief Applications running on top of the OpenWSN stack.
+
+\author Thomas Watteyne <watteyne@eecs.berkeley.edu>, September 2014.
+*/
+
+#include "opendefs.h"
+
+// CoAP
+#include "opencoap.h"
+#include "c6t.h"
+#include "cinfo.h"
+#include "cleds.h"
+#include "cexample.h"
+#include "cstorm.h"
+#include "cjoin.h"
+#include "cwellknown.h"
+#include "rrt.h"
+// UDP
+#include "uecho.h"
+#include "uinject.h"
+
+//=========================== variables =======================================
+
+//=========================== prototypes ======================================
+
+//=========================== public ==========================================
+
+//=========================== private =========================================
+
+void openapps_init(void) {
+   //-- 04-TRAN
+   opencoap_init();     // initialize before any of the CoAP applications
+
+   // CoAP
+   c6t_init();
+   cinfo_init();
+   //cexample_init();
+   cleds__init();
+   cstorm_init();
+   cjoin_init();
+   cwellknown_init();
+   rrt_init();
+}