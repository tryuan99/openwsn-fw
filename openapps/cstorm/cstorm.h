#ifndef __CSTORM_H
#define __CSTORM_H

/**
\addtogroup AppUdp
\{
\addtogroup cstorm
\{
*/

#include "opencoap.h"

//=========================== define ==========================================

//=========================== typedef =========================================

//=========================== variables =======================================

typedef struct {
   coap_resource_desc_t desc;
   opentimer_id_t       timerId;
   uint16_t             period;   ///< inter-packet period (in ms)
<<<<<<< HEAD
   bool                 busySending;
=======
   uint16_t             counter;
>>>>>>> cf2ce44f
} cstorm_vars_t;

//=========================== prototypes ======================================

void cstorm_init(void);
void cstorm_setBusySending(bool value);
/**
\}
\}
*/

#endif
<|MERGE_RESOLUTION|>--- conflicted
+++ resolved
@@ -1,39 +1,36 @@
-#ifndef __CSTORM_H
-#define __CSTORM_H
-
-/**
-\addtogroup AppUdp
-\{
-\addtogroup cstorm
-\{
-*/
-
-#include "opencoap.h"
-
-//=========================== define ==========================================
-
-//=========================== typedef =========================================
-
-//=========================== variables =======================================
-
-typedef struct {
-   coap_resource_desc_t desc;
-   opentimer_id_t       timerId;
-   uint16_t             period;   ///< inter-packet period (in ms)
-<<<<<<< HEAD
-   bool                 busySending;
-=======
-   uint16_t             counter;
->>>>>>> cf2ce44f
-} cstorm_vars_t;
-
-//=========================== prototypes ======================================
-
-void cstorm_init(void);
-void cstorm_setBusySending(bool value);
-/**
-\}
-\}
-*/
-
-#endif
+#ifndef __CSTORM_H
+#define __CSTORM_H
+
+/**
+\addtogroup AppUdp
+\{
+\addtogroup cstorm
+\{
+*/
+
+#include "opencoap.h"
+
+//=========================== define ==========================================
+
+//=========================== typedef =========================================
+
+//=========================== variables =======================================
+
+typedef struct {
+   coap_resource_desc_t desc;
+   opentimer_id_t       timerId;
+   uint16_t             period;   ///< inter-packet period (in ms)
+   uint16_t             counter;
+   bool                 busySending;
+} cstorm_vars_t;
+
+//=========================== prototypes ======================================
+
+void cstorm_init(void);
+void cstorm_setBusySending(bool value);
+/**
+\}
+\}
+*/
+
+#endif