--- conflicted
+++ resolved
@@ -64,12 +64,7 @@
    
    //stop 
    //opentimers_stop(cstorm_vars.timerId);
-<<<<<<< HEAD
-   
-=======
-   */
    cstorm_vars.counter = 0;
->>>>>>> cf2ce44f
 }
 
 //=========================== private =========================================
