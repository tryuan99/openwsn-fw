--- conflicted
+++ resolved
@@ -31,13 +31,6 @@
 */
 void sensors_init(void) {
 
-<<<<<<< HEAD
-    memset(&sensors_vars,0,sizeof(sensors_vars_t));
-
-    si70x_init();
-    sensors_vars.sensorsTypes[SENSOR_TEMPERATURE] = 1;
-    sensors_vars.sensorsTypes[SENSOR_HUMIDITY] = 1;
-=======
     memset(&sensors_vars, 0, sizeof(sensors_vars_t));
 
     if (si70x_is_present() == 1) {
@@ -45,7 +38,6 @@
         sensors_vars.sensorsTypes[SENSOR_TEMPERATURE] = 1;
         sensors_vars.sensorsTypes[SENSOR_HUMIDITY] = 1;
     }
->>>>>>> 4e58c93d
 
     adc_sensor_init();
     sensors_vars.sensorsTypes[SENSOR_ADCTEMPERATURE] = 1;
@@ -58,7 +50,7 @@
    \param[out] returnVal presence of the sensor.
 */
 bool sensors_is_present(uint8_t sensorType) {
-    return sensors_vars.sensorsTypes[sensorType];
+   return sensors_vars.sensorsTypes[sensorType];
 }
 
 /**
@@ -68,7 +60,6 @@
 */
 callbackRead_cbt sensors_getCallbackRead(uint8_t sensorType) {
 
-<<<<<<< HEAD
    switch (sensorType) {
       case SENSOR_TEMPERATURE:
          return &si70x_read_temperature;
@@ -79,18 +70,6 @@
       default:
          return NULL;
    }
-=======
-    switch (sensorType) {
-        case SENSOR_TEMPERATURE:
-            return &si70x_read_temperature;
-        case SENSOR_HUMIDITY:
-            return &si70x_read_humidity;
-        case SENSOR_ADCTEMPERATURE:
-            return &adc_sens_read_temperature;
-        default:
-            return NULL;
-    }
->>>>>>> 4e58c93d
 
 }
 
@@ -101,7 +80,6 @@
 */
 callbackConvert_cbt sensors_getCallbackConvert(uint8_t sensorType) {
 
-<<<<<<< HEAD
    switch (sensorType) {
       case SENSOR_TEMPERATURE:
          return &si70x_convert_temperature;
@@ -112,29 +90,14 @@
       default:
          return NULL;
    }
-=======
-    switch (sensorType) {
-        case SENSOR_TEMPERATURE:
-            return &si70x_convert_temperature;
-        case SENSOR_HUMIDITY:
-            return &si70x_convert_humidity;
-        case SENSOR_ADCTEMPERATURE:
-            return &adc_sens_convert_temperature;
-        default:
-            return NULL;
-    }
->>>>>>> 4e58c93d
 
 }
 
 //=========================== private =========================================
 
-<<<<<<< HEAD
 callbackReset_cbt sensors_getCallbackReset(void) {
 
    return &si70x_reset;
 
 }
-=======
-#endif /* BOARD_SENSORS_ENABLED */
->>>>>>> 4e58c93d
+#endif /* BOARD_SENSORS_ENABLED */