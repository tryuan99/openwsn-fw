/**
\brief TelosB-specific definition of the "board" bsp module.

\author Thomas Watteyne <watteyne@eecs.berkeley.edu>, February 2012.
*/

#include "msp430f1611.h"
#include "board.h"
// bsp modules
#include "debugpins.h"
#include "leds.h"
#include "uart.h"
#include "spi.h"
#include "sctimer.h"
#include "radio.h"

//=========================== variables =======================================

//=========================== prototypes ======================================

<<<<<<< HEAD

//=========================== low-level init ==================================

#if defined(__GNUC__) && (__GNUC__==4)  && (__GNUC_MINOR__<=5) && defined(__MSP430__)

#else
    // tell IAR NOT to intialize all variables
    // see https://www.iar.com/support/tech-notes/general/my-msp430-does-not-start-up/
int __low_level_init(void) {
    WDTCTL = WDTPW + WDTHOLD;
    return 1;
}
#endif
=======
// these are part of the TelosB port only, so not present in debugpins.h, only
// in debugpins.c. We therefore need to extern them.
extern void debugpins_isruarttx_toggle(void);
extern void debugpins_isruarttx_clr(void);
extern void debugpins_isruarttx_set(void);
extern void debugpins_isruartrx_toggle(void);
extern void debugpins_isruartrx_clr(void);
extern void debugpins_isruartrx_set(void);
>>>>>>> 4ff2d4f6

//=========================== main ============================================

extern int mote_main(void);

int main(void) {
   return mote_main();
}

//=========================== public ==========================================

void board_init() {
   // disable watchdog timer
   WDTCTL     =  WDTPW + WDTHOLD;
   
   // setup clock speed
   DCOCTL    |=  DCO0 | DCO1 | DCO2;             // MCLK at ~8MHz
   BCSCTL1   |=  RSEL0 | RSEL1 | RSEL2;          // MCLK at ~8MHz
                                                 // by default, ACLK from 32kHz XTAL which is running
   
   // initialize pins
   P4DIR     |=  0x20;                           // [P4.5] radio VREG:  output
   P4DIR     |=  0x40;                           // [P4.6] radio reset: output
   
   // initialize bsp modules
   debugpins_init();
   leds_init();
   uart_init();
   spi_init();
   radio_init();
   sctimer_init();
   
   // enable interrupts
   __bis_SR_register(GIE);
}

void board_sleep() {
   __bis_SR_register(GIE+LPM0_bits);             // sleep, but leave ACLK on
}

void board_reset() {
   WDTCTL = (WDTPW+0x1200) + WDTHOLD; // writing a wrong watchdog password to causes handler to reset
}

// during startup process before executing main function, 
// all variables need to be initialized, which may take long time
// and watchdog may be triggered during this period. 
// Using __low_level_init to disable the watchdog to avoid this situation.
int __low_level_init(void)
{
  // stop WDT
  WDTCTL = WDTPW + WDTHOLD;
 
  // Perform data segment initialization
  return 1;
}

//=========================== private =========================================

//=========================== interrupt handlers ==============================

// DACDMA_VECTOR

// PORT2_VECTOR

ISR(USART1TX){
   debugpins_isruarttx_set();
   if (uart_tx_isr()==KICK_SCHEDULER) {          // UART; TX
      __bic_SR_register_on_exit(CPUOFF);
   }
   debugpins_isruarttx_clr();
}

ISR(USART1RX) {
   debugpins_isruartrx_set();
   if (uart_rx_isr()==KICK_SCHEDULER) {          // UART: RX
      __bic_SR_register_on_exit(CPUOFF);
   }
   debugpins_isruartrx_clr();
}

// PORT1_VECTOR

// TIMERA1_VECTOR

// ADC12_VECTOR

// USART0TX_VECTOR

ISR(USART0RX) {
   debugpins_isr_set();
   if (spi_isr()==KICK_SCHEDULER) {              // SPI
      __bic_SR_register_on_exit(CPUOFF);
   }
   debugpins_isr_clr();
}

// WDT_VECTOR

ISR(COMPARATORA) {
   debugpins_isr_set();
   __bic_SR_register_on_exit(CPUOFF);            // restart CPU
   debugpins_isr_clr();
}

ISR(TIMERB1) {
   debugpins_isr_set();
   if (sctimer_isr()==KICK_SCHEDULER) {          // sctimer
      __bic_SR_register_on_exit(CPUOFF);
   }
   debugpins_isr_clr();
}

// TIMERB0_VECTOR

// NMI_VECTOR

<|MERGE_RESOLUTION|>--- conflicted
+++ resolved
@@ -1,161 +1,150 @@
-/**
-\brief TelosB-specific definition of the "board" bsp module.
-
-\author Thomas Watteyne <watteyne@eecs.berkeley.edu>, February 2012.
-*/
-
-#include "msp430f1611.h"
-#include "board.h"
-// bsp modules
-#include "debugpins.h"
-#include "leds.h"
-#include "uart.h"
-#include "spi.h"
-#include "sctimer.h"
-#include "radio.h"
-
-//=========================== variables =======================================
-
-//=========================== prototypes ======================================
-
-<<<<<<< HEAD
-
-//=========================== low-level init ==================================
-
-#if defined(__GNUC__) && (__GNUC__==4)  && (__GNUC_MINOR__<=5) && defined(__MSP430__)
-
-#else
-    // tell IAR NOT to intialize all variables
-    // see https://www.iar.com/support/tech-notes/general/my-msp430-does-not-start-up/
-int __low_level_init(void) {
-    WDTCTL = WDTPW + WDTHOLD;
-    return 1;
-}
-#endif
-=======
-// these are part of the TelosB port only, so not present in debugpins.h, only
-// in debugpins.c. We therefore need to extern them.
-extern void debugpins_isruarttx_toggle(void);
-extern void debugpins_isruarttx_clr(void);
-extern void debugpins_isruarttx_set(void);
-extern void debugpins_isruartrx_toggle(void);
-extern void debugpins_isruartrx_clr(void);
-extern void debugpins_isruartrx_set(void);
->>>>>>> 4ff2d4f6
-
-//=========================== main ============================================
-
-extern int mote_main(void);
-
-int main(void) {
-   return mote_main();
-}
-
-//=========================== public ==========================================
-
-void board_init() {
-   // disable watchdog timer
-   WDTCTL     =  WDTPW + WDTHOLD;
-   
-   // setup clock speed
-   DCOCTL    |=  DCO0 | DCO1 | DCO2;             // MCLK at ~8MHz
-   BCSCTL1   |=  RSEL0 | RSEL1 | RSEL2;          // MCLK at ~8MHz
-                                                 // by default, ACLK from 32kHz XTAL which is running
-   
-   // initialize pins
-   P4DIR     |=  0x20;                           // [P4.5] radio VREG:  output
-   P4DIR     |=  0x40;                           // [P4.6] radio reset: output
-   
-   // initialize bsp modules
-   debugpins_init();
-   leds_init();
-   uart_init();
-   spi_init();
-   radio_init();
-   sctimer_init();
-   
-   // enable interrupts
-   __bis_SR_register(GIE);
-}
-
-void board_sleep() {
-   __bis_SR_register(GIE+LPM0_bits);             // sleep, but leave ACLK on
-}
-
-void board_reset() {
-   WDTCTL = (WDTPW+0x1200) + WDTHOLD; // writing a wrong watchdog password to causes handler to reset
-}
-
-// during startup process before executing main function, 
-// all variables need to be initialized, which may take long time
-// and watchdog may be triggered during this period. 
-// Using __low_level_init to disable the watchdog to avoid this situation.
-int __low_level_init(void)
-{
-  // stop WDT
-  WDTCTL = WDTPW + WDTHOLD;
- 
-  // Perform data segment initialization
-  return 1;
-}
-
-//=========================== private =========================================
-
-//=========================== interrupt handlers ==============================
-
-// DACDMA_VECTOR
-
-// PORT2_VECTOR
-
-ISR(USART1TX){
-   debugpins_isruarttx_set();
-   if (uart_tx_isr()==KICK_SCHEDULER) {          // UART; TX
-      __bic_SR_register_on_exit(CPUOFF);
-   }
-   debugpins_isruarttx_clr();
-}
-
-ISR(USART1RX) {
-   debugpins_isruartrx_set();
-   if (uart_rx_isr()==KICK_SCHEDULER) {          // UART: RX
-      __bic_SR_register_on_exit(CPUOFF);
-   }
-   debugpins_isruartrx_clr();
-}
-
-// PORT1_VECTOR
-
-// TIMERA1_VECTOR
-
-// ADC12_VECTOR
-
-// USART0TX_VECTOR
-
-ISR(USART0RX) {
-   debugpins_isr_set();
-   if (spi_isr()==KICK_SCHEDULER) {              // SPI
-      __bic_SR_register_on_exit(CPUOFF);
-   }
-   debugpins_isr_clr();
-}
-
-// WDT_VECTOR
-
-ISR(COMPARATORA) {
-   debugpins_isr_set();
-   __bic_SR_register_on_exit(CPUOFF);            // restart CPU
-   debugpins_isr_clr();
-}
-
-ISR(TIMERB1) {
-   debugpins_isr_set();
-   if (sctimer_isr()==KICK_SCHEDULER) {          // sctimer
-      __bic_SR_register_on_exit(CPUOFF);
-   }
-   debugpins_isr_clr();
-}
-
-// TIMERB0_VECTOR
-
-// NMI_VECTOR
-
+/**
+\brief TelosB-specific definition of the "board" bsp module.
+
+\author Thomas Watteyne <watteyne@eecs.berkeley.edu>, February 2012.
+*/
+
+#include "msp430f1611.h"
+#include "board.h"
+// bsp modules
+#include "debugpins.h"
+#include "leds.h"
+#include "uart.h"
+#include "spi.h"
+#include "sctimer.h"
+#include "radio.h"
+
+//=========================== variables =======================================
+
+//=========================== prototypes ======================================
+
+
+//=========================== low-level init ==================================
+
+#if defined(__GNUC__) && (__GNUC__==4)  && (__GNUC_MINOR__<=5) && defined(__MSP430__)
+
+#else
+    // tell IAR NOT to intialize all variables
+    // see https://www.iar.com/support/tech-notes/general/my-msp430-does-not-start-up/
+int __low_level_init(void) {
+    WDTCTL = WDTPW + WDTHOLD;
+    return 1;
+}
+#endif
+
+//=========================== main ============================================
+
+extern int mote_main(void);
+
+int main(void) {
+   return mote_main();
+}
+
+//=========================== public ==========================================
+
+void board_init() {
+   // disable watchdog timer
+   WDTCTL     =  WDTPW + WDTHOLD;
+   
+   // setup clock speed
+   DCOCTL    |=  DCO0 | DCO1 | DCO2;             // MCLK at ~8MHz
+   BCSCTL1   |=  RSEL0 | RSEL1 | RSEL2;          // MCLK at ~8MHz
+                                                 // by default, ACLK from 32kHz XTAL which is running
+   
+   // initialize pins
+   P4DIR     |=  0x20;                           // [P4.5] radio VREG:  output
+   P4DIR     |=  0x40;                           // [P4.6] radio reset: output
+   
+   // initialize bsp modules
+   debugpins_init();
+   leds_init();
+   uart_init();
+   spi_init();
+   radio_init();
+   sctimer_init();
+   
+   // enable interrupts
+   __bis_SR_register(GIE);
+}
+
+void board_sleep() {
+   __bis_SR_register(GIE+LPM0_bits);             // sleep, but leave ACLK on
+}
+
+void board_reset() {
+   WDTCTL = (WDTPW+0x1200) + WDTHOLD; // writing a wrong watchdog password to causes handler to reset
+}
+
+// during startup process before executing main function, 
+// all variables need to be initialized, which may take long time
+// and watchdog may be triggered during this period. 
+// Using __low_level_init to disable the watchdog to avoid this situation.
+int __low_level_init(void)
+{
+  // stop WDT
+  WDTCTL = WDTPW + WDTHOLD;
+ 
+  // Perform data segment initialization
+  return 1;
+}
+
+//=========================== private =========================================
+
+//=========================== interrupt handlers ==============================
+
+// DACDMA_VECTOR
+
+// PORT2_VECTOR
+
+ISR(USART1TX){
+   debugpins_isruarttx_set();
+   if (uart_tx_isr()==KICK_SCHEDULER) {          // UART; TX
+      __bic_SR_register_on_exit(CPUOFF);
+   }
+   debugpins_isruarttx_clr();
+}
+
+ISR(USART1RX) {
+   debugpins_isruartrx_set();
+   if (uart_rx_isr()==KICK_SCHEDULER) {          // UART: RX
+      __bic_SR_register_on_exit(CPUOFF);
+   }
+   debugpins_isruartrx_clr();
+}
+
+// PORT1_VECTOR
+
+// TIMERA1_VECTOR
+
+// ADC12_VECTOR
+
+// USART0TX_VECTOR
+
+ISR(USART0RX) {
+   debugpins_isr_set();
+   if (spi_isr()==KICK_SCHEDULER) {              // SPI
+      __bic_SR_register_on_exit(CPUOFF);
+   }
+   debugpins_isr_clr();
+}
+
+// WDT_VECTOR
+
+ISR(COMPARATORA) {
+   debugpins_isr_set();
+   __bic_SR_register_on_exit(CPUOFF);            // restart CPU
+   debugpins_isr_clr();
+}
+
+ISR(TIMERB1) {
+   debugpins_isr_set();
+   if (sctimer_isr()==KICK_SCHEDULER) {          // sctimer
+      __bic_SR_register_on_exit(CPUOFF);
+   }
+   debugpins_isr_clr();
+}
+
+// TIMERB0_VECTOR
+
+// NMI_VECTOR
+