--- conflicted
+++ resolved
@@ -1,171 +1,116 @@
-/**
-\brief TelosB-specific definition of the "uart" bsp module.
-
-\author Thomas Watteyne <watteyne@eecs.berkeley.edu>, February 2012.
-*/
-
-#include "msp430f1611.h"
-#include "uart.h"
-#include "board.h"
-
-//=========================== defines =========================================
-
-//=========================== variables =======================================
-
-typedef struct {
-    uart_tx_cbt txCb;
-    uart_rx_cbt rxCb;
-    bool        fXonXoffEscaping;
-    uint8_t     xonXoffEscapedByte;
-} uart_vars_t;
-
-uart_vars_t uart_vars;
-
-//=========================== prototypes ======================================
-
-//=========================== public ==========================================
-
-<<<<<<< HEAD
-void uart_init() {
-    
-    memset(&uart_vars,0,sizeof(uart_vars_t));
-    
-    P3SEL                    |=  0xc0;            // P3.6,7 = UART1TX/RX
-    
-    UCTL1                     =  SWRST;           // hold UART1 module in reset
-    UCTL1                    |=  CHAR;            // 8-bit character
-    
-    /*
-    //   9600 baud, clocked from 32kHz ACLK
-    UTCTL1                   |=  SSEL0;           // clocking from ACLK
-    UBR01                     =  0x03;            // 32768/9600 = 3.41
-    UBR11                     =  0x00;            //
-    UMCTL1                    =  0x4A;            // modulation
-    */
-    
-    // 115200 baud, clocked from 4.8MHz SMCLK
-    UTCTL1                   |=  SSEL1;           // clocking from SMCLK
-    UBR01                     =  41;              // 4.8MHz/115200 - 41.66
-    UBR11                     =  0x00;            //
-    UMCTL1                    =  0x4A;            // modulation
-    
-    ME2                      |=  UTXE1 + URXE1;   // enable UART1 TX/RX
-    UCTL1                    &= ~SWRST;           // clear UART1 reset bit
-=======
-void uart_init(void) {
-   P3SEL                    |=  0xc0;            // P3.6,7 = UART1TX/RX
-   
-   UCTL1                     =  SWRST;           // hold UART1 module in reset
-   UCTL1                    |=  CHAR;            // 8-bit character
-   
-   /*
-   //   9600 baud, clocked from 32kHz ACLK
-   UTCTL1                   |=  SSEL0;           // clocking from ACLK
-   UBR01                     =  0x03;            // 32768/9600 = 3.41
-   UBR11                     =  0x00;            //
-   UMCTL1                    =  0x4A;            // modulation
-   */
-   
-   // 115200 baud, clocked from 4.8MHz SMCLK
-   UTCTL1                   |=  SSEL1;           // clocking from SMCLK
-   UBR01                     =  41;              // 4.8MHz/115200 - 41.66
-   UBR11                     =  0x00;            //
-   UMCTL1                    =  0x4A;            // modulation
-   
-   
-   ME2                      |=  UTXE1 + URXE1;   // enable UART1 TX/RX
-   UCTL1                    &= ~SWRST;           // clear UART1 reset bit
->>>>>>> ec4d7185
-}
-
-void uart_setCallbacks(uart_tx_cbt txCb, uart_rx_cbt rxCb) {
-    uart_vars.txCb = txCb;
-    uart_vars.rxCb = rxCb;
-}
-
-<<<<<<< HEAD
-void uart_enableInterrupts(){
-    IE2 |=  (URXIE1 | UTXIE1);  
-}
-
-void uart_disableInterrupts(){
-    IE2 &= ~(URXIE1 | UTXIE1);
-}
-
-void uart_clearRxInterrupts(){
-    IFG2   &= ~URXIFG1;
-}
-
-void uart_clearTxInterrupts(){
-    IFG2   &= ~UTXIFG1;
-=======
-void    uart_enableInterrupts(void) {
-  IE2 |=  (URXIE1 | UTXIE1);  
-}
-
-void    uart_disableInterrupts(void) {
-  IE2 &= ~(URXIE1 | UTXIE1);
-}
-
-void    uart_clearRxInterrupts(void) {
-  IFG2   &= ~URXIFG1;
-}
-
-void    uart_clearTxInterrupts(void) {
-  IFG2   &= ~UTXIFG1;
->>>>>>> ec4d7185
-}
-
-void uart_setCTS(bool state) {
-    if (state==0x01) {
-        U1TXBUF = XON;
-    } else {
-        U1TXBUF = XOFF;
-    }
-}
-
-void uart_writeByte(uint8_t byteToWrite){
-    if (byteToWrite==XON || byteToWrite==XOFF || byteToWrite==XONXOFF_ESCAPE) {
-        uart_vars.fXonXoffEscaping     = 0x01;
-        uart_vars.xonXoffEscapedByte   = byteToWrite;
-        U1TXBUF = XONXOFF_ESCAPE;
-    } else {
-        U1TXBUF = byteToWrite;
-    }
-}
-
-<<<<<<< HEAD
-uint8_t uart_readByte(){
-    return U1RXBUF;
-=======
-uint8_t uart_readByte(void) {
-  return U1RXBUF;
->>>>>>> ec4d7185
-}
-
-//=========================== private =========================================
-
-//=========================== interrupt handlers ==============================
-
-<<<<<<< HEAD
-kick_scheduler_t uart_tx_isr() {
-    uart_clearTxInterrupts(); // TODO: do not clear, but disable when done
-    if (uart_vars.fXonXoffEscaping==0x01) {
-        uart_vars.fXonXoffEscaping = 0x00;
-        U1TXBUF = uart_vars.xonXoffEscapedByte^XONXOFF_MASK;
-    } else {
-        uart_vars.txCb();
-    }
-    return DO_NOT_KICK_SCHEDULER;
-=======
-kick_scheduler_t uart_tx_isr(void) {
-   uart_clearTxInterrupts(); // TODO: do not clear, but disable when done
-   uart_vars.txCb();
-   return DO_NOT_KICK_SCHEDULER;
->>>>>>> ec4d7185
-}
-
-kick_scheduler_t uart_rx_isr(void) {
-   uart_clearRxInterrupts(); // TODO: do not clear, but disable when done
-   return (kick_scheduler_t)uart_vars.rxCb();
-}
+/**
+\brief TelosB-specific definition of the "uart" bsp module.
+
+\author Thomas Watteyne <watteyne@eecs.berkeley.edu>, February 2012.
+*/
+
+#include "msp430f1611.h"
+#include "uart.h"
+#include "board.h"
+
+//=========================== defines =========================================
+
+//=========================== variables =======================================
+
+typedef struct {
+    uart_tx_cbt txCb;
+    uart_rx_cbt rxCb;
+    bool        fXonXoffEscaping;
+    uint8_t     xonXoffEscapedByte;
+} uart_vars_t;
+
+uart_vars_t uart_vars;
+
+//=========================== prototypes ======================================
+
+//=========================== public ==========================================
+
+void uart_init(void) {
+    
+    memset(&uart_vars,0,sizeof(uart_vars_t));
+    
+    P3SEL                    |=  0xc0;            // P3.6,7 = UART1TX/RX
+    
+    UCTL1                     =  SWRST;           // hold UART1 module in reset
+    UCTL1                    |=  CHAR;            // 8-bit character
+    
+    /*
+    //   9600 baud, clocked from 32kHz ACLK
+    UTCTL1                   |=  SSEL0;           // clocking from ACLK
+    UBR01                     =  0x03;            // 32768/9600 = 3.41
+    UBR11                     =  0x00;            //
+    UMCTL1                    =  0x4A;            // modulation
+    */
+    
+    // 115200 baud, clocked from 4.8MHz SMCLK
+    UTCTL1                   |=  SSEL1;           // clocking from SMCLK
+    UBR01                     =  41;              // 4.8MHz/115200 - 41.66
+    UBR11                     =  0x00;            //
+    UMCTL1                    =  0x4A;            // modulation
+    
+    ME2                      |=  UTXE1 + URXE1;   // enable UART1 TX/RX
+    UCTL1                    &= ~SWRST;           // clear UART1 reset bit
+}
+
+void uart_setCallbacks(uart_tx_cbt txCb, uart_rx_cbt rxCb) {
+    uart_vars.txCb = txCb;
+    uart_vars.rxCb = rxCb;
+}
+
+void    uart_enableInterrupts(void) {
+    IE2 |=  (URXIE1 | UTXIE1);  
+}
+
+void    uart_disableInterrupts(void) {
+    IE2 &= ~(URXIE1 | UTXIE1);
+}
+
+void    uart_clearRxInterrupts(void) {
+    IFG2   &= ~URXIFG1;
+}
+
+void    uart_clearTxInterrupts(void) {
+    IFG2   &= ~UTXIFG1;
+}
+
+void uart_setCTS(bool state) {
+    if (state==0x01) {
+        U1TXBUF = XON;
+    } else {
+        U1TXBUF = XOFF;
+    }
+}
+
+void uart_writeByte(uint8_t byteToWrite){
+    if (byteToWrite==XON || byteToWrite==XOFF || byteToWrite==XONXOFF_ESCAPE) {
+        uart_vars.fXonXoffEscaping     = 0x01;
+        uart_vars.xonXoffEscapedByte   = byteToWrite;
+        U1TXBUF = XONXOFF_ESCAPE;
+    } else {
+        U1TXBUF = byteToWrite;
+    }
+}
+
+uint8_t uart_readByte(void) {
+    return U1RXBUF;
+}
+
+//=========================== private =========================================
+
+//=========================== interrupt handlers ==============================
+
+kick_scheduler_t uart_tx_isr(void) {
+    uart_clearTxInterrupts(); // TODO: do not clear, but disable when done
+    if (uart_vars.fXonXoffEscaping==0x01) {
+        uart_vars.fXonXoffEscaping = 0x00;
+        U1TXBUF = uart_vars.xonXoffEscapedByte^XONXOFF_MASK;
+    } else {
+        uart_vars.txCb();
+    }
+    return DO_NOT_KICK_SCHEDULER;
+}
+
+kick_scheduler_t uart_rx_isr(void) {
+   uart_clearRxInterrupts(); // TODO: do not clear, but disable when done
+   return (kick_scheduler_t)uart_vars.rxCb();
+}