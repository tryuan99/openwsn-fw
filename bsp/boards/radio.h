#ifndef __RADIO_H
#define __RADIO_H

/**
\addtogroup BSP
\{
\addtogroup radio
\{

\brief Cross-platform declaration "radio" bsp module.

\author Thomas Watteyne <watteyne@eecs.berkeley.edu>, February 2012.
*/

#include "radiotimer.h"

//=========================== define ==========================================

#define LENGTH_CRC 2

/**
\brief Current state of the radio.

\note This radio driver is very minimal in that it does not follow a state machine.
      It is up to the MAC layer to ensure that the different radio operations 
      are called in the righr order. The radio keeps a state for debugging purposes only.
*/
typedef enum {
   RADIOSTATE_STOPPED             = 0x00,   ///< Completely stopped.
   RADIOSTATE_RFOFF               = 0x01,   ///< Listening for commands, but RF chain is off.
   RADIOSTATE_SETTING_FREQUENCY   = 0x02,   ///< Configuring the frequency.
   RADIOSTATE_FREQUENCY_SET       = 0x03,   ///< Done configuring the frequency.
   RADIOSTATE_LOADING_PACKET      = 0x04,   ///< Loading packet into the radio's TX buffer.
   RADIOSTATE_PACKET_LOADED       = 0x05,   ///< Packet is fully loaded in the radio's TX buffer.
   RADIOSTATE_ENABLING_TX         = 0x06,   ///< The RF TX chaing is being enabled (includes locking the PLL).
   RADIOSTATE_TX_ENABLED          = 0x07,   ///< Radio ready to transmit.
   RADIOSTATE_TRANSMITTING        = 0x08,   ///< Busy transmitting bytes.
   RADIOSTATE_ENABLING_RX         = 0x09,   ///< The RF RX chain is being enabled (includes locking the PLL).
   RADIOSTATE_LISTENING           = 0x0a,   ///< RF chain is on, listening, but no packet received yet.
   RADIOSTATE_RECEIVING           = 0x0b,   ///< Busy receiving bytes.
   RADIOSTATE_TXRX_DONE           = 0x0c,   ///< Frame has been sent/received completely.
   RADIOSTATE_TURNING_OFF         = 0x0d,   ///< Turning the RF chain off.
} radio_state_t;

//=========================== typedef =========================================

//=========================== variables =======================================

//=========================== prototypes ======================================

// admin
void                radio_init(void);
void                radio_setOverflowCb(radiotimer_compare_cbt cb);
void                radio_setCompareCb(radiotimer_compare_cbt cb);
void                radio_setStartFrameCb(radiotimer_capture_cbt cb);
void                radio_setEndFrameCb(radiotimer_capture_cbt cb);
// reset
void                radio_reset(void);
// timer
void                radio_startTimer(PORT_TIMER_WIDTH period);
PORT_TIMER_WIDTH    radio_getTimerValue(void);
void                radio_setTimerPeriod(PORT_TIMER_WIDTH period);
PORT_TIMER_WIDTH    radio_getTimerPeriod(void);
// RF admin
void                radio_setFrequency(uint8_t frequency);
void                radio_rfOn(void);
void                radio_rfOff(void);
// TX
<<<<<<< HEAD
void                radio_loadPacket_prepare(uint8_t* packet, uint8_t len);
void                radio_loadPacket(uint8_t* packet, uint8_t len);
void                radio_txEnable(void);
void                radio_txNow(void);
=======
void     radio_loadPacket(uint8_t* packet, uint16_t len);
void     radio_txEnable(void);
void     radio_txNow(void);
>>>>>>> 6bb7a173
// RX
void                radio_rxPacket_prepare(void);
void                radio_rxEnable(void);
void                radio_rxEnable_scum(void);
void                radio_rxNow(void);
void                radio_getReceivedFrame(uint8_t* bufRead,
                                uint8_t* lenRead,
                                uint8_t  maxBufLen,
                                 int8_t* rssi,
                                uint8_t* lqi,
                                   bool* crc);

// interrupt handlers
kick_scheduler_t    radio_isr(void);

/**
\}
\}
*/

#endif
<|MERGE_RESOLUTION|>--- conflicted
+++ resolved
@@ -1,99 +1,93 @@
-#ifndef __RADIO_H
-#define __RADIO_H
-
-/**
-\addtogroup BSP
-\{
-\addtogroup radio
-\{
-
-\brief Cross-platform declaration "radio" bsp module.
-
-\author Thomas Watteyne <watteyne@eecs.berkeley.edu>, February 2012.
-*/
-
-#include "radiotimer.h"
-
-//=========================== define ==========================================
-
-#define LENGTH_CRC 2
-
-/**
-\brief Current state of the radio.
-
-\note This radio driver is very minimal in that it does not follow a state machine.
-      It is up to the MAC layer to ensure that the different radio operations 
-      are called in the righr order. The radio keeps a state for debugging purposes only.
-*/
-typedef enum {
-   RADIOSTATE_STOPPED             = 0x00,   ///< Completely stopped.
-   RADIOSTATE_RFOFF               = 0x01,   ///< Listening for commands, but RF chain is off.
-   RADIOSTATE_SETTING_FREQUENCY   = 0x02,   ///< Configuring the frequency.
-   RADIOSTATE_FREQUENCY_SET       = 0x03,   ///< Done configuring the frequency.
-   RADIOSTATE_LOADING_PACKET      = 0x04,   ///< Loading packet into the radio's TX buffer.
-   RADIOSTATE_PACKET_LOADED       = 0x05,   ///< Packet is fully loaded in the radio's TX buffer.
-   RADIOSTATE_ENABLING_TX         = 0x06,   ///< The RF TX chaing is being enabled (includes locking the PLL).
-   RADIOSTATE_TX_ENABLED          = 0x07,   ///< Radio ready to transmit.
-   RADIOSTATE_TRANSMITTING        = 0x08,   ///< Busy transmitting bytes.
-   RADIOSTATE_ENABLING_RX         = 0x09,   ///< The RF RX chain is being enabled (includes locking the PLL).
-   RADIOSTATE_LISTENING           = 0x0a,   ///< RF chain is on, listening, but no packet received yet.
-   RADIOSTATE_RECEIVING           = 0x0b,   ///< Busy receiving bytes.
-   RADIOSTATE_TXRX_DONE           = 0x0c,   ///< Frame has been sent/received completely.
-   RADIOSTATE_TURNING_OFF         = 0x0d,   ///< Turning the RF chain off.
-} radio_state_t;
-
-//=========================== typedef =========================================
-
-//=========================== variables =======================================
-
-//=========================== prototypes ======================================
-
-// admin
-void                radio_init(void);
-void                radio_setOverflowCb(radiotimer_compare_cbt cb);
-void                radio_setCompareCb(radiotimer_compare_cbt cb);
-void                radio_setStartFrameCb(radiotimer_capture_cbt cb);
-void                radio_setEndFrameCb(radiotimer_capture_cbt cb);
-// reset
-void                radio_reset(void);
-// timer
-void                radio_startTimer(PORT_TIMER_WIDTH period);
-PORT_TIMER_WIDTH    radio_getTimerValue(void);
-void                radio_setTimerPeriod(PORT_TIMER_WIDTH period);
-PORT_TIMER_WIDTH    radio_getTimerPeriod(void);
-// RF admin
-void                radio_setFrequency(uint8_t frequency);
-void                radio_rfOn(void);
-void                radio_rfOff(void);
-// TX
-<<<<<<< HEAD
-void                radio_loadPacket_prepare(uint8_t* packet, uint8_t len);
-void                radio_loadPacket(uint8_t* packet, uint8_t len);
-void                radio_txEnable(void);
-void                radio_txNow(void);
-=======
-void     radio_loadPacket(uint8_t* packet, uint16_t len);
-void     radio_txEnable(void);
-void     radio_txNow(void);
->>>>>>> 6bb7a173
-// RX
-void                radio_rxPacket_prepare(void);
-void                radio_rxEnable(void);
-void                radio_rxEnable_scum(void);
-void                radio_rxNow(void);
-void                radio_getReceivedFrame(uint8_t* bufRead,
-                                uint8_t* lenRead,
-                                uint8_t  maxBufLen,
-                                 int8_t* rssi,
-                                uint8_t* lqi,
-                                   bool* crc);
-
-// interrupt handlers
-kick_scheduler_t    radio_isr(void);
-
-/**
-\}
-\}
-*/
-
-#endif
+#ifndef __RADIO_H
+#define __RADIO_H
+
+/**
+\addtogroup BSP
+\{
+\addtogroup radio
+\{
+
+\brief Cross-platform declaration "radio" bsp module.
+
+\author Thomas Watteyne <watteyne@eecs.berkeley.edu>, February 2012.
+*/
+
+#include "radiotimer.h"
+
+//=========================== define ==========================================
+
+#define LENGTH_CRC 2
+
+/**
+\brief Current state of the radio.
+
+\note This radio driver is very minimal in that it does not follow a state machine.
+      It is up to the MAC layer to ensure that the different radio operations 
+      are called in the righr order. The radio keeps a state for debugging purposes only.
+*/
+typedef enum {
+   RADIOSTATE_STOPPED             = 0x00,   ///< Completely stopped.
+   RADIOSTATE_RFOFF               = 0x01,   ///< Listening for commands, but RF chain is off.
+   RADIOSTATE_SETTING_FREQUENCY   = 0x02,   ///< Configuring the frequency.
+   RADIOSTATE_FREQUENCY_SET       = 0x03,   ///< Done configuring the frequency.
+   RADIOSTATE_LOADING_PACKET      = 0x04,   ///< Loading packet into the radio's TX buffer.
+   RADIOSTATE_PACKET_LOADED       = 0x05,   ///< Packet is fully loaded in the radio's TX buffer.
+   RADIOSTATE_ENABLING_TX         = 0x06,   ///< The RF TX chaing is being enabled (includes locking the PLL).
+   RADIOSTATE_TX_ENABLED          = 0x07,   ///< Radio ready to transmit.
+   RADIOSTATE_TRANSMITTING        = 0x08,   ///< Busy transmitting bytes.
+   RADIOSTATE_ENABLING_RX         = 0x09,   ///< The RF RX chain is being enabled (includes locking the PLL).
+   RADIOSTATE_LISTENING           = 0x0a,   ///< RF chain is on, listening, but no packet received yet.
+   RADIOSTATE_RECEIVING           = 0x0b,   ///< Busy receiving bytes.
+   RADIOSTATE_TXRX_DONE           = 0x0c,   ///< Frame has been sent/received completely.
+   RADIOSTATE_TURNING_OFF         = 0x0d,   ///< Turning the RF chain off.
+} radio_state_t;
+
+//=========================== typedef =========================================
+
+//=========================== variables =======================================
+
+//=========================== prototypes ======================================
+
+// admin
+void                radio_init(void);
+void                radio_setOverflowCb(radiotimer_compare_cbt cb);
+void                radio_setCompareCb(radiotimer_compare_cbt cb);
+void                radio_setStartFrameCb(radiotimer_capture_cbt cb);
+void                radio_setEndFrameCb(radiotimer_capture_cbt cb);
+// reset
+void                radio_reset(void);
+// timer
+void                radio_startTimer(PORT_TIMER_WIDTH period);
+PORT_TIMER_WIDTH    radio_getTimerValue(void);
+void                radio_setTimerPeriod(PORT_TIMER_WIDTH period);
+PORT_TIMER_WIDTH    radio_getTimerPeriod(void);
+// RF admin
+void                radio_setFrequency(uint8_t frequency);
+void                radio_rfOn(void);
+void                radio_rfOff(void);
+// TX
+void                radio_loadPacket_prepare(uint8_t* packet, uint8_t len);
+void                radio_loadPacket(uint8_t* packet, uint16_t len);
+void                radio_txEnable(void);
+void                radio_txNow(void);
+// RX
+void                radio_rxPacket_prepare(void);
+void                radio_rxEnable(void);
+void                radio_rxEnable_scum(void);
+void                radio_rxNow(void);
+void                radio_getReceivedFrame(uint8_t* bufRead,
+                                uint8_t* lenRead,
+                                uint8_t  maxBufLen,
+                                 int8_t* rssi,
+                                uint8_t* lqi,
+                                   bool* crc);
+
+// interrupt handlers
+kick_scheduler_t    radio_isr(void);
+
+/**
+\}
+\}
+*/
+
+#endif