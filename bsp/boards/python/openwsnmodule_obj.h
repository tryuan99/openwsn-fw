/**
\brief Source code of the Python openwsn module, written in C.

\author Thomas Watteyne <watteyne@eecs.berkeley.edu>, May 2013.
*/

#ifndef __OPENWSNMODULE_H
#define __OPENWSNMODULE_H

// Python
#include <Python.h>
#include "structmember.h"
// OpenWSN
#include "openserial_obj.h"
#include "opentimers_obj.h"
#include "scheduler_obj.h"
#include "IEEE802154E_obj.h"
#include "IEEE802154_security_obj.h"
#include "adaptive_sync_obj.h"
#include "neighbors_obj.h"
#include "processIE_obj.h"
#include "sixtop_obj.h"
<<<<<<< HEAD
#include "sf0_obj.h"
=======
#include "sfx_obj.h"
>>>>>>> 8f3caca0
#include "schedule_obj.h"
#include "icmpv6echo_obj.h"
#include "icmpv6rpl_obj.h"
#include "opencoap_obj.h"
#include "opentcp_obj.h"
#include "idmanager_obj.h"
#include "openqueue_obj.h"
#include "openrandom_obj.h"
// applications
#include "c6t_obj.h"
#include "cexample_obj.h"
#include "cinfo_obj.h"
#include "cleds_obj.h"
#include "cstorm_obj.h"
#include "cwellknown_obj.h"
#include "rrt_obj.h"
#include "techo_obj.h"
//#include "tohlone_obj.h"
//#include "tohlone_obj.h"
#include "uecho_obj.h"

//=========================== prototypes ======================================

// radio
void radio_intr_startOfFrame(OpenMote* self, uint16_t capturedTime);
void radio_intr_endOfFrame(OpenMote* self, uint16_t capturedTime);

// radiotimer
void radiotimer_intr_compare(OpenMote* self);
void radiotimer_intr_overflow(OpenMote* self);

// uart
void uart_intr_tx(OpenMote* self);
void uart_intr_rx(OpenMote* self);
void uart_writeBufferByLen_FASTSIM(OpenMote* self, uint8_t* buffer, uint8_t len);

// supply
void supply_on(OpenMote* self);
void supply_off(OpenMote* self);

//=========================== enums ===========================================

// notifications sent from the C mote to the Python BSP
enum {
   // board
   MOTE_NOTIF_board_init = 0,
   MOTE_NOTIF_board_sleep,
   MOTE_NOTIF_board_reset,
   // bsp_timer
   MOTE_NOTIF_bsp_timer_init,
   MOTE_NOTIF_bsp_timer_reset,
   MOTE_NOTIF_bsp_timer_scheduleIn,
   MOTE_NOTIF_bsp_timer_cancel_schedule,
   MOTE_NOTIF_bsp_timer_get_currentValue,
   // debugpins
   MOTE_NOTIF_debugpins_init,
   MOTE_NOTIF_debugpins_frame_toggle,
   MOTE_NOTIF_debugpins_frame_clr,
   MOTE_NOTIF_debugpins_frame_set,
   MOTE_NOTIF_debugpins_slot_toggle,
   MOTE_NOTIF_debugpins_slot_clr,
   MOTE_NOTIF_debugpins_slot_set,
   MOTE_NOTIF_debugpins_fsm_toggle,
   MOTE_NOTIF_debugpins_fsm_clr,
   MOTE_NOTIF_debugpins_fsm_set,
   MOTE_NOTIF_debugpins_task_toggle,
   MOTE_NOTIF_debugpins_task_clr,
   MOTE_NOTIF_debugpins_task_set,
   MOTE_NOTIF_debugpins_isr_toggle,
   MOTE_NOTIF_debugpins_isr_clr,
   MOTE_NOTIF_debugpins_isr_set,
   MOTE_NOTIF_debugpins_radio_toggle,
   MOTE_NOTIF_debugpins_radio_clr,
   MOTE_NOTIF_debugpins_radio_set,
   MOTE_NOTIF_debugpins_ka_clr,
   MOTE_NOTIF_debugpins_ka_set,
   MOTE_NOTIF_debugpins_syncPacket_clr,
   MOTE_NOTIF_debugpins_syncPacket_set,
   MOTE_NOTIF_debugpins_syncAck_clr,
   MOTE_NOTIF_debugpins_syncAck_set,
   MOTE_NOTIF_debugpins_debug_clr,
   MOTE_NOTIF_debugpins_debug_set,
   // eui64
   MOTE_NOTIF_eui64_get,
   // leds
   MOTE_NOTIF_leds_init,
   MOTE_NOTIF_leds_error_on,
   MOTE_NOTIF_leds_error_off,
   MOTE_NOTIF_leds_error_toggle,
   MOTE_NOTIF_leds_error_isOn,
   MOTE_NOTIF_leds_error_blink,
   MOTE_NOTIF_leds_radio_on,
   MOTE_NOTIF_leds_radio_off,
   MOTE_NOTIF_leds_radio_toggle,
   MOTE_NOTIF_leds_radio_isOn,
   MOTE_NOTIF_leds_sync_on,
   MOTE_NOTIF_leds_sync_off,
   MOTE_NOTIF_leds_sync_toggle,
   MOTE_NOTIF_leds_sync_isOn,
   MOTE_NOTIF_leds_debug_on,
   MOTE_NOTIF_leds_debug_off,
   MOTE_NOTIF_leds_debug_toggle,
   MOTE_NOTIF_leds_debug_isOn,
   MOTE_NOTIF_leds_all_on,
   MOTE_NOTIF_leds_all_off,
   MOTE_NOTIF_leds_all_toggle,
   MOTE_NOTIF_leds_circular_shift,
   MOTE_NOTIF_leds_increment,
   // radio
   MOTE_NOTIF_radio_init,
   MOTE_NOTIF_radio_reset,
   MOTE_NOTIF_radio_startTimer,
   MOTE_NOTIF_radio_getTimerValue,
   MOTE_NOTIF_radio_setTimerPeriod,
   MOTE_NOTIF_radio_getTimerPeriod,
   MOTE_NOTIF_radio_setFrequency,
   MOTE_NOTIF_radio_rfOn,
   MOTE_NOTIF_radio_rfOff,
   MOTE_NOTIF_radio_loadPacket,
   MOTE_NOTIF_radio_txEnable,
   MOTE_NOTIF_radio_txNow,
   MOTE_NOTIF_radio_rxEnable,
   MOTE_NOTIF_radio_rxNow,
   MOTE_NOTIF_radio_getReceivedFrame,
   // radiotimer
   MOTE_NOTIF_radiotimer_init,
   MOTE_NOTIF_radiotimer_start,
   MOTE_NOTIF_radiotimer_getValue,
   MOTE_NOTIF_radiotimer_setPeriod,
   MOTE_NOTIF_radiotimer_getPeriod,
   MOTE_NOTIF_radiotimer_schedule,
   MOTE_NOTIF_radiotimer_cancel,
   MOTE_NOTIF_radiotimer_getCapturedTime,
   // uart
   MOTE_NOTIF_uart_init,
   MOTE_NOTIF_uart_enableInterrupts,
   MOTE_NOTIF_uart_disableInterrupts,
   MOTE_NOTIF_uart_clearRxInterrupts,
   MOTE_NOTIF_uart_clearTxInterrupts,
   MOTE_NOTIF_uart_writeByte,
   MOTE_NOTIF_uart_writeCircularBuffer_FASTSIM,
   MOTE_NOTIF_uart_writeBufferByLen_FASTSIM,
   MOTE_NOTIF_uart_readByte,
   // last
   MOTE_NOTIF_LAST
};

//=========================== typedef =========================================

typedef void (*uart_tx_cbt)(OpenMote* self);
typedef void (*uart_rx_cbt)(OpenMote* self);

typedef struct {
   uart_tx_cbt     txCb;
   uart_rx_cbt     rxCb;
} uart_icb_t;

typedef void (*bsp_timer_cbt)(OpenMote* self);

typedef struct {
   bsp_timer_cbt   cb;
} bsp_timer_icb_t;

typedef void (*radiotimer_capture_cbt)(OpenMote* self, PORT_TIMER_WIDTH timestamp);

typedef struct {
   radiotimer_capture_cbt    startFrame_cb;
   radiotimer_capture_cbt    endFrame_cb;
} radio_icb_t;

typedef void (*radiotimer_compare_cbt)(OpenMote* self);

typedef struct {
   radiotimer_compare_cbt    overflow_cb;
   radiotimer_compare_cbt    compare_cb;
} radiotimer_icb_t;

//=========================== struct ==========================================

/**
\brief Memory footprint of an OpenMote instance.
*/
struct OpenMote {
   PyObject_HEAD // No ';' allows since in macro
   //===== callbacks to Python
   PyObject*            callback[MOTE_NOTIF_LAST];
   //===== internal C callbacks
   uart_icb_t           uart_icb;
   bsp_timer_icb_t      bsp_timer_icb;
   radio_icb_t          radio_icb;
   radiotimer_icb_t     radiotimer_icb;
   //===== openstack
   // l4
   icmpv6echo_vars_t    icmpv6echo_vars;
   icmpv6rpl_vars_t     icmpv6rpl_vars;
   opencoap_vars_t      opencoap_vars;
   tcp_vars_t           tcp_vars;
   // l3
   // l2b
   sixtop_vars_t        sixtop_vars;
   neighbors_vars_t     neighbors_vars;
   schedule_vars_t      schedule_vars;
<<<<<<< HEAD
   sf0_vars_t           sf0_vars;
=======
   sfx_vars_t           sfx_vars;
>>>>>>> 8f3caca0
   // l2a
   adaptive_sync_vars_t adaptive_sync_vars;
   ieee802154_security_vars_t ieee802154_security_vars;
   ieee154e_vars_t      ieee154e_vars;
   ieee154e_stats_t     ieee154e_stats;
   ieee154e_dbg_t       ieee154e_dbg;
   // cross-layer
   idmanager_vars_t     idmanager_vars;
   openqueue_vars_t     openqueue_vars;
   // drivers
   opentimers_vars_t    opentimers_vars;
   random_vars_t        random_vars;
   openserial_vars_t    openserial_vars;
   // kernel
   scheduler_vars_t     scheduler_vars;
   scheduler_dbg_t      scheduler_dbg;
   //===== openapps
   c6t_vars_t           c6t_vars;
   cexample_vars_t      cexample_vars;
   cinfo_vars_t         cinfo_vars;
   cleds_vars_t         cleds_vars;
   cstorm_vars_t        cstorm_vars;
   cwellknown_vars_t    cwellknown_vars;
   rrt_vars_t           rrt_vars;
   //tohlone_vars_t       tohlone_vars;
};

#endif
<|MERGE_RESOLUTION|>--- conflicted
+++ resolved
@@ -1,262 +1,256 @@
-/**
-\brief Source code of the Python openwsn module, written in C.
-
-\author Thomas Watteyne <watteyne@eecs.berkeley.edu>, May 2013.
-*/
-
-#ifndef __OPENWSNMODULE_H
-#define __OPENWSNMODULE_H
-
-// Python
-#include <Python.h>
-#include "structmember.h"
-// OpenWSN
-#include "openserial_obj.h"
-#include "opentimers_obj.h"
-#include "scheduler_obj.h"
-#include "IEEE802154E_obj.h"
-#include "IEEE802154_security_obj.h"
-#include "adaptive_sync_obj.h"
-#include "neighbors_obj.h"
-#include "processIE_obj.h"
-#include "sixtop_obj.h"
-<<<<<<< HEAD
-#include "sf0_obj.h"
-=======
-#include "sfx_obj.h"
->>>>>>> 8f3caca0
-#include "schedule_obj.h"
-#include "icmpv6echo_obj.h"
-#include "icmpv6rpl_obj.h"
-#include "opencoap_obj.h"
-#include "opentcp_obj.h"
-#include "idmanager_obj.h"
-#include "openqueue_obj.h"
-#include "openrandom_obj.h"
-// applications
-#include "c6t_obj.h"
-#include "cexample_obj.h"
-#include "cinfo_obj.h"
-#include "cleds_obj.h"
-#include "cstorm_obj.h"
-#include "cwellknown_obj.h"
-#include "rrt_obj.h"
-#include "techo_obj.h"
-//#include "tohlone_obj.h"
-//#include "tohlone_obj.h"
-#include "uecho_obj.h"
-
-//=========================== prototypes ======================================
-
-// radio
-void radio_intr_startOfFrame(OpenMote* self, uint16_t capturedTime);
-void radio_intr_endOfFrame(OpenMote* self, uint16_t capturedTime);
-
-// radiotimer
-void radiotimer_intr_compare(OpenMote* self);
-void radiotimer_intr_overflow(OpenMote* self);
-
-// uart
-void uart_intr_tx(OpenMote* self);
-void uart_intr_rx(OpenMote* self);
-void uart_writeBufferByLen_FASTSIM(OpenMote* self, uint8_t* buffer, uint8_t len);
-
-// supply
-void supply_on(OpenMote* self);
-void supply_off(OpenMote* self);
-
-//=========================== enums ===========================================
-
-// notifications sent from the C mote to the Python BSP
-enum {
-   // board
-   MOTE_NOTIF_board_init = 0,
-   MOTE_NOTIF_board_sleep,
-   MOTE_NOTIF_board_reset,
-   // bsp_timer
-   MOTE_NOTIF_bsp_timer_init,
-   MOTE_NOTIF_bsp_timer_reset,
-   MOTE_NOTIF_bsp_timer_scheduleIn,
-   MOTE_NOTIF_bsp_timer_cancel_schedule,
-   MOTE_NOTIF_bsp_timer_get_currentValue,
-   // debugpins
-   MOTE_NOTIF_debugpins_init,
-   MOTE_NOTIF_debugpins_frame_toggle,
-   MOTE_NOTIF_debugpins_frame_clr,
-   MOTE_NOTIF_debugpins_frame_set,
-   MOTE_NOTIF_debugpins_slot_toggle,
-   MOTE_NOTIF_debugpins_slot_clr,
-   MOTE_NOTIF_debugpins_slot_set,
-   MOTE_NOTIF_debugpins_fsm_toggle,
-   MOTE_NOTIF_debugpins_fsm_clr,
-   MOTE_NOTIF_debugpins_fsm_set,
-   MOTE_NOTIF_debugpins_task_toggle,
-   MOTE_NOTIF_debugpins_task_clr,
-   MOTE_NOTIF_debugpins_task_set,
-   MOTE_NOTIF_debugpins_isr_toggle,
-   MOTE_NOTIF_debugpins_isr_clr,
-   MOTE_NOTIF_debugpins_isr_set,
-   MOTE_NOTIF_debugpins_radio_toggle,
-   MOTE_NOTIF_debugpins_radio_clr,
-   MOTE_NOTIF_debugpins_radio_set,
-   MOTE_NOTIF_debugpins_ka_clr,
-   MOTE_NOTIF_debugpins_ka_set,
-   MOTE_NOTIF_debugpins_syncPacket_clr,
-   MOTE_NOTIF_debugpins_syncPacket_set,
-   MOTE_NOTIF_debugpins_syncAck_clr,
-   MOTE_NOTIF_debugpins_syncAck_set,
-   MOTE_NOTIF_debugpins_debug_clr,
-   MOTE_NOTIF_debugpins_debug_set,
-   // eui64
-   MOTE_NOTIF_eui64_get,
-   // leds
-   MOTE_NOTIF_leds_init,
-   MOTE_NOTIF_leds_error_on,
-   MOTE_NOTIF_leds_error_off,
-   MOTE_NOTIF_leds_error_toggle,
-   MOTE_NOTIF_leds_error_isOn,
-   MOTE_NOTIF_leds_error_blink,
-   MOTE_NOTIF_leds_radio_on,
-   MOTE_NOTIF_leds_radio_off,
-   MOTE_NOTIF_leds_radio_toggle,
-   MOTE_NOTIF_leds_radio_isOn,
-   MOTE_NOTIF_leds_sync_on,
-   MOTE_NOTIF_leds_sync_off,
-   MOTE_NOTIF_leds_sync_toggle,
-   MOTE_NOTIF_leds_sync_isOn,
-   MOTE_NOTIF_leds_debug_on,
-   MOTE_NOTIF_leds_debug_off,
-   MOTE_NOTIF_leds_debug_toggle,
-   MOTE_NOTIF_leds_debug_isOn,
-   MOTE_NOTIF_leds_all_on,
-   MOTE_NOTIF_leds_all_off,
-   MOTE_NOTIF_leds_all_toggle,
-   MOTE_NOTIF_leds_circular_shift,
-   MOTE_NOTIF_leds_increment,
-   // radio
-   MOTE_NOTIF_radio_init,
-   MOTE_NOTIF_radio_reset,
-   MOTE_NOTIF_radio_startTimer,
-   MOTE_NOTIF_radio_getTimerValue,
-   MOTE_NOTIF_radio_setTimerPeriod,
-   MOTE_NOTIF_radio_getTimerPeriod,
-   MOTE_NOTIF_radio_setFrequency,
-   MOTE_NOTIF_radio_rfOn,
-   MOTE_NOTIF_radio_rfOff,
-   MOTE_NOTIF_radio_loadPacket,
-   MOTE_NOTIF_radio_txEnable,
-   MOTE_NOTIF_radio_txNow,
-   MOTE_NOTIF_radio_rxEnable,
-   MOTE_NOTIF_radio_rxNow,
-   MOTE_NOTIF_radio_getReceivedFrame,
-   // radiotimer
-   MOTE_NOTIF_radiotimer_init,
-   MOTE_NOTIF_radiotimer_start,
-   MOTE_NOTIF_radiotimer_getValue,
-   MOTE_NOTIF_radiotimer_setPeriod,
-   MOTE_NOTIF_radiotimer_getPeriod,
-   MOTE_NOTIF_radiotimer_schedule,
-   MOTE_NOTIF_radiotimer_cancel,
-   MOTE_NOTIF_radiotimer_getCapturedTime,
-   // uart
-   MOTE_NOTIF_uart_init,
-   MOTE_NOTIF_uart_enableInterrupts,
-   MOTE_NOTIF_uart_disableInterrupts,
-   MOTE_NOTIF_uart_clearRxInterrupts,
-   MOTE_NOTIF_uart_clearTxInterrupts,
-   MOTE_NOTIF_uart_writeByte,
-   MOTE_NOTIF_uart_writeCircularBuffer_FASTSIM,
-   MOTE_NOTIF_uart_writeBufferByLen_FASTSIM,
-   MOTE_NOTIF_uart_readByte,
-   // last
-   MOTE_NOTIF_LAST
-};
-
-//=========================== typedef =========================================
-
-typedef void (*uart_tx_cbt)(OpenMote* self);
-typedef void (*uart_rx_cbt)(OpenMote* self);
-
-typedef struct {
-   uart_tx_cbt     txCb;
-   uart_rx_cbt     rxCb;
-} uart_icb_t;
-
-typedef void (*bsp_timer_cbt)(OpenMote* self);
-
-typedef struct {
-   bsp_timer_cbt   cb;
-} bsp_timer_icb_t;
-
-typedef void (*radiotimer_capture_cbt)(OpenMote* self, PORT_TIMER_WIDTH timestamp);
-
-typedef struct {
-   radiotimer_capture_cbt    startFrame_cb;
-   radiotimer_capture_cbt    endFrame_cb;
-} radio_icb_t;
-
-typedef void (*radiotimer_compare_cbt)(OpenMote* self);
-
-typedef struct {
-   radiotimer_compare_cbt    overflow_cb;
-   radiotimer_compare_cbt    compare_cb;
-} radiotimer_icb_t;
-
-//=========================== struct ==========================================
-
-/**
-\brief Memory footprint of an OpenMote instance.
-*/
-struct OpenMote {
-   PyObject_HEAD // No ';' allows since in macro
-   //===== callbacks to Python
-   PyObject*            callback[MOTE_NOTIF_LAST];
-   //===== internal C callbacks
-   uart_icb_t           uart_icb;
-   bsp_timer_icb_t      bsp_timer_icb;
-   radio_icb_t          radio_icb;
-   radiotimer_icb_t     radiotimer_icb;
-   //===== openstack
-   // l4
-   icmpv6echo_vars_t    icmpv6echo_vars;
-   icmpv6rpl_vars_t     icmpv6rpl_vars;
-   opencoap_vars_t      opencoap_vars;
-   tcp_vars_t           tcp_vars;
-   // l3
-   // l2b
-   sixtop_vars_t        sixtop_vars;
-   neighbors_vars_t     neighbors_vars;
-   schedule_vars_t      schedule_vars;
-<<<<<<< HEAD
-   sf0_vars_t           sf0_vars;
-=======
-   sfx_vars_t           sfx_vars;
->>>>>>> 8f3caca0
-   // l2a
-   adaptive_sync_vars_t adaptive_sync_vars;
-   ieee802154_security_vars_t ieee802154_security_vars;
-   ieee154e_vars_t      ieee154e_vars;
-   ieee154e_stats_t     ieee154e_stats;
-   ieee154e_dbg_t       ieee154e_dbg;
-   // cross-layer
-   idmanager_vars_t     idmanager_vars;
-   openqueue_vars_t     openqueue_vars;
-   // drivers
-   opentimers_vars_t    opentimers_vars;
-   random_vars_t        random_vars;
-   openserial_vars_t    openserial_vars;
-   // kernel
-   scheduler_vars_t     scheduler_vars;
-   scheduler_dbg_t      scheduler_dbg;
-   //===== openapps
-   c6t_vars_t           c6t_vars;
-   cexample_vars_t      cexample_vars;
-   cinfo_vars_t         cinfo_vars;
-   cleds_vars_t         cleds_vars;
-   cstorm_vars_t        cstorm_vars;
-   cwellknown_vars_t    cwellknown_vars;
-   rrt_vars_t           rrt_vars;
-   //tohlone_vars_t       tohlone_vars;
-};
-
-#endif
+/**
+\brief Source code of the Python openwsn module, written in C.
+
+\author Thomas Watteyne <watteyne@eecs.berkeley.edu>, May 2013.
+*/
+
+#ifndef __OPENWSNMODULE_H
+#define __OPENWSNMODULE_H
+
+// Python
+#include <Python.h>
+#include "structmember.h"
+// OpenWSN
+#include "openserial_obj.h"
+#include "opentimers_obj.h"
+#include "scheduler_obj.h"
+#include "IEEE802154E_obj.h"
+#include "IEEE802154_security_obj.h"
+#include "adaptive_sync_obj.h"
+#include "neighbors_obj.h"
+#include "processIE_obj.h"
+#include "sixtop_obj.h"
+#include "sf0_obj.h"
+#include "sfx_obj.h"
+#include "schedule_obj.h"
+#include "icmpv6echo_obj.h"
+#include "icmpv6rpl_obj.h"
+#include "opencoap_obj.h"
+#include "opentcp_obj.h"
+#include "idmanager_obj.h"
+#include "openqueue_obj.h"
+#include "openrandom_obj.h"
+// applications
+#include "c6t_obj.h"
+#include "cexample_obj.h"
+#include "cinfo_obj.h"
+#include "cleds_obj.h"
+#include "cstorm_obj.h"
+#include "cwellknown_obj.h"
+#include "rrt_obj.h"
+#include "techo_obj.h"
+//#include "tohlone_obj.h"
+//#include "tohlone_obj.h"
+#include "uecho_obj.h"
+
+//=========================== prototypes ======================================
+
+// radio
+void radio_intr_startOfFrame(OpenMote* self, uint16_t capturedTime);
+void radio_intr_endOfFrame(OpenMote* self, uint16_t capturedTime);
+
+// radiotimer
+void radiotimer_intr_compare(OpenMote* self);
+void radiotimer_intr_overflow(OpenMote* self);
+
+// uart
+void uart_intr_tx(OpenMote* self);
+void uart_intr_rx(OpenMote* self);
+void uart_writeBufferByLen_FASTSIM(OpenMote* self, uint8_t* buffer, uint8_t len);
+
+// supply
+void supply_on(OpenMote* self);
+void supply_off(OpenMote* self);
+
+//=========================== enums ===========================================
+
+// notifications sent from the C mote to the Python BSP
+enum {
+   // board
+   MOTE_NOTIF_board_init = 0,
+   MOTE_NOTIF_board_sleep,
+   MOTE_NOTIF_board_reset,
+   // bsp_timer
+   MOTE_NOTIF_bsp_timer_init,
+   MOTE_NOTIF_bsp_timer_reset,
+   MOTE_NOTIF_bsp_timer_scheduleIn,
+   MOTE_NOTIF_bsp_timer_cancel_schedule,
+   MOTE_NOTIF_bsp_timer_get_currentValue,
+   // debugpins
+   MOTE_NOTIF_debugpins_init,
+   MOTE_NOTIF_debugpins_frame_toggle,
+   MOTE_NOTIF_debugpins_frame_clr,
+   MOTE_NOTIF_debugpins_frame_set,
+   MOTE_NOTIF_debugpins_slot_toggle,
+   MOTE_NOTIF_debugpins_slot_clr,
+   MOTE_NOTIF_debugpins_slot_set,
+   MOTE_NOTIF_debugpins_fsm_toggle,
+   MOTE_NOTIF_debugpins_fsm_clr,
+   MOTE_NOTIF_debugpins_fsm_set,
+   MOTE_NOTIF_debugpins_task_toggle,
+   MOTE_NOTIF_debugpins_task_clr,
+   MOTE_NOTIF_debugpins_task_set,
+   MOTE_NOTIF_debugpins_isr_toggle,
+   MOTE_NOTIF_debugpins_isr_clr,
+   MOTE_NOTIF_debugpins_isr_set,
+   MOTE_NOTIF_debugpins_radio_toggle,
+   MOTE_NOTIF_debugpins_radio_clr,
+   MOTE_NOTIF_debugpins_radio_set,
+   MOTE_NOTIF_debugpins_ka_clr,
+   MOTE_NOTIF_debugpins_ka_set,
+   MOTE_NOTIF_debugpins_syncPacket_clr,
+   MOTE_NOTIF_debugpins_syncPacket_set,
+   MOTE_NOTIF_debugpins_syncAck_clr,
+   MOTE_NOTIF_debugpins_syncAck_set,
+   MOTE_NOTIF_debugpins_debug_clr,
+   MOTE_NOTIF_debugpins_debug_set,
+   // eui64
+   MOTE_NOTIF_eui64_get,
+   // leds
+   MOTE_NOTIF_leds_init,
+   MOTE_NOTIF_leds_error_on,
+   MOTE_NOTIF_leds_error_off,
+   MOTE_NOTIF_leds_error_toggle,
+   MOTE_NOTIF_leds_error_isOn,
+   MOTE_NOTIF_leds_error_blink,
+   MOTE_NOTIF_leds_radio_on,
+   MOTE_NOTIF_leds_radio_off,
+   MOTE_NOTIF_leds_radio_toggle,
+   MOTE_NOTIF_leds_radio_isOn,
+   MOTE_NOTIF_leds_sync_on,
+   MOTE_NOTIF_leds_sync_off,
+   MOTE_NOTIF_leds_sync_toggle,
+   MOTE_NOTIF_leds_sync_isOn,
+   MOTE_NOTIF_leds_debug_on,
+   MOTE_NOTIF_leds_debug_off,
+   MOTE_NOTIF_leds_debug_toggle,
+   MOTE_NOTIF_leds_debug_isOn,
+   MOTE_NOTIF_leds_all_on,
+   MOTE_NOTIF_leds_all_off,
+   MOTE_NOTIF_leds_all_toggle,
+   MOTE_NOTIF_leds_circular_shift,
+   MOTE_NOTIF_leds_increment,
+   // radio
+   MOTE_NOTIF_radio_init,
+   MOTE_NOTIF_radio_reset,
+   MOTE_NOTIF_radio_startTimer,
+   MOTE_NOTIF_radio_getTimerValue,
+   MOTE_NOTIF_radio_setTimerPeriod,
+   MOTE_NOTIF_radio_getTimerPeriod,
+   MOTE_NOTIF_radio_setFrequency,
+   MOTE_NOTIF_radio_rfOn,
+   MOTE_NOTIF_radio_rfOff,
+   MOTE_NOTIF_radio_loadPacket,
+   MOTE_NOTIF_radio_txEnable,
+   MOTE_NOTIF_radio_txNow,
+   MOTE_NOTIF_radio_rxEnable,
+   MOTE_NOTIF_radio_rxNow,
+   MOTE_NOTIF_radio_getReceivedFrame,
+   // radiotimer
+   MOTE_NOTIF_radiotimer_init,
+   MOTE_NOTIF_radiotimer_start,
+   MOTE_NOTIF_radiotimer_getValue,
+   MOTE_NOTIF_radiotimer_setPeriod,
+   MOTE_NOTIF_radiotimer_getPeriod,
+   MOTE_NOTIF_radiotimer_schedule,
+   MOTE_NOTIF_radiotimer_cancel,
+   MOTE_NOTIF_radiotimer_getCapturedTime,
+   // uart
+   MOTE_NOTIF_uart_init,
+   MOTE_NOTIF_uart_enableInterrupts,
+   MOTE_NOTIF_uart_disableInterrupts,
+   MOTE_NOTIF_uart_clearRxInterrupts,
+   MOTE_NOTIF_uart_clearTxInterrupts,
+   MOTE_NOTIF_uart_writeByte,
+   MOTE_NOTIF_uart_writeCircularBuffer_FASTSIM,
+   MOTE_NOTIF_uart_writeBufferByLen_FASTSIM,
+   MOTE_NOTIF_uart_readByte,
+   // last
+   MOTE_NOTIF_LAST
+};
+
+//=========================== typedef =========================================
+
+typedef void (*uart_tx_cbt)(OpenMote* self);
+typedef void (*uart_rx_cbt)(OpenMote* self);
+
+typedef struct {
+   uart_tx_cbt     txCb;
+   uart_rx_cbt     rxCb;
+} uart_icb_t;
+
+typedef void (*bsp_timer_cbt)(OpenMote* self);
+
+typedef struct {
+   bsp_timer_cbt   cb;
+} bsp_timer_icb_t;
+
+typedef void (*radiotimer_capture_cbt)(OpenMote* self, PORT_TIMER_WIDTH timestamp);
+
+typedef struct {
+   radiotimer_capture_cbt    startFrame_cb;
+   radiotimer_capture_cbt    endFrame_cb;
+} radio_icb_t;
+
+typedef void (*radiotimer_compare_cbt)(OpenMote* self);
+
+typedef struct {
+   radiotimer_compare_cbt    overflow_cb;
+   radiotimer_compare_cbt    compare_cb;
+} radiotimer_icb_t;
+
+//=========================== struct ==========================================
+
+/**
+\brief Memory footprint of an OpenMote instance.
+*/
+struct OpenMote {
+   PyObject_HEAD // No ';' allows since in macro
+   //===== callbacks to Python
+   PyObject*            callback[MOTE_NOTIF_LAST];
+   //===== internal C callbacks
+   uart_icb_t           uart_icb;
+   bsp_timer_icb_t      bsp_timer_icb;
+   radio_icb_t          radio_icb;
+   radiotimer_icb_t     radiotimer_icb;
+   //===== openstack
+   // l4
+   icmpv6echo_vars_t    icmpv6echo_vars;
+   icmpv6rpl_vars_t     icmpv6rpl_vars;
+   opencoap_vars_t      opencoap_vars;
+   tcp_vars_t           tcp_vars;
+   // l3
+   // l2b
+   sixtop_vars_t        sixtop_vars;
+   neighbors_vars_t     neighbors_vars;
+   schedule_vars_t      schedule_vars;
+   sf0_vars_t           sf0_vars;
+   sfx_vars_t           sfx_vars;
+   // l2a
+   adaptive_sync_vars_t adaptive_sync_vars;
+   ieee802154_security_vars_t ieee802154_security_vars;
+   ieee154e_vars_t      ieee154e_vars;
+   ieee154e_stats_t     ieee154e_stats;
+   ieee154e_dbg_t       ieee154e_dbg;
+   // cross-layer
+   idmanager_vars_t     idmanager_vars;
+   openqueue_vars_t     openqueue_vars;
+   // drivers
+   opentimers_vars_t    opentimers_vars;
+   random_vars_t        random_vars;
+   openserial_vars_t    openserial_vars;
+   // kernel
+   scheduler_vars_t     scheduler_vars;
+   scheduler_dbg_t      scheduler_dbg;
+   //===== openapps
+   c6t_vars_t           c6t_vars;
+   cexample_vars_t      cexample_vars;
+   cinfo_vars_t         cinfo_vars;
+   cleds_vars_t         cleds_vars;
+   cstorm_vars_t        cstorm_vars;
+   cwellknown_vars_t    cwellknown_vars;
+   rrt_vars_t           rrt_vars;
+   //tohlone_vars_t       tohlone_vars;
+};
+
+#endif