/**
\brief Source code of the Python openwsn module, written in C.

\author Thomas Watteyne <watteyne@eecs.berkeley.edu>, May 2013.
*/

#include <stdio.h>
#include "openwsnmodule.h"

//=========================== OpenMote Class ==================================

//===== members

//===== methods

static PyObject* OpenMote_set_callback(OpenMote* self, PyObject* args) {
   int       cmdId;
   PyObject* tempCallback;
   
   // parse arguments
   if (!PyArg_ParseTuple(args, "iO:set_callback", &cmdId, &tempCallback)) {
      return NULL;
   }
   
   // make sure cmdId is plausible
   if (cmdId<0 || cmdId>MOTE_NOTIF_LAST) {
      PyErr_SetString(PyExc_TypeError, "wrong cmdId");
      return NULL;
   }
   
   // make sure tempCallback is callable
   if (!PyCallable_Check(tempCallback)) {
      PyErr_SetString(PyExc_TypeError, "parameter must be callable");
      return NULL;
   }
   
   // record the callback
   Py_XINCREF(tempCallback);                // add a reference to new callback
   Py_XDECREF(self->callback[cmdId]);       // dispose of previous callback
   self->callback[cmdId] = tempCallback;    // remember new callback
   
   // return successfully
   Py_RETURN_NONE;
}

static PyObject* OpenMote_getState(OpenMote* self) {
   PyObject* returnVal;
   PyObject* uart_icb_tx;
   PyObject* uart_icb_rx;
   PyObject* radio_icb_startFrame_cb;
   PyObject* radio_icb_endFrame_cb;
<<<<<<< HEAD
   PyObject* radiotimer_icb_overflow_cb;
   PyObject* radiotimer_icb_compare_cb;
=======
   PyObject* sctimer_icb_compare_cb;
   //PyObject* ohlone_vars;
   PyObject* tcpinject_vars;
>>>>>>> 13533388
   PyObject* icmpv6echo_vars;
   PyObject* icmpv6rpl_vars;
   PyObject* opencoap_vars;
   PyObject* neighbors_vars;
   PyObject* sixtop_vars;
   PyObject* sf0_vars;
   PyObject* schedule_vars;
   PyObject* schedule_dbg;
   PyObject* ieee154e_vars;
   PyObject* ieee154e_stats;
   PyObject* ieee154e_dbg;
   PyObject* idmanager_vars;
   PyObject* openqueue_vars;
   PyObject* opentimers_vars;
   PyObject* random_vars;
   PyObject* openserial_vars;
   PyObject* scheduler_vars;
   PyObject* scheduler_dbg;
   
   returnVal = PyDict_New();
   
   // callbacks
   uart_icb_tx                    = PyInt_FromLong((intptr_t)self->uart_icb.txCb);
   PyDict_SetItemString(returnVal, "uart_icb_tx", uart_icb_tx);
   uart_icb_rx                    = PyInt_FromLong((intptr_t)self->uart_icb.rxCb);
   PyDict_SetItemString(returnVal, "uart_icb_rx", uart_icb_rx);
   radio_icb_startFrame_cb        = PyInt_FromLong((intptr_t)self->radio_icb.startFrame_cb);
   PyDict_SetItemString(returnVal, "radio_icb_startFrame_cb", radio_icb_startFrame_cb);
   radio_icb_endFrame_cb          = PyInt_FromLong((intptr_t)self->radio_icb.endFrame_cb);
   PyDict_SetItemString(returnVal, "radio_icb_endFrame_cb", radio_icb_endFrame_cb   );
   sctimer_icb_compare_cb         = PyInt_FromLong((intptr_t)self->sctimer_icb.compare_cb);
   PyDict_SetItemString(returnVal, "sctimer_icb_compare_cb", sctimer_icb_compare_cb);
   
   // icmpv6echo_vars
   icmpv6echo_vars = PyDict_New();
   // TODO
   PyDict_SetItemString(returnVal, "icmpv6echo_vars", icmpv6echo_vars);
   
   // icmpv6rpl_vars
   icmpv6rpl_vars = PyDict_New();
   // TODO
   PyDict_SetItemString(returnVal, "icmpv6rpl_vars", icmpv6rpl_vars);
   
   // opencoap_vars
   opencoap_vars = PyDict_New();
   // TODO
   PyDict_SetItemString(returnVal, "opencoap_vars", opencoap_vars);
   
   // neighbors_vars
   neighbors_vars = PyDict_New();
   // TODO
   PyDict_SetItemString(returnVal, "neighbors_vars", neighbors_vars);
   
   // sixtop_vars
   sixtop_vars = PyDict_New();
   // TODO
   PyDict_SetItemString(returnVal, "sixtop_vars", sixtop_vars);
   
   // sf0_vars
   sf0_vars = PyDict_New();
   // TODO
   PyDict_SetItemString(returnVal, "sf0_vars", sf0_vars);   
   
   // schedule_vars
   schedule_vars = PyDict_New();
   // TODO
   PyDict_SetItemString(returnVal, "schedule_vars", schedule_vars);
   
   // schedule_dbg
   schedule_dbg = PyDict_New();
   // TODO
   PyDict_SetItemString(returnVal, "schedule_dbg", schedule_dbg);
   
   // ieee154e_vars
   ieee154e_vars = PyDict_New();
   // TODO
   PyDict_SetItemString(returnVal, "ieee154e_vars", ieee154e_vars);
   
   // ieee154e_stats
   ieee154e_stats = PyDict_New();
   // TODO
   PyDict_SetItemString(returnVal, "ieee154e_stats", ieee154e_stats);
   
   // ieee154e_dbg
   ieee154e_dbg = PyDict_New();
   // TODO
   PyDict_SetItemString(returnVal, "ieee154e_dbg", ieee154e_dbg);
   
   // idmanager_vars
   idmanager_vars = PyDict_New();
   // TODO
   PyDict_SetItemString(returnVal, "idmanager_vars", idmanager_vars);
   
   // openqueue_vars
   openqueue_vars = PyDict_New();
   // TODO
   PyDict_SetItemString(returnVal, "openqueue_vars", openqueue_vars);
   
   // opentimers_vars
   opentimers_vars = PyDict_New();
   // TODO
   PyDict_SetItemString(returnVal, "opentimers_vars", opentimers_vars);
   
   // random_vars
   random_vars = PyDict_New();
   // TODO
   PyDict_SetItemString(returnVal, "random_vars", random_vars);
   
   // openserial_vars
   openserial_vars = PyDict_New();
   // TODO
   PyDict_SetItemString(returnVal, "openserial_vars", openserial_vars);
   
   // scheduler_vars
   scheduler_vars = PyDict_New();
   // TODO
   PyDict_SetItemString(returnVal, "scheduler_vars", scheduler_vars);
   
   // scheduler_dbg
   scheduler_dbg = PyDict_New();
   // TODO
   PyDict_SetItemString(returnVal, "scheduler_dbg", scheduler_dbg);
   
   return returnVal;
}

static PyObject* OpenMote_radio_isr_startFrame(OpenMote* self, PyObject* args) {
   int capturedTime;
   
   // parse the arguments
   if (!PyArg_ParseTuple(args, "i", &capturedTime)) {
      return NULL;
   }
   if (capturedTime>0xffffffff) {
      fprintf(stderr,"[OpenMote_radio_isr_startFrame] FATAL: capturedTime larger than 0xffffffff\n");
      // TODO raise exception
      return NULL;
   }
   
   // call the callback
   radio_intr_startOfFrame(
      self,
      (uint32_t)capturedTime
   );
   
   // return successfully
   Py_RETURN_NONE;
}

static PyObject* OpenMote_radio_isr_endFrame(OpenMote* self, PyObject* args) {
   int capturedTime;
   
   // parse the arguments
   if (!PyArg_ParseTuple(args, "i", &capturedTime)) {
      return NULL;
   }
   if (capturedTime>0xffffffff) {
      fprintf(stderr,"[OpenMote_radio_isr_startFrame] FATAL: capturedTime larger than 0xffffffff\n");
      // TODO raise exception
      return NULL;
   }
   
   // call the callback
   radio_intr_endOfFrame(
      self,
      (uint32_t)capturedTime
   );
   
   // return successfully
   Py_RETURN_NONE;
}

static PyObject* OpenMote_sctimer_isr(OpenMote* self) {
   
   // no arguments
   
   // call the callback
   sctimer_intr_compare(self);
   
   // return successfully
   Py_RETURN_NONE;
}

static PyObject* OpenMote_uart_isr_tx(OpenMote* self) {
   
   // no arguments
   
   // call the callback
   uart_intr_tx(self);
   
   // return successfully
   Py_RETURN_NONE;
}

static PyObject* OpenMote_uart_isr_rx(OpenMote* self) {
   
   // no arguments
   
   // call the callback
   uart_intr_rx(self);
   
   // return successfully
   Py_RETURN_NONE;
}

static PyObject* OpenMote_supply_on(OpenMote* self) {
   
   // no arguments
   
   // call the callback
   supply_on(self);
   
   // return successfully
   Py_RETURN_NONE;
}

static PyObject* OpenMote_supply_off(OpenMote* self) {
   
   // no arguments
   
   // call the callback
   supply_off(self);
   
   // return successfully
   Py_RETURN_NONE;
}

//===== admin

/*
\brief List of methods of the OpenMote class.
*/
static PyMethodDef OpenMote_methods[] = {
   // name                        function                                          flags          doc
   //=== admin
   {  "set_callback",             (PyCFunction)OpenMote_set_callback,               METH_VARARGS,  ""},
   {  "getState",                 (PyCFunction)OpenMote_getState,                   METH_NOARGS,   ""},
   //=== BSP
   {  "radio_isr_startFrame",     (PyCFunction)OpenMote_radio_isr_startFrame,       METH_VARARGS,  ""},
   {  "radio_isr_endFrame",       (PyCFunction)OpenMote_radio_isr_endFrame,         METH_VARARGS,  ""},
   {  "sctimer_isr",              (PyCFunction)OpenMote_sctimer_isr,                METH_NOARGS,   ""},
   {  "uart_isr_tx",              (PyCFunction)OpenMote_uart_isr_tx,                METH_NOARGS,   ""},
   {  "uart_isr_rx",              (PyCFunction)OpenMote_uart_isr_rx,                METH_NOARGS,   ""},
   {  "supply_on",                (PyCFunction)OpenMote_supply_on,                  METH_NOARGS,   ""},
   {  "supply_off",               (PyCFunction)OpenMote_supply_off,                 METH_NOARGS,   ""},
   {NULL} // sentinel
};

/*
\brief List of members of the OpenMote class.
*/
static PyMemberDef OpenMote_members[] = {
   // name      type           offset                             flags   doc
   //{"first",  T_OBJECT_EX,   offsetof(Noddy, first),            0,      "first name"},
   //{"number", T_INT,         offsetof(Noddy, number),           0,      "noddy number"},
   {NULL} // sentinel
};

/*
\brief Declaration of the OpenMote type.
*/
static PyTypeObject openwsn_OpenMoteType = {
   PyObject_HEAD_INIT(NULL)
   0,                                  // ob_size
   "REPLACE_BY_PROJ_NAME.OpenMote",    // tp_name
   sizeof(OpenMote),                   // tp_basicsize
   0,                                  // tp_itemsize
   0,                                  // tp_dealloc
   0,                                  // tp_print
   0,                                  // tp_getattr
   0,                                  // tp_setattr
   0,                                  // tp_compare
   0,                                  // tp_repr
   0,                                  // tp_as_number
   0,                                  // tp_as_sequence
   0,                                  // tp_as_mapping
   0,                                  // tp_hash
   0,                                  // tp_call
   0,                                  // tp_str
   0,                                  // tp_getattro
   0,                                  // tp_setattro
   0,                                  // tp_as_buffer
   Py_TPFLAGS_DEFAULT,                 // tp_flags
   "Emulated OpenWSN mote",            // tp_doc
   0,                                  // tp_traverse
   0,                                  // tp_clear
   0,                                  // tp_richcompare
   0,                                  // tp_weaklistoffset
   0,                                  // tp_iter
   0,                                  // tp_iternext
   OpenMote_methods,                   // tp_methods
   OpenMote_members,                   // tp_member
   0,                                  // tp_getset
   0,                                  // tp_base
   0,                                  // tp_dict
   0,                                  // tp_descr_get
   0,                                  // tp_descr_set
   0,                                  // tp_dictoffset
   0,                                  // tp_init
   0,                                  // tp_alloc
   0,                                  // tp_new (populated at module initialization)
};

//=========================== openwsn module ==================================

//===== members

//===== methods

//===== admin

static PyMethodDef openwsn_methods[] = {
   {NULL, NULL, 0, NULL} // sentinel
};

#ifndef PyMODINIT_FUNC
#define PyMODINIT_FUNC void
#endif

PyMODINIT_FUNC initREPLACE_BY_PROJ_NAME(void) {
   PyObject* openwsn_module;
   
   // populate "new" method for OpenMote object
   openwsn_OpenMoteType.tp_new = PyType_GenericNew;
   if (PyType_Ready(&openwsn_OpenMoteType) < 0) {
      return;
   }
   
   // initialize the openwsn module
   openwsn_module = Py_InitModule3(
      "REPLACE_BY_PROJ_NAME",
      openwsn_methods,
      "Module which declares the OpenMote class."
   );
   
   // create OpenMote class
   Py_INCREF(&openwsn_OpenMoteType);
   PyModule_AddObject(
      openwsn_module,
      "OpenMote",
      (PyObject*)&openwsn_OpenMoteType
   );
}
<|MERGE_RESOLUTION|>--- conflicted
+++ resolved
@@ -1,402 +1,395 @@
-/**
-\brief Source code of the Python openwsn module, written in C.
-
-\author Thomas Watteyne <watteyne@eecs.berkeley.edu>, May 2013.
-*/
-
-#include <stdio.h>
-#include "openwsnmodule.h"
-
-//=========================== OpenMote Class ==================================
-
-//===== members
-
-//===== methods
-
-static PyObject* OpenMote_set_callback(OpenMote* self, PyObject* args) {
-   int       cmdId;
-   PyObject* tempCallback;
-   
-   // parse arguments
-   if (!PyArg_ParseTuple(args, "iO:set_callback", &cmdId, &tempCallback)) {
-      return NULL;
-   }
-   
-   // make sure cmdId is plausible
-   if (cmdId<0 || cmdId>MOTE_NOTIF_LAST) {
-      PyErr_SetString(PyExc_TypeError, "wrong cmdId");
-      return NULL;
-   }
-   
-   // make sure tempCallback is callable
-   if (!PyCallable_Check(tempCallback)) {
-      PyErr_SetString(PyExc_TypeError, "parameter must be callable");
-      return NULL;
-   }
-   
-   // record the callback
-   Py_XINCREF(tempCallback);                // add a reference to new callback
-   Py_XDECREF(self->callback[cmdId]);       // dispose of previous callback
-   self->callback[cmdId] = tempCallback;    // remember new callback
-   
-   // return successfully
-   Py_RETURN_NONE;
-}
-
-static PyObject* OpenMote_getState(OpenMote* self) {
-   PyObject* returnVal;
-   PyObject* uart_icb_tx;
-   PyObject* uart_icb_rx;
-   PyObject* radio_icb_startFrame_cb;
-   PyObject* radio_icb_endFrame_cb;
-<<<<<<< HEAD
-   PyObject* radiotimer_icb_overflow_cb;
-   PyObject* radiotimer_icb_compare_cb;
-=======
-   PyObject* sctimer_icb_compare_cb;
-   //PyObject* ohlone_vars;
-   PyObject* tcpinject_vars;
->>>>>>> 13533388
-   PyObject* icmpv6echo_vars;
-   PyObject* icmpv6rpl_vars;
-   PyObject* opencoap_vars;
-   PyObject* neighbors_vars;
-   PyObject* sixtop_vars;
-   PyObject* sf0_vars;
-   PyObject* schedule_vars;
-   PyObject* schedule_dbg;
-   PyObject* ieee154e_vars;
-   PyObject* ieee154e_stats;
-   PyObject* ieee154e_dbg;
-   PyObject* idmanager_vars;
-   PyObject* openqueue_vars;
-   PyObject* opentimers_vars;
-   PyObject* random_vars;
-   PyObject* openserial_vars;
-   PyObject* scheduler_vars;
-   PyObject* scheduler_dbg;
-   
-   returnVal = PyDict_New();
-   
-   // callbacks
-   uart_icb_tx                    = PyInt_FromLong((intptr_t)self->uart_icb.txCb);
-   PyDict_SetItemString(returnVal, "uart_icb_tx", uart_icb_tx);
-   uart_icb_rx                    = PyInt_FromLong((intptr_t)self->uart_icb.rxCb);
-   PyDict_SetItemString(returnVal, "uart_icb_rx", uart_icb_rx);
-   radio_icb_startFrame_cb        = PyInt_FromLong((intptr_t)self->radio_icb.startFrame_cb);
-   PyDict_SetItemString(returnVal, "radio_icb_startFrame_cb", radio_icb_startFrame_cb);
-   radio_icb_endFrame_cb          = PyInt_FromLong((intptr_t)self->radio_icb.endFrame_cb);
-   PyDict_SetItemString(returnVal, "radio_icb_endFrame_cb", radio_icb_endFrame_cb   );
-   sctimer_icb_compare_cb         = PyInt_FromLong((intptr_t)self->sctimer_icb.compare_cb);
-   PyDict_SetItemString(returnVal, "sctimer_icb_compare_cb", sctimer_icb_compare_cb);
-   
-   // icmpv6echo_vars
-   icmpv6echo_vars = PyDict_New();
-   // TODO
-   PyDict_SetItemString(returnVal, "icmpv6echo_vars", icmpv6echo_vars);
-   
-   // icmpv6rpl_vars
-   icmpv6rpl_vars = PyDict_New();
-   // TODO
-   PyDict_SetItemString(returnVal, "icmpv6rpl_vars", icmpv6rpl_vars);
-   
-   // opencoap_vars
-   opencoap_vars = PyDict_New();
-   // TODO
-   PyDict_SetItemString(returnVal, "opencoap_vars", opencoap_vars);
-   
-   // neighbors_vars
-   neighbors_vars = PyDict_New();
-   // TODO
-   PyDict_SetItemString(returnVal, "neighbors_vars", neighbors_vars);
-   
-   // sixtop_vars
-   sixtop_vars = PyDict_New();
-   // TODO
-   PyDict_SetItemString(returnVal, "sixtop_vars", sixtop_vars);
-   
-   // sf0_vars
-   sf0_vars = PyDict_New();
-   // TODO
-   PyDict_SetItemString(returnVal, "sf0_vars", sf0_vars);   
-   
-   // schedule_vars
-   schedule_vars = PyDict_New();
-   // TODO
-   PyDict_SetItemString(returnVal, "schedule_vars", schedule_vars);
-   
-   // schedule_dbg
-   schedule_dbg = PyDict_New();
-   // TODO
-   PyDict_SetItemString(returnVal, "schedule_dbg", schedule_dbg);
-   
-   // ieee154e_vars
-   ieee154e_vars = PyDict_New();
-   // TODO
-   PyDict_SetItemString(returnVal, "ieee154e_vars", ieee154e_vars);
-   
-   // ieee154e_stats
-   ieee154e_stats = PyDict_New();
-   // TODO
-   PyDict_SetItemString(returnVal, "ieee154e_stats", ieee154e_stats);
-   
-   // ieee154e_dbg
-   ieee154e_dbg = PyDict_New();
-   // TODO
-   PyDict_SetItemString(returnVal, "ieee154e_dbg", ieee154e_dbg);
-   
-   // idmanager_vars
-   idmanager_vars = PyDict_New();
-   // TODO
-   PyDict_SetItemString(returnVal, "idmanager_vars", idmanager_vars);
-   
-   // openqueue_vars
-   openqueue_vars = PyDict_New();
-   // TODO
-   PyDict_SetItemString(returnVal, "openqueue_vars", openqueue_vars);
-   
-   // opentimers_vars
-   opentimers_vars = PyDict_New();
-   // TODO
-   PyDict_SetItemString(returnVal, "opentimers_vars", opentimers_vars);
-   
-   // random_vars
-   random_vars = PyDict_New();
-   // TODO
-   PyDict_SetItemString(returnVal, "random_vars", random_vars);
-   
-   // openserial_vars
-   openserial_vars = PyDict_New();
-   // TODO
-   PyDict_SetItemString(returnVal, "openserial_vars", openserial_vars);
-   
-   // scheduler_vars
-   scheduler_vars = PyDict_New();
-   // TODO
-   PyDict_SetItemString(returnVal, "scheduler_vars", scheduler_vars);
-   
-   // scheduler_dbg
-   scheduler_dbg = PyDict_New();
-   // TODO
-   PyDict_SetItemString(returnVal, "scheduler_dbg", scheduler_dbg);
-   
-   return returnVal;
-}
-
-static PyObject* OpenMote_radio_isr_startFrame(OpenMote* self, PyObject* args) {
-   int capturedTime;
-   
-   // parse the arguments
-   if (!PyArg_ParseTuple(args, "i", &capturedTime)) {
-      return NULL;
-   }
-   if (capturedTime>0xffffffff) {
-      fprintf(stderr,"[OpenMote_radio_isr_startFrame] FATAL: capturedTime larger than 0xffffffff\n");
-      // TODO raise exception
-      return NULL;
-   }
-   
-   // call the callback
-   radio_intr_startOfFrame(
-      self,
-      (uint32_t)capturedTime
-   );
-   
-   // return successfully
-   Py_RETURN_NONE;
-}
-
-static PyObject* OpenMote_radio_isr_endFrame(OpenMote* self, PyObject* args) {
-   int capturedTime;
-   
-   // parse the arguments
-   if (!PyArg_ParseTuple(args, "i", &capturedTime)) {
-      return NULL;
-   }
-   if (capturedTime>0xffffffff) {
-      fprintf(stderr,"[OpenMote_radio_isr_startFrame] FATAL: capturedTime larger than 0xffffffff\n");
-      // TODO raise exception
-      return NULL;
-   }
-   
-   // call the callback
-   radio_intr_endOfFrame(
-      self,
-      (uint32_t)capturedTime
-   );
-   
-   // return successfully
-   Py_RETURN_NONE;
-}
-
-static PyObject* OpenMote_sctimer_isr(OpenMote* self) {
-   
-   // no arguments
-   
-   // call the callback
-   sctimer_intr_compare(self);
-   
-   // return successfully
-   Py_RETURN_NONE;
-}
-
-static PyObject* OpenMote_uart_isr_tx(OpenMote* self) {
-   
-   // no arguments
-   
-   // call the callback
-   uart_intr_tx(self);
-   
-   // return successfully
-   Py_RETURN_NONE;
-}
-
-static PyObject* OpenMote_uart_isr_rx(OpenMote* self) {
-   
-   // no arguments
-   
-   // call the callback
-   uart_intr_rx(self);
-   
-   // return successfully
-   Py_RETURN_NONE;
-}
-
-static PyObject* OpenMote_supply_on(OpenMote* self) {
-   
-   // no arguments
-   
-   // call the callback
-   supply_on(self);
-   
-   // return successfully
-   Py_RETURN_NONE;
-}
-
-static PyObject* OpenMote_supply_off(OpenMote* self) {
-   
-   // no arguments
-   
-   // call the callback
-   supply_off(self);
-   
-   // return successfully
-   Py_RETURN_NONE;
-}
-
-//===== admin
-
-/*
-\brief List of methods of the OpenMote class.
-*/
-static PyMethodDef OpenMote_methods[] = {
-   // name                        function                                          flags          doc
-   //=== admin
-   {  "set_callback",             (PyCFunction)OpenMote_set_callback,               METH_VARARGS,  ""},
-   {  "getState",                 (PyCFunction)OpenMote_getState,                   METH_NOARGS,   ""},
-   //=== BSP
-   {  "radio_isr_startFrame",     (PyCFunction)OpenMote_radio_isr_startFrame,       METH_VARARGS,  ""},
-   {  "radio_isr_endFrame",       (PyCFunction)OpenMote_radio_isr_endFrame,         METH_VARARGS,  ""},
-   {  "sctimer_isr",              (PyCFunction)OpenMote_sctimer_isr,                METH_NOARGS,   ""},
-   {  "uart_isr_tx",              (PyCFunction)OpenMote_uart_isr_tx,                METH_NOARGS,   ""},
-   {  "uart_isr_rx",              (PyCFunction)OpenMote_uart_isr_rx,                METH_NOARGS,   ""},
-   {  "supply_on",                (PyCFunction)OpenMote_supply_on,                  METH_NOARGS,   ""},
-   {  "supply_off",               (PyCFunction)OpenMote_supply_off,                 METH_NOARGS,   ""},
-   {NULL} // sentinel
-};
-
-/*
-\brief List of members of the OpenMote class.
-*/
-static PyMemberDef OpenMote_members[] = {
-   // name      type           offset                             flags   doc
-   //{"first",  T_OBJECT_EX,   offsetof(Noddy, first),            0,      "first name"},
-   //{"number", T_INT,         offsetof(Noddy, number),           0,      "noddy number"},
-   {NULL} // sentinel
-};
-
-/*
-\brief Declaration of the OpenMote type.
-*/
-static PyTypeObject openwsn_OpenMoteType = {
-   PyObject_HEAD_INIT(NULL)
-   0,                                  // ob_size
-   "REPLACE_BY_PROJ_NAME.OpenMote",    // tp_name
-   sizeof(OpenMote),                   // tp_basicsize
-   0,                                  // tp_itemsize
-   0,                                  // tp_dealloc
-   0,                                  // tp_print
-   0,                                  // tp_getattr
-   0,                                  // tp_setattr
-   0,                                  // tp_compare
-   0,                                  // tp_repr
-   0,                                  // tp_as_number
-   0,                                  // tp_as_sequence
-   0,                                  // tp_as_mapping
-   0,                                  // tp_hash
-   0,                                  // tp_call
-   0,                                  // tp_str
-   0,                                  // tp_getattro
-   0,                                  // tp_setattro
-   0,                                  // tp_as_buffer
-   Py_TPFLAGS_DEFAULT,                 // tp_flags
-   "Emulated OpenWSN mote",            // tp_doc
-   0,                                  // tp_traverse
-   0,                                  // tp_clear
-   0,                                  // tp_richcompare
-   0,                                  // tp_weaklistoffset
-   0,                                  // tp_iter
-   0,                                  // tp_iternext
-   OpenMote_methods,                   // tp_methods
-   OpenMote_members,                   // tp_member
-   0,                                  // tp_getset
-   0,                                  // tp_base
-   0,                                  // tp_dict
-   0,                                  // tp_descr_get
-   0,                                  // tp_descr_set
-   0,                                  // tp_dictoffset
-   0,                                  // tp_init
-   0,                                  // tp_alloc
-   0,                                  // tp_new (populated at module initialization)
-};
-
-//=========================== openwsn module ==================================
-
-//===== members
-
-//===== methods
-
-//===== admin
-
-static PyMethodDef openwsn_methods[] = {
-   {NULL, NULL, 0, NULL} // sentinel
-};
-
-#ifndef PyMODINIT_FUNC
-#define PyMODINIT_FUNC void
-#endif
-
-PyMODINIT_FUNC initREPLACE_BY_PROJ_NAME(void) {
-   PyObject* openwsn_module;
-   
-   // populate "new" method for OpenMote object
-   openwsn_OpenMoteType.tp_new = PyType_GenericNew;
-   if (PyType_Ready(&openwsn_OpenMoteType) < 0) {
-      return;
-   }
-   
-   // initialize the openwsn module
-   openwsn_module = Py_InitModule3(
-      "REPLACE_BY_PROJ_NAME",
-      openwsn_methods,
-      "Module which declares the OpenMote class."
-   );
-   
-   // create OpenMote class
-   Py_INCREF(&openwsn_OpenMoteType);
-   PyModule_AddObject(
-      openwsn_module,
-      "OpenMote",
-      (PyObject*)&openwsn_OpenMoteType
-   );
-}
+/**
+\brief Source code of the Python openwsn module, written in C.
+
+\author Thomas Watteyne <watteyne@eecs.berkeley.edu>, May 2013.
+*/
+
+#include <stdio.h>
+#include "openwsnmodule.h"
+
+//=========================== OpenMote Class ==================================
+
+//===== members
+
+//===== methods
+
+static PyObject* OpenMote_set_callback(OpenMote* self, PyObject* args) {
+   int       cmdId;
+   PyObject* tempCallback;
+   
+   // parse arguments
+   if (!PyArg_ParseTuple(args, "iO:set_callback", &cmdId, &tempCallback)) {
+      return NULL;
+   }
+   
+   // make sure cmdId is plausible
+   if (cmdId<0 || cmdId>MOTE_NOTIF_LAST) {
+      PyErr_SetString(PyExc_TypeError, "wrong cmdId");
+      return NULL;
+   }
+   
+   // make sure tempCallback is callable
+   if (!PyCallable_Check(tempCallback)) {
+      PyErr_SetString(PyExc_TypeError, "parameter must be callable");
+      return NULL;
+   }
+   
+   // record the callback
+   Py_XINCREF(tempCallback);                // add a reference to new callback
+   Py_XDECREF(self->callback[cmdId]);       // dispose of previous callback
+   self->callback[cmdId] = tempCallback;    // remember new callback
+   
+   // return successfully
+   Py_RETURN_NONE;
+}
+
+static PyObject* OpenMote_getState(OpenMote* self) {
+   PyObject* returnVal;
+   PyObject* uart_icb_tx;
+   PyObject* uart_icb_rx;
+   PyObject* radio_icb_startFrame_cb;
+   PyObject* radio_icb_endFrame_cb;
+   PyObject* sctimer_icb_compare_cb;
+   PyObject* icmpv6echo_vars;
+   PyObject* icmpv6rpl_vars;
+   PyObject* opencoap_vars;
+   PyObject* neighbors_vars;
+   PyObject* sixtop_vars;
+   PyObject* sf0_vars;
+   PyObject* schedule_vars;
+   PyObject* schedule_dbg;
+   PyObject* ieee154e_vars;
+   PyObject* ieee154e_stats;
+   PyObject* ieee154e_dbg;
+   PyObject* idmanager_vars;
+   PyObject* openqueue_vars;
+   PyObject* opentimers_vars;
+   PyObject* random_vars;
+   PyObject* openserial_vars;
+   PyObject* scheduler_vars;
+   PyObject* scheduler_dbg;
+   
+   returnVal = PyDict_New();
+   
+   // callbacks
+   uart_icb_tx                    = PyInt_FromLong((intptr_t)self->uart_icb.txCb);
+   PyDict_SetItemString(returnVal, "uart_icb_tx", uart_icb_tx);
+   uart_icb_rx                    = PyInt_FromLong((intptr_t)self->uart_icb.rxCb);
+   PyDict_SetItemString(returnVal, "uart_icb_rx", uart_icb_rx);
+   radio_icb_startFrame_cb        = PyInt_FromLong((intptr_t)self->radio_icb.startFrame_cb);
+   PyDict_SetItemString(returnVal, "radio_icb_startFrame_cb", radio_icb_startFrame_cb);
+   radio_icb_endFrame_cb          = PyInt_FromLong((intptr_t)self->radio_icb.endFrame_cb);
+   PyDict_SetItemString(returnVal, "radio_icb_endFrame_cb", radio_icb_endFrame_cb   );
+   sctimer_icb_compare_cb         = PyInt_FromLong((intptr_t)self->sctimer_icb.compare_cb);
+   PyDict_SetItemString(returnVal, "sctimer_icb_compare_cb", sctimer_icb_compare_cb);
+   
+   // icmpv6echo_vars
+   icmpv6echo_vars = PyDict_New();
+   // TODO
+   PyDict_SetItemString(returnVal, "icmpv6echo_vars", icmpv6echo_vars);
+   
+   // icmpv6rpl_vars
+   icmpv6rpl_vars = PyDict_New();
+   // TODO
+   PyDict_SetItemString(returnVal, "icmpv6rpl_vars", icmpv6rpl_vars);
+   
+   // opencoap_vars
+   opencoap_vars = PyDict_New();
+   // TODO
+   PyDict_SetItemString(returnVal, "opencoap_vars", opencoap_vars);
+   
+   // neighbors_vars
+   neighbors_vars = PyDict_New();
+   // TODO
+   PyDict_SetItemString(returnVal, "neighbors_vars", neighbors_vars);
+   
+   // sixtop_vars
+   sixtop_vars = PyDict_New();
+   // TODO
+   PyDict_SetItemString(returnVal, "sixtop_vars", sixtop_vars);
+   
+   // sf0_vars
+   sf0_vars = PyDict_New();
+   // TODO
+   PyDict_SetItemString(returnVal, "sf0_vars", sf0_vars);   
+   
+   // schedule_vars
+   schedule_vars = PyDict_New();
+   // TODO
+   PyDict_SetItemString(returnVal, "schedule_vars", schedule_vars);
+   
+   // schedule_dbg
+   schedule_dbg = PyDict_New();
+   // TODO
+   PyDict_SetItemString(returnVal, "schedule_dbg", schedule_dbg);
+   
+   // ieee154e_vars
+   ieee154e_vars = PyDict_New();
+   // TODO
+   PyDict_SetItemString(returnVal, "ieee154e_vars", ieee154e_vars);
+   
+   // ieee154e_stats
+   ieee154e_stats = PyDict_New();
+   // TODO
+   PyDict_SetItemString(returnVal, "ieee154e_stats", ieee154e_stats);
+   
+   // ieee154e_dbg
+   ieee154e_dbg = PyDict_New();
+   // TODO
+   PyDict_SetItemString(returnVal, "ieee154e_dbg", ieee154e_dbg);
+   
+   // idmanager_vars
+   idmanager_vars = PyDict_New();
+   // TODO
+   PyDict_SetItemString(returnVal, "idmanager_vars", idmanager_vars);
+   
+   // openqueue_vars
+   openqueue_vars = PyDict_New();
+   // TODO
+   PyDict_SetItemString(returnVal, "openqueue_vars", openqueue_vars);
+   
+   // opentimers_vars
+   opentimers_vars = PyDict_New();
+   // TODO
+   PyDict_SetItemString(returnVal, "opentimers_vars", opentimers_vars);
+   
+   // random_vars
+   random_vars = PyDict_New();
+   // TODO
+   PyDict_SetItemString(returnVal, "random_vars", random_vars);
+   
+   // openserial_vars
+   openserial_vars = PyDict_New();
+   // TODO
+   PyDict_SetItemString(returnVal, "openserial_vars", openserial_vars);
+   
+   // scheduler_vars
+   scheduler_vars = PyDict_New();
+   // TODO
+   PyDict_SetItemString(returnVal, "scheduler_vars", scheduler_vars);
+   
+   // scheduler_dbg
+   scheduler_dbg = PyDict_New();
+   // TODO
+   PyDict_SetItemString(returnVal, "scheduler_dbg", scheduler_dbg);
+   
+   return returnVal;
+}
+
+static PyObject* OpenMote_radio_isr_startFrame(OpenMote* self, PyObject* args) {
+   int capturedTime;
+   
+   // parse the arguments
+   if (!PyArg_ParseTuple(args, "i", &capturedTime)) {
+      return NULL;
+   }
+   if (capturedTime>0xffffffff) {
+      fprintf(stderr,"[OpenMote_radio_isr_startFrame] FATAL: capturedTime larger than 0xffffffff\n");
+      // TODO raise exception
+      return NULL;
+   }
+   
+   // call the callback
+   radio_intr_startOfFrame(
+      self,
+      (uint32_t)capturedTime
+   );
+   
+   // return successfully
+   Py_RETURN_NONE;
+}
+
+static PyObject* OpenMote_radio_isr_endFrame(OpenMote* self, PyObject* args) {
+   int capturedTime;
+   
+   // parse the arguments
+   if (!PyArg_ParseTuple(args, "i", &capturedTime)) {
+      return NULL;
+   }
+   if (capturedTime>0xffffffff) {
+      fprintf(stderr,"[OpenMote_radio_isr_startFrame] FATAL: capturedTime larger than 0xffffffff\n");
+      // TODO raise exception
+      return NULL;
+   }
+   
+   // call the callback
+   radio_intr_endOfFrame(
+      self,
+      (uint32_t)capturedTime
+   );
+   
+   // return successfully
+   Py_RETURN_NONE;
+}
+
+static PyObject* OpenMote_sctimer_isr(OpenMote* self) {
+   
+   // no arguments
+   
+   // call the callback
+   sctimer_intr_compare(self);
+   
+   // return successfully
+   Py_RETURN_NONE;
+}
+
+static PyObject* OpenMote_uart_isr_tx(OpenMote* self) {
+   
+   // no arguments
+   
+   // call the callback
+   uart_intr_tx(self);
+   
+   // return successfully
+   Py_RETURN_NONE;
+}
+
+static PyObject* OpenMote_uart_isr_rx(OpenMote* self) {
+   
+   // no arguments
+   
+   // call the callback
+   uart_intr_rx(self);
+   
+   // return successfully
+   Py_RETURN_NONE;
+}
+
+static PyObject* OpenMote_supply_on(OpenMote* self) {
+   
+   // no arguments
+   
+   // call the callback
+   supply_on(self);
+   
+   // return successfully
+   Py_RETURN_NONE;
+}
+
+static PyObject* OpenMote_supply_off(OpenMote* self) {
+   
+   // no arguments
+   
+   // call the callback
+   supply_off(self);
+   
+   // return successfully
+   Py_RETURN_NONE;
+}
+
+//===== admin
+
+/*
+\brief List of methods of the OpenMote class.
+*/
+static PyMethodDef OpenMote_methods[] = {
+   // name                        function                                          flags          doc
+   //=== admin
+   {  "set_callback",             (PyCFunction)OpenMote_set_callback,               METH_VARARGS,  ""},
+   {  "getState",                 (PyCFunction)OpenMote_getState,                   METH_NOARGS,   ""},
+   //=== BSP
+   {  "radio_isr_startFrame",     (PyCFunction)OpenMote_radio_isr_startFrame,       METH_VARARGS,  ""},
+   {  "radio_isr_endFrame",       (PyCFunction)OpenMote_radio_isr_endFrame,         METH_VARARGS,  ""},
+   {  "sctimer_isr",              (PyCFunction)OpenMote_sctimer_isr,                METH_NOARGS,   ""},
+   {  "uart_isr_tx",              (PyCFunction)OpenMote_uart_isr_tx,                METH_NOARGS,   ""},
+   {  "uart_isr_rx",              (PyCFunction)OpenMote_uart_isr_rx,                METH_NOARGS,   ""},
+   {  "supply_on",                (PyCFunction)OpenMote_supply_on,                  METH_NOARGS,   ""},
+   {  "supply_off",               (PyCFunction)OpenMote_supply_off,                 METH_NOARGS,   ""},
+   {NULL} // sentinel
+};
+
+/*
+\brief List of members of the OpenMote class.
+*/
+static PyMemberDef OpenMote_members[] = {
+   // name      type           offset                             flags   doc
+   //{"first",  T_OBJECT_EX,   offsetof(Noddy, first),            0,      "first name"},
+   //{"number", T_INT,         offsetof(Noddy, number),           0,      "noddy number"},
+   {NULL} // sentinel
+};
+
+/*
+\brief Declaration of the OpenMote type.
+*/
+static PyTypeObject openwsn_OpenMoteType = {
+   PyObject_HEAD_INIT(NULL)
+   0,                                  // ob_size
+   "REPLACE_BY_PROJ_NAME.OpenMote",    // tp_name
+   sizeof(OpenMote),                   // tp_basicsize
+   0,                                  // tp_itemsize
+   0,                                  // tp_dealloc
+   0,                                  // tp_print
+   0,                                  // tp_getattr
+   0,                                  // tp_setattr
+   0,                                  // tp_compare
+   0,                                  // tp_repr
+   0,                                  // tp_as_number
+   0,                                  // tp_as_sequence
+   0,                                  // tp_as_mapping
+   0,                                  // tp_hash
+   0,                                  // tp_call
+   0,                                  // tp_str
+   0,                                  // tp_getattro
+   0,                                  // tp_setattro
+   0,                                  // tp_as_buffer
+   Py_TPFLAGS_DEFAULT,                 // tp_flags
+   "Emulated OpenWSN mote",            // tp_doc
+   0,                                  // tp_traverse
+   0,                                  // tp_clear
+   0,                                  // tp_richcompare
+   0,                                  // tp_weaklistoffset
+   0,                                  // tp_iter
+   0,                                  // tp_iternext
+   OpenMote_methods,                   // tp_methods
+   OpenMote_members,                   // tp_member
+   0,                                  // tp_getset
+   0,                                  // tp_base
+   0,                                  // tp_dict
+   0,                                  // tp_descr_get
+   0,                                  // tp_descr_set
+   0,                                  // tp_dictoffset
+   0,                                  // tp_init
+   0,                                  // tp_alloc
+   0,                                  // tp_new (populated at module initialization)
+};
+
+//=========================== openwsn module ==================================
+
+//===== members
+
+//===== methods
+
+//===== admin
+
+static PyMethodDef openwsn_methods[] = {
+   {NULL, NULL, 0, NULL} // sentinel
+};
+
+#ifndef PyMODINIT_FUNC
+#define PyMODINIT_FUNC void
+#endif
+
+PyMODINIT_FUNC initREPLACE_BY_PROJ_NAME(void) {
+   PyObject* openwsn_module;
+   
+   // populate "new" method for OpenMote object
+   openwsn_OpenMoteType.tp_new = PyType_GenericNew;
+   if (PyType_Ready(&openwsn_OpenMoteType) < 0) {
+      return;
+   }
+   
+   // initialize the openwsn module
+   openwsn_module = Py_InitModule3(
+      "REPLACE_BY_PROJ_NAME",
+      openwsn_methods,
+      "Module which declares the OpenMote class."
+   );
+   
+   // create OpenMote class
+   Py_INCREF(&openwsn_OpenMoteType);
+   PyModule_AddObject(
+      openwsn_module,
+      "OpenMote",
+      (PyObject*)&openwsn_OpenMoteType
+   );
+}