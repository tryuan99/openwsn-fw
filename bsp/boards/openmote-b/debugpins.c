/**
 * Author: Xavier Vilajosana (xvilajosana@eecs.berkeley.edu)
 *         Pere Tuset (peretuset@openmote.com)
 * Date:   July 2013
 * Description: CC2538-specific definition of the "debugpins" bsp module.
 */

#include <headers/hw_memmap.h>
#include <headers/hw_types.h>

#include <source/gpio.h>

#include "board.h"
#include "debugpins.h"

//=========================== defines =========================================
// Board dbPINS defines
#define BSP_PINA_BASE           GPIO_A_BASE
#define BSP_PINC_BASE           GPIO_C_BASE
#define BSP_PINB_BASE           GPIO_B_BASE

#define BSP_PINA_7              GPIO_PIN_7      //!< PA7 -- frame -RF1.5
#define BSP_PINC_3              GPIO_PIN_3      //!< PC3 -- isr   -RF1.11

#define BSP_PINB_3              GPIO_PIN_3      //!< PB3 -- slot  -RF1.6
#define BSP_PINB_2              GPIO_PIN_2      //!< PB2 -- fsm   -RF1.8
#define BSP_PINB_1              GPIO_PIN_1      //!< PB1 -- task  -RF1.10
#define BSP_PINB_0              GPIO_PIN_0      //!< PB0 -- radio -RF1-12

//=========================== variables =======================================

//=========================== prototypes ======================================

void bspDBpinToggle(uint32_t base,uint8_t ui8Pin);

//=========================== public ==========================================

<<<<<<< HEAD
void debugpins_init() {
   GPIOPinTypeGPIOOutput(BSP_PINA_BASE, BSP_PINA_7);
   GPIOPinTypeGPIOOutput(BSP_PINC_BASE, BSP_PINC_3);
   GPIOPinTypeGPIOOutput(BSP_PINB_BASE, BSP_PINB_3 | BSP_PINB_2 | BSP_PINB_1 | BSP_PINB_0);
=======
void debugpins_init(void) {
   GPIOPinTypeGPIOOutput(BSP_PINA_BASE, BSP_PINA_4 | BSP_PINA_5);
   GPIOPinTypeGPIOOutput(BSP_PIND_BASE, BSP_PIND_3 | BSP_PIND_2 | BSP_PIND_1 | BSP_PIND_0);
>>>>>>> dcf26e99

   GPIOPinWrite(BSP_PINA_BASE, BSP_PINA_7, 0);
   GPIOPinWrite(BSP_PINC_BASE, BSP_PINC_3, 0);
   GPIOPinWrite(BSP_PINB_BASE, (BSP_PINB_3 | BSP_PINB_2 | BSP_PINB_1 | BSP_PINB_0), 0);
}

<<<<<<< HEAD
// PA7
void debugpins_frame_toggle() {
   bspDBpinToggle(BSP_PINA_BASE, BSP_PINA_7);
}
void debugpins_frame_clr() {
    GPIOPinWrite(BSP_PINA_BASE, BSP_PINA_7, 0);
}
void debugpins_frame_set() {
   GPIOPinWrite(BSP_PINA_BASE, BSP_PINA_7, BSP_PINA_7);
}

// PB3
void debugpins_slot_toggle() {
	bspDBpinToggle(BSP_PINB_BASE, BSP_PINB_3);
}
void debugpins_slot_clr() {
	GPIOPinWrite(BSP_PINB_BASE, BSP_PINB_3, 0);
}
void debugpins_slot_set() {
	GPIOPinWrite(BSP_PINB_BASE, BSP_PINB_3, BSP_PINB_3);
}

// PB2
void debugpins_fsm_toggle() {
	bspDBpinToggle(BSP_PINB_BASE, BSP_PINB_2);
}
void debugpins_fsm_clr() {
	GPIOPinWrite(BSP_PINB_BASE, BSP_PINB_2, 0);
}
void debugpins_fsm_set() {
	GPIOPinWrite(BSP_PINB_BASE, BSP_PINB_2, BSP_PINB_2);
}

// PB1
void debugpins_task_toggle() {
//	bspDBpinToggle(BSP_PINB_BASE,BSP_PINB_1);
}
void debugpins_task_clr() {
//	GPIOPinWrite(BSP_PINB_BASE, BSP_PINB_1, 0);
}
void debugpins_task_set() {
//	GPIOPinWrite(BSP_PINB_BASE, BSP_PINB_1, BSP_PINB_1);
}

// PC3
void debugpins_isr_toggle() {
	bspDBpinToggle(BSP_PINC_BASE, BSP_PINC_3);
}
void debugpins_isr_clr() {
	GPIOPinWrite(BSP_PINC_BASE, BSP_PINC_3, 0);
}
void debugpins_isr_set() {
	GPIOPinWrite(BSP_PINC_BASE, BSP_PINC_3, BSP_PINC_3);
}

// PB0
void debugpins_radio_toggle() {
	bspDBpinToggle(BSP_PINB_BASE, BSP_PINB_0);
}
void debugpins_radio_clr() {
	GPIOPinWrite(BSP_PINB_BASE, BSP_PINB_0, 0);
}
void debugpins_radio_set() {
	GPIOPinWrite(BSP_PINB_BASE, BSP_PINB_0, BSP_PINB_0);
=======
// PA4
void debugpins_frame_toggle(void) {
   bspDBpinToggle(BSP_PINA_BASE, BSP_PINA_4);
}
void debugpins_frame_clr(void) {
    GPIOPinWrite(BSP_PINA_BASE, BSP_PINA_4, 0);
}
void debugpins_frame_set(void) {
   GPIOPinWrite(BSP_PINA_BASE, BSP_PINA_4, BSP_PINA_4);
}

// PD3
void debugpins_slot_toggle(void) {
	bspDBpinToggle(BSP_PIND_BASE, BSP_PIND_3);
}
void debugpins_slot_clr(void) {
	GPIOPinWrite(BSP_PIND_BASE, BSP_PIND_3, 0);
}
void debugpins_slot_set(void) {
	GPIOPinWrite(BSP_PIND_BASE, BSP_PIND_3, BSP_PIND_3);
}

// PD2
void debugpins_fsm_toggle(void) {
	bspDBpinToggle(BSP_PIND_BASE, BSP_PIND_2);
}
void debugpins_fsm_clr(void) {
	GPIOPinWrite(BSP_PIND_BASE, BSP_PIND_2, 0);
}
void debugpins_fsm_set(void) {
	GPIOPinWrite(BSP_PIND_BASE, BSP_PIND_2, BSP_PIND_2);
}

// PD1
void debugpins_task_toggle(void) {
	bspDBpinToggle(BSP_PIND_BASE,BSP_PIND_1);
}
void debugpins_task_clr(void) {
	GPIOPinWrite(BSP_PIND_BASE, BSP_PIND_1, 0);
}
void debugpins_task_set(void) {
	GPIOPinWrite(BSP_PIND_BASE, BSP_PIND_1, BSP_PIND_1);
}

// PA5
void debugpins_isr_toggle(void) {
	bspDBpinToggle(BSP_PINA_BASE, BSP_PINA_5);
}
void debugpins_isr_clr(void) {
	GPIOPinWrite(BSP_PINA_BASE, BSP_PINA_5, 0);
}
void debugpins_isr_set(void) {
	GPIOPinWrite(BSP_PINA_BASE, BSP_PINA_5, BSP_PINA_5);
}

// PD0
void debugpins_radio_toggle(void) {
	bspDBpinToggle(BSP_PIND_BASE, BSP_PIND_0);
}
void debugpins_radio_clr(void) {
	GPIOPinWrite(BSP_PIND_BASE, BSP_PIND_0, 0);
}
void debugpins_radio_set(void) {
	GPIOPinWrite(BSP_PIND_BASE, BSP_PIND_0, BSP_PIND_0);
>>>>>>> dcf26e99
}

//------------ private ------------//

void bspDBpinToggle(uint32_t base, uint8_t ui8Pin)
{
    //
    // Get current pin values of selected bits
    //
    uint32_t ui32Toggle = GPIOPinRead(base, ui8Pin);

    //
    // Invert selected bits
    //
    ui32Toggle = (~ui32Toggle) & ui8Pin;

    //
    // Set GPIO
    //
    GPIOPinWrite(base, ui8Pin, ui32Toggle);
}<|MERGE_RESOLUTION|>--- conflicted
+++ resolved
@@ -35,153 +35,80 @@
 
 //=========================== public ==========================================
 
-<<<<<<< HEAD
-void debugpins_init() {
+void debugpins_init(void) {
    GPIOPinTypeGPIOOutput(BSP_PINA_BASE, BSP_PINA_7);
    GPIOPinTypeGPIOOutput(BSP_PINC_BASE, BSP_PINC_3);
    GPIOPinTypeGPIOOutput(BSP_PINB_BASE, BSP_PINB_3 | BSP_PINB_2 | BSP_PINB_1 | BSP_PINB_0);
-=======
-void debugpins_init(void) {
-   GPIOPinTypeGPIOOutput(BSP_PINA_BASE, BSP_PINA_4 | BSP_PINA_5);
-   GPIOPinTypeGPIOOutput(BSP_PIND_BASE, BSP_PIND_3 | BSP_PIND_2 | BSP_PIND_1 | BSP_PIND_0);
->>>>>>> dcf26e99
 
    GPIOPinWrite(BSP_PINA_BASE, BSP_PINA_7, 0);
    GPIOPinWrite(BSP_PINC_BASE, BSP_PINC_3, 0);
    GPIOPinWrite(BSP_PINB_BASE, (BSP_PINB_3 | BSP_PINB_2 | BSP_PINB_1 | BSP_PINB_0), 0);
 }
 
-<<<<<<< HEAD
 // PA7
-void debugpins_frame_toggle() {
+void debugpins_frame_toggle(void) {
    bspDBpinToggle(BSP_PINA_BASE, BSP_PINA_7);
 }
-void debugpins_frame_clr() {
+void debugpins_frame_clr(void) {
     GPIOPinWrite(BSP_PINA_BASE, BSP_PINA_7, 0);
 }
-void debugpins_frame_set() {
+void debugpins_frame_set(void) {
    GPIOPinWrite(BSP_PINA_BASE, BSP_PINA_7, BSP_PINA_7);
 }
 
 // PB3
-void debugpins_slot_toggle() {
+void debugpins_slot_toggle(void) {
 	bspDBpinToggle(BSP_PINB_BASE, BSP_PINB_3);
 }
-void debugpins_slot_clr() {
+void debugpins_slot_clr(void) {
 	GPIOPinWrite(BSP_PINB_BASE, BSP_PINB_3, 0);
 }
-void debugpins_slot_set() {
+void debugpins_slot_set(void) {
 	GPIOPinWrite(BSP_PINB_BASE, BSP_PINB_3, BSP_PINB_3);
 }
 
 // PB2
-void debugpins_fsm_toggle() {
+void debugpins_fsm_toggle(void) {
 	bspDBpinToggle(BSP_PINB_BASE, BSP_PINB_2);
 }
-void debugpins_fsm_clr() {
+void debugpins_fsm_clr(void) {
 	GPIOPinWrite(BSP_PINB_BASE, BSP_PINB_2, 0);
 }
-void debugpins_fsm_set() {
+void debugpins_fsm_set(void) {
 	GPIOPinWrite(BSP_PINB_BASE, BSP_PINB_2, BSP_PINB_2);
 }
 
 // PB1
-void debugpins_task_toggle() {
+void debugpins_task_toggle(void) {
 //	bspDBpinToggle(BSP_PINB_BASE,BSP_PINB_1);
 }
-void debugpins_task_clr() {
+void debugpins_task_clr(void) {
 //	GPIOPinWrite(BSP_PINB_BASE, BSP_PINB_1, 0);
 }
-void debugpins_task_set() {
+void debugpins_task_set(void) {
 //	GPIOPinWrite(BSP_PINB_BASE, BSP_PINB_1, BSP_PINB_1);
 }
 
 // PC3
-void debugpins_isr_toggle() {
+void debugpins_isr_toggle(void) {
 	bspDBpinToggle(BSP_PINC_BASE, BSP_PINC_3);
 }
-void debugpins_isr_clr() {
+void debugpins_isr_clr(void) {
 	GPIOPinWrite(BSP_PINC_BASE, BSP_PINC_3, 0);
 }
-void debugpins_isr_set() {
+void debugpins_isr_set(void) {
 	GPIOPinWrite(BSP_PINC_BASE, BSP_PINC_3, BSP_PINC_3);
 }
 
 // PB0
-void debugpins_radio_toggle() {
+void debugpins_radio_toggle(void) {
 	bspDBpinToggle(BSP_PINB_BASE, BSP_PINB_0);
 }
-void debugpins_radio_clr() {
+void debugpins_radio_clr(void) {
 	GPIOPinWrite(BSP_PINB_BASE, BSP_PINB_0, 0);
 }
-void debugpins_radio_set() {
+void debugpins_radio_set(void) {
 	GPIOPinWrite(BSP_PINB_BASE, BSP_PINB_0, BSP_PINB_0);
-=======
-// PA4
-void debugpins_frame_toggle(void) {
-   bspDBpinToggle(BSP_PINA_BASE, BSP_PINA_4);
-}
-void debugpins_frame_clr(void) {
-    GPIOPinWrite(BSP_PINA_BASE, BSP_PINA_4, 0);
-}
-void debugpins_frame_set(void) {
-   GPIOPinWrite(BSP_PINA_BASE, BSP_PINA_4, BSP_PINA_4);
-}
-
-// PD3
-void debugpins_slot_toggle(void) {
-	bspDBpinToggle(BSP_PIND_BASE, BSP_PIND_3);
-}
-void debugpins_slot_clr(void) {
-	GPIOPinWrite(BSP_PIND_BASE, BSP_PIND_3, 0);
-}
-void debugpins_slot_set(void) {
-	GPIOPinWrite(BSP_PIND_BASE, BSP_PIND_3, BSP_PIND_3);
-}
-
-// PD2
-void debugpins_fsm_toggle(void) {
-	bspDBpinToggle(BSP_PIND_BASE, BSP_PIND_2);
-}
-void debugpins_fsm_clr(void) {
-	GPIOPinWrite(BSP_PIND_BASE, BSP_PIND_2, 0);
-}
-void debugpins_fsm_set(void) {
-	GPIOPinWrite(BSP_PIND_BASE, BSP_PIND_2, BSP_PIND_2);
-}
-
-// PD1
-void debugpins_task_toggle(void) {
-	bspDBpinToggle(BSP_PIND_BASE,BSP_PIND_1);
-}
-void debugpins_task_clr(void) {
-	GPIOPinWrite(BSP_PIND_BASE, BSP_PIND_1, 0);
-}
-void debugpins_task_set(void) {
-	GPIOPinWrite(BSP_PIND_BASE, BSP_PIND_1, BSP_PIND_1);
-}
-
-// PA5
-void debugpins_isr_toggle(void) {
-	bspDBpinToggle(BSP_PINA_BASE, BSP_PINA_5);
-}
-void debugpins_isr_clr(void) {
-	GPIOPinWrite(BSP_PINA_BASE, BSP_PINA_5, 0);
-}
-void debugpins_isr_set(void) {
-	GPIOPinWrite(BSP_PINA_BASE, BSP_PINA_5, BSP_PINA_5);
-}
-
-// PD0
-void debugpins_radio_toggle(void) {
-	bspDBpinToggle(BSP_PIND_BASE, BSP_PIND_0);
-}
-void debugpins_radio_clr(void) {
-	GPIOPinWrite(BSP_PIND_BASE, BSP_PIND_0, 0);
-}
-void debugpins_radio_set(void) {
-	GPIOPinWrite(BSP_PIND_BASE, BSP_PIND_0, BSP_PIND_0);
->>>>>>> dcf26e99
 }
 
 //------------ private ------------//
