--- conflicted
+++ resolved
@@ -117,16 +117,9 @@
 
 //#define wdAckDuration              260                  //  5400us using 50 kbps
 #define NUM_CHANNELS                3 // number of channels to channel hop on
-<<<<<<< HEAD
-#define DEFAULT_CH_SPACING          200 // default channel spacing for subghz
-#define DEFAULT_FREQUENCY_CENTER    863125 // defualt freque   
-//#define delayTx_SUBGHZ              67
-#define delayTx_SUBGHZ              67
-=======
 #define DEFAULT_CH_SPACING          1200 // default channel spacing for subghz
 #define DEFAULT_FREQUENCY_CENTER    863625 // defualt freque   
 #define delayTx_SUBGHZ              delayTx_OFDM1
->>>>>>> f6466bd2
 #define delayRx_SUBGHZ              0
 #define NUM_CHANNELS_SUBGHZ         3
 
