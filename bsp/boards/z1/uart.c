/**
\brief z1-specific definition of the "uart" bsp module.

\author Xavier Vilajosana <xvilajosana@eecs.berkeley.edu>, May 2013.
*/

#include "msp430x26x.h"
#include "stdint.h"
#include "stdio.h"
#include "string.h"
#include "uart.h"

//=========================== defines =========================================

//=========================== variables =======================================

typedef struct {
    uart_tx_cbt txCb;
    uart_rx_cbt rxCb;
    bool        fXonXoffEscaping;
    uint8_t     xonXoffEscapedByte;
} uart_vars_t;

uart_vars_t uart_vars;

//=========================== prototypes ======================================

//=========================== public ==========================================

<<<<<<< HEAD
void    uart_init() {
    // reset local variables
    memset(&uart_vars,0,sizeof(uart_vars_t));
    
    //initialize UART openserial_vars.mode
    P3SEL    |=  0x30;                             // P3.4,5 = USCI_A0 TXD/RXD
=======
void uart_init(void) {
   // reset local variables
   memset(&uart_vars,0,sizeof(uart_vars_t));
   
   //initialize UART openserial_vars.mode
   P3SEL    |=  0x30;                             // P3.4,5 = USCI_A0 TXD/RXD
>>>>>>> ec4d7185
//   UCA0CTL0  = 0;
//   UCA0CTL1  = 0;
    UCA0CTL1 |=  UCSSEL_2;                         // CLK = SMCL
    UCA0BR0   =  0x45;                             // 115200 baud if SMCLK@8MHz (
    UCA0BR1   =  0x00;
    UCA0MCTL  = UCBRS1 + UCBRS0;                    // Modulation UCBRSx = 7
    UCA0CTL1 &= ~UCSWRST;                          // Initialize USCI state machine
    //UC1IFG   &= ~(UCA1TXIFG | UCA1RXIFG);          // clear possible pending interrupts
    //UC1IE    |=  (UCA1RXIE  | UCA1TXIE);           // Enable USCI_A1 TX & RX interrupt  
}

void    uart_setCallbacks(uart_tx_cbt txCb, uart_rx_cbt rxCb) {
    uart_vars.txCb = txCb;
    uart_vars.rxCb = rxCb;
}

<<<<<<< HEAD
void    uart_enableInterrupts(){
    UC0IE    |=  (UCA0RXIE  | UCA0TXIE);  
}

void    uart_disableInterrupts(){
    UC0IE &= ~(UCA0RXIE | UCA0TXIE);
}

void    uart_clearRxInterrupts(){
    UC0IFG   &= ~(UCA0RXIFG);
}

void    uart_clearTxInterrupts(){
    UC0IFG   &= ~(UCA0TXIFG);
}

void    uart_setCTS(bool state) {
    if (state==0x01) {
        UCA0TXBUF = XON;
    } else {
        UCA0TXBUF = XOFF;
    }
=======
void    uart_enableInterrupts(void) {
  UC0IE    |=  (UCA0RXIE  | UCA0TXIE);  
}

void    uart_disableInterrupts(void) {
  UC0IE &= ~(UCA0RXIE | UCA0TXIE);
}

void    uart_clearRxInterrupts(void) {
  UC0IFG   &= ~(UCA0RXIFG);
}

void    uart_clearTxInterrupts(void) {
  UC0IFG   &= ~(UCA0TXIFG);
>>>>>>> ec4d7185
}

void    uart_writeByte(uint8_t byteToWrite){
    if (byteToWrite==XON || byteToWrite==XOFF || byteToWrite==XONXOFF_ESCAPE) {
        uart_vars.fXonXoffEscaping     = 0x01;
        uart_vars.xonXoffEscapedByte   = byteToWrite;
        UCA0TXBUF = XONXOFF_ESCAPE;
    } else {
        UCA0TXBUF = byteToWrite;
    }
}

<<<<<<< HEAD
uint8_t uart_readByte(){
    return UCA0RXBUF;
=======
uint8_t uart_readByte(void) {
  return UCA0RXBUF;
>>>>>>> ec4d7185
}

//=========================== interrupt handlers ==============================

<<<<<<< HEAD
kick_scheduler_t uart_tx_isr() {
    uart_clearTxInterrupts(); // TODO: do not clear, but disable when done
    uart_vars.txCb();
    if (uart_vars.fXonXoffEscaping==0x01) {
        uart_vars.fXonXoffEscaping = 0x00;
        UCA0TXBUF = uart_vars.xonXoffEscapedByte^XONXOFF_MASK;
    } else {
        uart_vars.txCb();
    }
    return DO_NOT_KICK_SCHEDULER;
}

kick_scheduler_t uart_rx_isr() {
    uart_clearRxInterrupts(); // TODO: do not clear, but disable when done
    uart_vars.rxCb();
    return DO_NOT_KICK_SCHEDULER;
=======
kick_scheduler_t uart_tx_isr(void) {
   uart_clearTxInterrupts(); // TODO: do not clear, but disable when done
   uart_vars.txCb();
   return DO_NOT_KICK_SCHEDULER;
}

kick_scheduler_t uart_rx_isr(void) {
   uart_clearRxInterrupts(); // TODO: do not clear, but disable when done
   uart_vars.rxCb();
   return DO_NOT_KICK_SCHEDULER;
>>>>>>> ec4d7185
}<|MERGE_RESOLUTION|>--- conflicted
+++ resolved
@@ -1,152 +1,108 @@
-/**
-\brief z1-specific definition of the "uart" bsp module.
-
-\author Xavier Vilajosana <xvilajosana@eecs.berkeley.edu>, May 2013.
-*/
-
-#include "msp430x26x.h"
-#include "stdint.h"
-#include "stdio.h"
-#include "string.h"
-#include "uart.h"
-
-//=========================== defines =========================================
-
-//=========================== variables =======================================
-
-typedef struct {
-    uart_tx_cbt txCb;
-    uart_rx_cbt rxCb;
-    bool        fXonXoffEscaping;
-    uint8_t     xonXoffEscapedByte;
-} uart_vars_t;
-
-uart_vars_t uart_vars;
-
-//=========================== prototypes ======================================
-
-//=========================== public ==========================================
-
-<<<<<<< HEAD
-void    uart_init() {
-    // reset local variables
-    memset(&uart_vars,0,sizeof(uart_vars_t));
-    
-    //initialize UART openserial_vars.mode
-    P3SEL    |=  0x30;                             // P3.4,5 = USCI_A0 TXD/RXD
-=======
-void uart_init(void) {
-   // reset local variables
-   memset(&uart_vars,0,sizeof(uart_vars_t));
-   
-   //initialize UART openserial_vars.mode
-   P3SEL    |=  0x30;                             // P3.4,5 = USCI_A0 TXD/RXD
->>>>>>> ec4d7185
-//   UCA0CTL0  = 0;
-//   UCA0CTL1  = 0;
-    UCA0CTL1 |=  UCSSEL_2;                         // CLK = SMCL
-    UCA0BR0   =  0x45;                             // 115200 baud if SMCLK@8MHz (
-    UCA0BR1   =  0x00;
-    UCA0MCTL  = UCBRS1 + UCBRS0;                    // Modulation UCBRSx = 7
-    UCA0CTL1 &= ~UCSWRST;                          // Initialize USCI state machine
-    //UC1IFG   &= ~(UCA1TXIFG | UCA1RXIFG);          // clear possible pending interrupts
-    //UC1IE    |=  (UCA1RXIE  | UCA1TXIE);           // Enable USCI_A1 TX & RX interrupt  
-}
-
-void    uart_setCallbacks(uart_tx_cbt txCb, uart_rx_cbt rxCb) {
-    uart_vars.txCb = txCb;
-    uart_vars.rxCb = rxCb;
-}
-
-<<<<<<< HEAD
-void    uart_enableInterrupts(){
-    UC0IE    |=  (UCA0RXIE  | UCA0TXIE);  
-}
-
-void    uart_disableInterrupts(){
-    UC0IE &= ~(UCA0RXIE | UCA0TXIE);
-}
-
-void    uart_clearRxInterrupts(){
-    UC0IFG   &= ~(UCA0RXIFG);
-}
-
-void    uart_clearTxInterrupts(){
-    UC0IFG   &= ~(UCA0TXIFG);
-}
-
-void    uart_setCTS(bool state) {
-    if (state==0x01) {
-        UCA0TXBUF = XON;
-    } else {
-        UCA0TXBUF = XOFF;
-    }
-=======
-void    uart_enableInterrupts(void) {
-  UC0IE    |=  (UCA0RXIE  | UCA0TXIE);  
-}
-
-void    uart_disableInterrupts(void) {
-  UC0IE &= ~(UCA0RXIE | UCA0TXIE);
-}
-
-void    uart_clearRxInterrupts(void) {
-  UC0IFG   &= ~(UCA0RXIFG);
-}
-
-void    uart_clearTxInterrupts(void) {
-  UC0IFG   &= ~(UCA0TXIFG);
->>>>>>> ec4d7185
-}
-
-void    uart_writeByte(uint8_t byteToWrite){
-    if (byteToWrite==XON || byteToWrite==XOFF || byteToWrite==XONXOFF_ESCAPE) {
-        uart_vars.fXonXoffEscaping     = 0x01;
-        uart_vars.xonXoffEscapedByte   = byteToWrite;
-        UCA0TXBUF = XONXOFF_ESCAPE;
-    } else {
-        UCA0TXBUF = byteToWrite;
-    }
-}
-
-<<<<<<< HEAD
-uint8_t uart_readByte(){
-    return UCA0RXBUF;
-=======
-uint8_t uart_readByte(void) {
-  return UCA0RXBUF;
->>>>>>> ec4d7185
-}
-
-//=========================== interrupt handlers ==============================
-
-<<<<<<< HEAD
-kick_scheduler_t uart_tx_isr() {
-    uart_clearTxInterrupts(); // TODO: do not clear, but disable when done
-    uart_vars.txCb();
-    if (uart_vars.fXonXoffEscaping==0x01) {
-        uart_vars.fXonXoffEscaping = 0x00;
-        UCA0TXBUF = uart_vars.xonXoffEscapedByte^XONXOFF_MASK;
-    } else {
-        uart_vars.txCb();
-    }
-    return DO_NOT_KICK_SCHEDULER;
-}
-
-kick_scheduler_t uart_rx_isr() {
-    uart_clearRxInterrupts(); // TODO: do not clear, but disable when done
-    uart_vars.rxCb();
-    return DO_NOT_KICK_SCHEDULER;
-=======
-kick_scheduler_t uart_tx_isr(void) {
-   uart_clearTxInterrupts(); // TODO: do not clear, but disable when done
-   uart_vars.txCb();
-   return DO_NOT_KICK_SCHEDULER;
-}
-
-kick_scheduler_t uart_rx_isr(void) {
-   uart_clearRxInterrupts(); // TODO: do not clear, but disable when done
-   uart_vars.rxCb();
-   return DO_NOT_KICK_SCHEDULER;
->>>>>>> ec4d7185
+/**
+\brief z1-specific definition of the "uart" bsp module.
+
+\author Xavier Vilajosana <xvilajosana@eecs.berkeley.edu>, May 2013.
+*/
+
+#include "msp430x26x.h"
+#include "stdint.h"
+#include "stdio.h"
+#include "string.h"
+#include "uart.h"
+
+//=========================== defines =========================================
+
+//=========================== variables =======================================
+
+typedef struct {
+    uart_tx_cbt txCb;
+    uart_rx_cbt rxCb;
+    bool        fXonXoffEscaping;
+    uint8_t     xonXoffEscapedByte;
+} uart_vars_t;
+
+uart_vars_t uart_vars;
+
+//=========================== prototypes ======================================
+
+//=========================== public ==========================================
+
+void uart_init(void) {
+    // reset local variables
+    memset(&uart_vars,0,sizeof(uart_vars_t));
+    
+    //initialize UART openserial_vars.mode
+    P3SEL    |=  0x30;                             // P3.4,5 = USCI_A0 TXD/RXD
+//   UCA0CTL0  = 0;
+//   UCA0CTL1  = 0;
+    UCA0CTL1 |=  UCSSEL_2;                         // CLK = SMCL
+    UCA0BR0   =  0x45;                             // 115200 baud if SMCLK@8MHz (
+    UCA0BR1   =  0x00;
+    UCA0MCTL  = UCBRS1 + UCBRS0;                    // Modulation UCBRSx = 7
+    UCA0CTL1 &= ~UCSWRST;                          // Initialize USCI state machine
+    //UC1IFG   &= ~(UCA1TXIFG | UCA1RXIFG);          // clear possible pending interrupts
+    //UC1IE    |=  (UCA1RXIE  | UCA1TXIE);           // Enable USCI_A1 TX & RX interrupt  
+}
+
+void    uart_setCallbacks(uart_tx_cbt txCb, uart_rx_cbt rxCb) {
+    uart_vars.txCb = txCb;
+    uart_vars.rxCb = rxCb;
+}
+
+void    uart_enableInterrupts(void) {
+    UC0IE    |=  (UCA0RXIE  | UCA0TXIE);  
+}
+
+void    uart_disableInterrupts(void) {
+    UC0IE &= ~(UCA0RXIE | UCA0TXIE);
+}
+
+void    uart_clearRxInterrupts(void) {
+    UC0IFG   &= ~(UCA0RXIFG);
+}
+
+void    uart_clearTxInterrupts(void) {
+    UC0IFG   &= ~(UCA0TXIFG);
+}
+
+void    uart_setCTS(bool state) {
+    if (state==0x01) {
+        UCA0TXBUF = XON;
+    } else {
+        UCA0TXBUF = XOFF;
+    }
+}
+
+void    uart_writeByte(uint8_t byteToWrite){
+    if (byteToWrite==XON || byteToWrite==XOFF || byteToWrite==XONXOFF_ESCAPE) {
+        uart_vars.fXonXoffEscaping     = 0x01;
+        uart_vars.xonXoffEscapedByte   = byteToWrite;
+        UCA0TXBUF = XONXOFF_ESCAPE;
+    } else {
+        UCA0TXBUF = byteToWrite;
+    }
+}
+
+uint8_t uart_readByte(void) {
+    return UCA0RXBUF;
+}
+
+//=========================== interrupt handlers ==============================
+
+kick_scheduler_t uart_tx_isr(void) {
+    uart_clearTxInterrupts(); // TODO: do not clear, but disable when done
+    uart_vars.txCb();
+    if (uart_vars.fXonXoffEscaping==0x01) {
+        uart_vars.fXonXoffEscaping = 0x00;
+        UCA0TXBUF = uart_vars.xonXoffEscapedByte^XONXOFF_MASK;
+    } else {
+        uart_vars.txCb();
+    }
+    return DO_NOT_KICK_SCHEDULER;
+}
+
+kick_scheduler_t uart_rx_isr(void) {
+    uart_clearRxInterrupts(); // TODO: do not clear, but disable when done
+    uart_vars.rxCb();
+    return DO_NOT_KICK_SCHEDULER;
 }