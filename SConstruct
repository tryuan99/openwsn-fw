import os
import sys
import platform
import SCons

#============================ banner ==========================================

banner  = []
banner += [""]
banner += [" ___                 _ _ _  ___  _ _ "]
banner += ["| . | ___  ___ ._ _ | | | |/ __>| \ |"]
banner += ["| | || . \/ ._>| ' || | | |\__ \|   |"]
banner += ["`___'|  _/\___.|_|_||__/_/ <___/|_\_|"]
banner += ["     |_|                  openwsn.org"]
banner += [""]
banner  = '\n'.join(banner)
print banner

#===== help text

Help('''
Usage:
    scons [<variable>=<value> ...] <project>
    scons docs
    scons [help-option]

project:
    A project is represented by a subdirectory of the projects directory, for
    a particular board. For example, the 'oos_openwsn' project may be built for
    telosb. To specify a project, exclude the leading digits in the directory
    name, like '03' for oos_openwsn.

    variable=value pairs
    These pairs qualify how the project is built, and are organized here into
    functional groups. Below each variable's description are the valid 
    options, with the default value listed first.
    
    board          Board to build for. 'python' is for software simulation.
                   telosb, wsn430v14, wsn430v13b, gina, z1, python,
                   iot-lab_M3, iot-lab_A8-M3, nrf52840

    version        Board version
        
    toolchain      Toolchain implementation. The 'python' board requires gcc
                   (MinGW on Windows build host).
                   mspgcc, iar, iar-proj, gcc
    
    Connected hardware variables:
    bootload       Location of the board to bootload the binary on. 
                   COMx for Windows, /dev entries for Linux
                   Supports parallel operation with a comma-separated list,
                   for example 'COM5,COM6,COM7'.
    jtag           Location of the board to JTAG the binary to.
                   COMx for Windows, /dev entry for Linux
    fet_version    Firmware version running on the MSP-FET430uif for jtag.
                   2, 3
    
    Simulation variables:
    fastsim        Compiles the firmware for fast simulation.
                   1 (on), 0 (off)

    These simulation variables are for a cross-platform build, and are valid
    only from an amd64-linux build host.
    simhost        Host platform and OS for simulation. Default selection is
                   the current platform/OS, which of course is not a cross-
                   build. '-windows' cross-builds require MinGW-w64 toolchain.
                   amd64-linux, x86-linux, amd64-windows, x86-windows
    simhostpy      Home directory for simhost cross-build Python headers and 
                   shared library.
    
    Variables for special use cases.
    dagroot        Setting a mote as DAG root is typically done through
                   OpenVisualizer. In some rare cases when the OpenVisualizer
                   cannot send commands to the mote (e.g. IoT-LAB platform), 
                   use this flag to build a firmware image which is, by 
                   default, in DAG root mode.
    forcetopology  Force the topology to the one indicated in the
                   openstack/02a-MAClow/topology.c file.
    noadaptivesync Do not use adaptive synchronization.
    l2_security   Use hop-by-hop encryption and authentication.
                  0 (off), 1 (on)
    msf_adapting_to_traffic enable/disable MSF for adding/deleting cell to adapt to traffic
                  0 (disable), 1 (enable)
    printf        Sends the string messages to openvisualizer  
                  0 (off ), 1 (on, default)
    ide           qtcreator
    fix_channel   Set single channel hopping for debugging
                  0 (off, default), i (on, channel=i [11:26])

    Common variables:
    verbose        Print each complete compile/link command.
                   0 (off), 1 (on)
    
docs:
    Generate source documentation in build{0}docs{0}html directory

help-option:
    --help       Display help text. Also display when no parameters to the
                 scons scommand.
'''.format(os.sep))

#============================ options =========================================

# first value is default
command_line_options = {
    'board':       [
        # MSP430
        'telosb',
        'gina',
        'wsn430v13b',
        'wsn430v14',
        'z1',
        # Cortex-M3
        'openmote-cc2538',
        'openmote-b',
        'openmote-b-24ghz',
        'openmote-b-subghz',
        'silabs-ezr32wg',
        'openmotestm',
        'iot-lab_M3',
        'iot-lab_A8-M3',
        'agilefox',
        'samr21_xpro',
        # Cortex-M0
        'scum',
        # Nordic nRF52840 (Cortex-M4), use revision=DK or revision=DONGLE
        'nrf52840',
        # misc.
        'python',
    ],
    'toolchain':   [
        'mspgcc',
        'iar',
        'iar-proj',
        'armgcc',
        'gcc',
    ],
    'kernel': [
        'openos',
        'freertos',
    ],
    'fet_version':              ['2','3'],
    'verbose':                  ['0','1'],
    'fastsim':                  ['1','0'],
    'simhost':                  ['amd64-linux','x86-linux','amd64-windows','x86-windows'],
    'simhostpy':                [''],                               # No reasonable default
    'panid':                    [''],
    'dagroot':                  ['0','1'],
    'forcetopology':            ['0','1'],
    'debug':                    ['0','1'],
    'atmel_24ghz':              ['0','1'],
    'noadaptivesync':           ['0','1'],
    'l2_security':              ['0','1'],
<<<<<<< HEAD
=======
    'fix_channel':              ['0'] + map(str, range(11, 27)),
>>>>>>> 86efa241
    'msf_adapting_to_traffic':  ['0','1'],
    'printf':                   ['1','0'],          # 1=on (default),  0=off
    'deadline_option':          ['0','1'],
    'ide':                      ['none','qtcreator'],
    'revision':                 ['']
}

def validate_option(key, value, env):
    if key not in command_line_options:
        raise ValueError("Unknown switch {0}.".format(key))
    if value not in command_line_options[key]:
        raise ValueError("Unknown {0} \"{1}\". Options are {2}.\n\n".format(key,value,','.join(command_line_options[key])))

def validate_apps(key, value, env):
    assert key=='apps'
    if not value.strip():
        return
    requestedApps = value.split(',')
    availableApps = [f for f in os.listdir('openapps') if not os.path.isfile(os.path.join('openapps',f))]
    unknownApps   = list(set(requestedApps) - set(availableApps))
    
    if unknownApps:
        raise ValueError(
            "Unknown app(s) {0}. Available apps are {1}.\n\n".format(
                ','.join(unknownApps),
                ','.join(availableApps),
            )
        )

# Define default value for simhost option
if os.name=='nt':
    defaultHost = 2
else:
    defaultHost = 0 if platform.architecture()[0]=='64bit' else 1

command_line_vars = Variables()
command_line_vars.AddVariables(
    (
        'board',                                           # key
        '',                                                # help
        command_line_options['board'][0],                  # default
        validate_option,                                   # validator
        None,                                              # converter
    ),
    (
        'toolchain',                                       # key
        '',                                                # help
        command_line_options['toolchain'][0],              # default
        validate_option,                                   # validator
        None,                                              # converter
    ),
    (
        'kernel',                                          # key
        '',                                                # help
        command_line_options['kernel'][0],                 # default
        validate_option,                                   # validator
        None,                                              # converter
    ),
    (
        'jtag',                                            # key
        '',                                                # help
        '',                                                # default
        None,                                              # validator
        None,                                              # converter
    ),
    (
        'fet_version',                                     # key
        '',                                                # help
        command_line_options['fet_version'][0],            # default
        validate_option,                                   # validator
        int,                                               # converter
    ),
    (
        'bootload',                                        # key
        '',                                                # help
        '',                                                # default
        None,                                              # validator
        None,                                              # converter
    ),
    (
        'verbose',                                         # key
        '',                                                # help
        command_line_options['verbose'][0],                # default
        validate_option,                                   # validator
        int,                                               # converter
    ),
    (
        'fastsim',                                         # key
        '',                                                # help
        command_line_options['fastsim'][0],                # default
        validate_option,                                   # validator
        int,                                               # converter
    ),
    (
        'simhost',                                         # key
        '',                                                # help
        command_line_options['simhost'][defaultHost],      # default
        validate_option,                                   # validator
        None,                                              # converter
    ),
    (
        'simhostpy',                                       # key
        '',                                                # help
        command_line_options['simhostpy'][0],              # default
        None,                                              # validator
        None,                                              # converter
    ),
    (
        'panid',                                           # key
        '0xFFFF',                                          # help
        command_line_options['panid'][0],                  # default
        None,                                              # validator
        None,                                              # converter
    ),
    (
        'dagroot',                                         # key
        '',                                                # help
        command_line_options['dagroot'][0],                # default
        validate_option,                                   # validator
        int,                                               # converter
    ),
    (
        'forcetopology',                                   # key
        '',                                                # help
        command_line_options['forcetopology'][0],          # default
        validate_option,                                   # validator
        int,                                               # converter
    ),
    (
        'debug',                                           # key
        '',                                                # help
        command_line_options['debug'][0],                  # default
        validate_option,                                   # validator
        int,                                               # converter
    ),
    (
        'atmel_24ghz',                                     # key
        '',                                                # help
        command_line_options['atmel_24ghz'][0],            # default
        validate_option,                                   # validator
        int,                                               # converter
    ),
    (
        'noadaptivesync',                                  # key
        '',                                                # help
        command_line_options['noadaptivesync'][0],         # default
        validate_option,                                   # validator
        int,                                               # converter
    ),
    (
        'l2_security',                                     # key
        '',                                                # help
        command_line_options['l2_security'][0],            # default
        validate_option,                                   # validator
        int,                                               # converter
    ),
    (
        'fix_channel',                                     # key
        '',                                                # help
        command_line_options['fix_channel'][0],            # default
        validate_option,                                   # validator
        int,                                               # converter
    ),
    (
        'msf_adapting_to_traffic',                         # key
        '',                                                # help
        command_line_options['msf_adapting_to_traffic'][1],# default
        validate_option,                                   # validator
        int,                                               # converter
    ),
<<<<<<< HEAD
    (
        'toolchain',                                       # key
        '',                                                # help
        command_line_options['toolchain'][0],              # default
        validate_option,                                   # validator
        None,                                              # converter
    ),
    (
        'kernel',                                          # key
        '',                                                # help
        command_line_options['kernel'][0],                 # default
        validate_option,                                   # validator
        None,                                              # converter
    ),
    (
        'jtag',                                            # key
        '',                                                # help
        '',                                                # default
        None,                                              # validator
        None,                                              # converter
    ),
    (
        'fet_version',                                     # key
        '',                                                # help
        command_line_options['fet_version'][0],            # default
        validate_option,                                   # validator
        int,                                               # converter
    ),
    (
        'bootload',                                        # key
        '',                                                # help
        '',                                                # default
        None,                                              # validator
        None,                                              # converter
    ),
    (
        'verbose',                                         # key
        '',                                                # help
        command_line_options['verbose'][0],                # default
        validate_option,                                   # validator
        int,                                               # converter
    ),
    (
        'fastsim',                                         # key
        '',                                                # help
        command_line_options['fastsim'][0],                # default
        validate_option,                                   # validator
        int,                                               # converter
    ),
    (
        'simhost',                                         # key
        '',                                                # help
        command_line_options['simhost'][defaultHost],      # default
        validate_option,                                   # validator
        None,                                              # converter
    ),
    (
        'simhostpy',                                       # key
        '',                                                # help
        command_line_options['simhostpy'][0],              # default
        None,                                              # validator
        None,                                              # converter
    ),
    (
        'panid',                                           # key
        '0xFFFF',                                          # help
        command_line_options['panid'][0],                  # default
        None,                                              # validator
        None,                                              # converter
    ),
    (
        'dagroot',                                         # key
        '',                                                # help
        command_line_options['dagroot'][0],                # default
        validate_option,                                   # validator
        int,                                               # converter
    ),
    (
        'forcetopology',                                   # key
        '',                                                # help
        command_line_options['forcetopology'][0],          # default
        validate_option,                                   # validator
        int,                                               # converter
    ),
    (
        'debug',                                           # key
        '',                                                # help
        command_line_options['debug'][0],                  # default
        validate_option,                                   # validator
        int,                                               # converter
    ),
    (
        'noadaptivesync',                                  # key
        '',                                                # help
        command_line_options['noadaptivesync'][0],         # default
        validate_option,                                   # validator
        int,                                               # converter
    ),
    (
        'l2_security',                                     # key
        '',                                                # help
        command_line_options['l2_security'][0],            # default
        validate_option,                                   # validator
        int,                                               # converter
    ),
=======
>>>>>>> 86efa241
   (
        'printf',                                          # key
        '',                                                # help
        command_line_options['printf'][0],                 # default
        validate_option,                                   # validator
        int,                                               # converter
    ),
    (
        'deadline_option',                                     # key
        '',                                                # help
        command_line_options['deadline_option'][1],            # default
        validate_option,                                   # validator
        int,                                               # converter
    ),
    (
        'apps',                                            # key
        'comma-separated list of user applications',       # help
        '',                                                # default
        validate_apps,                                     # validator
        None,                                              # converter
    ),
    (
        'ide',                                             # key
        'qtcreator by now',                                # help
        command_line_options['ide'][0],                    # default
        validate_option,                                   # validator
        None,                                              # converter
    ),
    (
        'revision',                                        # key
        'board revision',                                  # help
        command_line_options['revision'][0],               # default
        None,                                              # validator
        None,                                              # converter
    ),
)

if os.name=='nt':
    env = Environment(
        tools     = ['mingw'],
        variables = command_line_vars
    )
else:
    simhost = ARGUMENTS.get('simhost', 'none')
    board   = ARGUMENTS.get('board', 'none')
    if board=='python' and simhost.endswith('-windows'):
        # Cross-compile for simulation on Windows
        env = Environment(
            # crossMingw64 requires 'mingw_prefer_amd64' key
            tools              = ['crossMingw64'],
            mingw_prefer_amd64 = simhost.startswith('amd64-'),
            variables          = command_line_vars
        )
    else:
        env = Environment(
            variables = command_line_vars
        )

def default(env,target,source): print SCons.Script.help_text
Default(env.Command('default', None, default))

#============================ verbose =========================================

if not env['verbose']:
   env[    'CCCOMSTR']  = "Compiling          $TARGET"
   env[  'SHCCCOMSTR']  = "Compiling (shared) $TARGET"
   env[    'ARCOMSTR']  = "Archiving          $TARGET"
   env['RANLIBCOMSTR']  = "Indexing           $TARGET"
   env[  'LINKCOMSTR']  = "Linking            $TARGET"
   env['SHLINKCOMSTR']  = "Linking (shared)   $TARGET"

#============================ load SConscript's ===============================

# initialize targets
env['targets'] = {
   'all':     [],
   'all_std': [],
   'all_bsp': [],
   'all_drv': [],
   'all_oos': [],
}

# include docs SConscript
env.SConscript(
    os.path.join('docs','SConscript'),
    exports = ['env'],
)

# include main SConscript
# which will discover targets for this board/toolchain
env.SConscript(
    'SConscript',
    exports = ['env'],
)

# declare target group alias
for k,v in env['targets'].items():
   Alias(k,v)

#============================ admin targets ===================================

#===== list

def listFunction(env,target,source):
    output  = []
    output += ['\n']
    output += ['Avaiable targets for board={0} toolchain={1}'.format(env['board'],env['toolchain'])]
    output += ['\n']
    for k,v in env['targets'].items():
        output += [' - {0}'.format(k)]
        for t in v:
            output += ['    - {0}'.format(t)]
    output = '\n'.join(output)
    print output
list = env.Command('list', None, listFunction)
AlwaysBuild(list)
Alias('list',list)

#===== env

def envFunction(env,target,source):
    print env.Dump()
envCommand = env.Command('env', None, envFunction)
AlwaysBuild(envCommand)
Alias('env',envCommand)
<|MERGE_RESOLUTION|>--- conflicted
+++ resolved
@@ -1,560 +1,554 @@
-import os
-import sys
-import platform
-import SCons
-
-#============================ banner ==========================================
-
-banner  = []
-banner += [""]
-banner += [" ___                 _ _ _  ___  _ _ "]
-banner += ["| . | ___  ___ ._ _ | | | |/ __>| \ |"]
-banner += ["| | || . \/ ._>| ' || | | |\__ \|   |"]
-banner += ["`___'|  _/\___.|_|_||__/_/ <___/|_\_|"]
-banner += ["     |_|                  openwsn.org"]
-banner += [""]
-banner  = '\n'.join(banner)
-print banner
-
-#===== help text
-
-Help('''
-Usage:
-    scons [<variable>=<value> ...] <project>
-    scons docs
-    scons [help-option]
-
-project:
-    A project is represented by a subdirectory of the projects directory, for
-    a particular board. For example, the 'oos_openwsn' project may be built for
-    telosb. To specify a project, exclude the leading digits in the directory
-    name, like '03' for oos_openwsn.
-
-    variable=value pairs
-    These pairs qualify how the project is built, and are organized here into
-    functional groups. Below each variable's description are the valid 
-    options, with the default value listed first.
-    
-    board          Board to build for. 'python' is for software simulation.
-                   telosb, wsn430v14, wsn430v13b, gina, z1, python,
-                   iot-lab_M3, iot-lab_A8-M3, nrf52840
-
-    version        Board version
-        
-    toolchain      Toolchain implementation. The 'python' board requires gcc
-                   (MinGW on Windows build host).
-                   mspgcc, iar, iar-proj, gcc
-    
-    Connected hardware variables:
-    bootload       Location of the board to bootload the binary on. 
-                   COMx for Windows, /dev entries for Linux
-                   Supports parallel operation with a comma-separated list,
-                   for example 'COM5,COM6,COM7'.
-    jtag           Location of the board to JTAG the binary to.
-                   COMx for Windows, /dev entry for Linux
-    fet_version    Firmware version running on the MSP-FET430uif for jtag.
-                   2, 3
-    
-    Simulation variables:
-    fastsim        Compiles the firmware for fast simulation.
-                   1 (on), 0 (off)
-
-    These simulation variables are for a cross-platform build, and are valid
-    only from an amd64-linux build host.
-    simhost        Host platform and OS for simulation. Default selection is
-                   the current platform/OS, which of course is not a cross-
-                   build. '-windows' cross-builds require MinGW-w64 toolchain.
-                   amd64-linux, x86-linux, amd64-windows, x86-windows
-    simhostpy      Home directory for simhost cross-build Python headers and 
-                   shared library.
-    
-    Variables for special use cases.
-    dagroot        Setting a mote as DAG root is typically done through
-                   OpenVisualizer. In some rare cases when the OpenVisualizer
-                   cannot send commands to the mote (e.g. IoT-LAB platform), 
-                   use this flag to build a firmware image which is, by 
-                   default, in DAG root mode.
-    forcetopology  Force the topology to the one indicated in the
-                   openstack/02a-MAClow/topology.c file.
-    noadaptivesync Do not use adaptive synchronization.
-    l2_security   Use hop-by-hop encryption and authentication.
-                  0 (off), 1 (on)
-    msf_adapting_to_traffic enable/disable MSF for adding/deleting cell to adapt to traffic
-                  0 (disable), 1 (enable)
-    printf        Sends the string messages to openvisualizer  
-                  0 (off ), 1 (on, default)
-    ide           qtcreator
-    fix_channel   Set single channel hopping for debugging
-                  0 (off, default), i (on, channel=i [11:26])
-
-    Common variables:
-    verbose        Print each complete compile/link command.
-                   0 (off), 1 (on)
-    
-docs:
-    Generate source documentation in build{0}docs{0}html directory
-
-help-option:
-    --help       Display help text. Also display when no parameters to the
-                 scons scommand.
-'''.format(os.sep))
-
-#============================ options =========================================
-
-# first value is default
-command_line_options = {
-    'board':       [
-        # MSP430
-        'telosb',
-        'gina',
-        'wsn430v13b',
-        'wsn430v14',
-        'z1',
-        # Cortex-M3
-        'openmote-cc2538',
-        'openmote-b',
-        'openmote-b-24ghz',
-        'openmote-b-subghz',
-        'silabs-ezr32wg',
-        'openmotestm',
-        'iot-lab_M3',
-        'iot-lab_A8-M3',
-        'agilefox',
-        'samr21_xpro',
-        # Cortex-M0
-        'scum',
-        # Nordic nRF52840 (Cortex-M4), use revision=DK or revision=DONGLE
-        'nrf52840',
-        # misc.
-        'python',
-    ],
-    'toolchain':   [
-        'mspgcc',
-        'iar',
-        'iar-proj',
-        'armgcc',
-        'gcc',
-    ],
-    'kernel': [
-        'openos',
-        'freertos',
-    ],
-    'fet_version':              ['2','3'],
-    'verbose':                  ['0','1'],
-    'fastsim':                  ['1','0'],
-    'simhost':                  ['amd64-linux','x86-linux','amd64-windows','x86-windows'],
-    'simhostpy':                [''],                               # No reasonable default
-    'panid':                    [''],
-    'dagroot':                  ['0','1'],
-    'forcetopology':            ['0','1'],
-    'debug':                    ['0','1'],
-    'atmel_24ghz':              ['0','1'],
-    'noadaptivesync':           ['0','1'],
-    'l2_security':              ['0','1'],
-<<<<<<< HEAD
-=======
-    'fix_channel':              ['0'] + map(str, range(11, 27)),
->>>>>>> 86efa241
-    'msf_adapting_to_traffic':  ['0','1'],
-    'printf':                   ['1','0'],          # 1=on (default),  0=off
-    'deadline_option':          ['0','1'],
-    'ide':                      ['none','qtcreator'],
-    'revision':                 ['']
-}
-
-def validate_option(key, value, env):
-    if key not in command_line_options:
-        raise ValueError("Unknown switch {0}.".format(key))
-    if value not in command_line_options[key]:
-        raise ValueError("Unknown {0} \"{1}\". Options are {2}.\n\n".format(key,value,','.join(command_line_options[key])))
-
-def validate_apps(key, value, env):
-    assert key=='apps'
-    if not value.strip():
-        return
-    requestedApps = value.split(',')
-    availableApps = [f for f in os.listdir('openapps') if not os.path.isfile(os.path.join('openapps',f))]
-    unknownApps   = list(set(requestedApps) - set(availableApps))
-    
-    if unknownApps:
-        raise ValueError(
-            "Unknown app(s) {0}. Available apps are {1}.\n\n".format(
-                ','.join(unknownApps),
-                ','.join(availableApps),
-            )
-        )
-
-# Define default value for simhost option
-if os.name=='nt':
-    defaultHost = 2
-else:
-    defaultHost = 0 if platform.architecture()[0]=='64bit' else 1
-
-command_line_vars = Variables()
-command_line_vars.AddVariables(
-    (
-        'board',                                           # key
-        '',                                                # help
-        command_line_options['board'][0],                  # default
-        validate_option,                                   # validator
-        None,                                              # converter
-    ),
-    (
-        'toolchain',                                       # key
-        '',                                                # help
-        command_line_options['toolchain'][0],              # default
-        validate_option,                                   # validator
-        None,                                              # converter
-    ),
-    (
-        'kernel',                                          # key
-        '',                                                # help
-        command_line_options['kernel'][0],                 # default
-        validate_option,                                   # validator
-        None,                                              # converter
-    ),
-    (
-        'jtag',                                            # key
-        '',                                                # help
-        '',                                                # default
-        None,                                              # validator
-        None,                                              # converter
-    ),
-    (
-        'fet_version',                                     # key
-        '',                                                # help
-        command_line_options['fet_version'][0],            # default
-        validate_option,                                   # validator
-        int,                                               # converter
-    ),
-    (
-        'bootload',                                        # key
-        '',                                                # help
-        '',                                                # default
-        None,                                              # validator
-        None,                                              # converter
-    ),
-    (
-        'verbose',                                         # key
-        '',                                                # help
-        command_line_options['verbose'][0],                # default
-        validate_option,                                   # validator
-        int,                                               # converter
-    ),
-    (
-        'fastsim',                                         # key
-        '',                                                # help
-        command_line_options['fastsim'][0],                # default
-        validate_option,                                   # validator
-        int,                                               # converter
-    ),
-    (
-        'simhost',                                         # key
-        '',                                                # help
-        command_line_options['simhost'][defaultHost],      # default
-        validate_option,                                   # validator
-        None,                                              # converter
-    ),
-    (
-        'simhostpy',                                       # key
-        '',                                                # help
-        command_line_options['simhostpy'][0],              # default
-        None,                                              # validator
-        None,                                              # converter
-    ),
-    (
-        'panid',                                           # key
-        '0xFFFF',                                          # help
-        command_line_options['panid'][0],                  # default
-        None,                                              # validator
-        None,                                              # converter
-    ),
-    (
-        'dagroot',                                         # key
-        '',                                                # help
-        command_line_options['dagroot'][0],                # default
-        validate_option,                                   # validator
-        int,                                               # converter
-    ),
-    (
-        'forcetopology',                                   # key
-        '',                                                # help
-        command_line_options['forcetopology'][0],          # default
-        validate_option,                                   # validator
-        int,                                               # converter
-    ),
-    (
-        'debug',                                           # key
-        '',                                                # help
-        command_line_options['debug'][0],                  # default
-        validate_option,                                   # validator
-        int,                                               # converter
-    ),
-    (
-        'atmel_24ghz',                                     # key
-        '',                                                # help
-        command_line_options['atmel_24ghz'][0],            # default
-        validate_option,                                   # validator
-        int,                                               # converter
-    ),
-    (
-        'noadaptivesync',                                  # key
-        '',                                                # help
-        command_line_options['noadaptivesync'][0],         # default
-        validate_option,                                   # validator
-        int,                                               # converter
-    ),
-    (
-        'l2_security',                                     # key
-        '',                                                # help
-        command_line_options['l2_security'][0],            # default
-        validate_option,                                   # validator
-        int,                                               # converter
-    ),
-    (
-        'fix_channel',                                     # key
-        '',                                                # help
-        command_line_options['fix_channel'][0],            # default
-        validate_option,                                   # validator
-        int,                                               # converter
-    ),
-    (
-        'msf_adapting_to_traffic',                         # key
-        '',                                                # help
-        command_line_options['msf_adapting_to_traffic'][1],# default
-        validate_option,                                   # validator
-        int,                                               # converter
-    ),
-<<<<<<< HEAD
-    (
-        'toolchain',                                       # key
-        '',                                                # help
-        command_line_options['toolchain'][0],              # default
-        validate_option,                                   # validator
-        None,                                              # converter
-    ),
-    (
-        'kernel',                                          # key
-        '',                                                # help
-        command_line_options['kernel'][0],                 # default
-        validate_option,                                   # validator
-        None,                                              # converter
-    ),
-    (
-        'jtag',                                            # key
-        '',                                                # help
-        '',                                                # default
-        None,                                              # validator
-        None,                                              # converter
-    ),
-    (
-        'fet_version',                                     # key
-        '',                                                # help
-        command_line_options['fet_version'][0],            # default
-        validate_option,                                   # validator
-        int,                                               # converter
-    ),
-    (
-        'bootload',                                        # key
-        '',                                                # help
-        '',                                                # default
-        None,                                              # validator
-        None,                                              # converter
-    ),
-    (
-        'verbose',                                         # key
-        '',                                                # help
-        command_line_options['verbose'][0],                # default
-        validate_option,                                   # validator
-        int,                                               # converter
-    ),
-    (
-        'fastsim',                                         # key
-        '',                                                # help
-        command_line_options['fastsim'][0],                # default
-        validate_option,                                   # validator
-        int,                                               # converter
-    ),
-    (
-        'simhost',                                         # key
-        '',                                                # help
-        command_line_options['simhost'][defaultHost],      # default
-        validate_option,                                   # validator
-        None,                                              # converter
-    ),
-    (
-        'simhostpy',                                       # key
-        '',                                                # help
-        command_line_options['simhostpy'][0],              # default
-        None,                                              # validator
-        None,                                              # converter
-    ),
-    (
-        'panid',                                           # key
-        '0xFFFF',                                          # help
-        command_line_options['panid'][0],                  # default
-        None,                                              # validator
-        None,                                              # converter
-    ),
-    (
-        'dagroot',                                         # key
-        '',                                                # help
-        command_line_options['dagroot'][0],                # default
-        validate_option,                                   # validator
-        int,                                               # converter
-    ),
-    (
-        'forcetopology',                                   # key
-        '',                                                # help
-        command_line_options['forcetopology'][0],          # default
-        validate_option,                                   # validator
-        int,                                               # converter
-    ),
-    (
-        'debug',                                           # key
-        '',                                                # help
-        command_line_options['debug'][0],                  # default
-        validate_option,                                   # validator
-        int,                                               # converter
-    ),
-    (
-        'noadaptivesync',                                  # key
-        '',                                                # help
-        command_line_options['noadaptivesync'][0],         # default
-        validate_option,                                   # validator
-        int,                                               # converter
-    ),
-    (
-        'l2_security',                                     # key
-        '',                                                # help
-        command_line_options['l2_security'][0],            # default
-        validate_option,                                   # validator
-        int,                                               # converter
-    ),
-=======
->>>>>>> 86efa241
-   (
-        'printf',                                          # key
-        '',                                                # help
-        command_line_options['printf'][0],                 # default
-        validate_option,                                   # validator
-        int,                                               # converter
-    ),
-    (
-        'deadline_option',                                     # key
-        '',                                                # help
-        command_line_options['deadline_option'][1],            # default
-        validate_option,                                   # validator
-        int,                                               # converter
-    ),
-    (
-        'apps',                                            # key
-        'comma-separated list of user applications',       # help
-        '',                                                # default
-        validate_apps,                                     # validator
-        None,                                              # converter
-    ),
-    (
-        'ide',                                             # key
-        'qtcreator by now',                                # help
-        command_line_options['ide'][0],                    # default
-        validate_option,                                   # validator
-        None,                                              # converter
-    ),
-    (
-        'revision',                                        # key
-        'board revision',                                  # help
-        command_line_options['revision'][0],               # default
-        None,                                              # validator
-        None,                                              # converter
-    ),
-)
-
-if os.name=='nt':
-    env = Environment(
-        tools     = ['mingw'],
-        variables = command_line_vars
-    )
-else:
-    simhost = ARGUMENTS.get('simhost', 'none')
-    board   = ARGUMENTS.get('board', 'none')
-    if board=='python' and simhost.endswith('-windows'):
-        # Cross-compile for simulation on Windows
-        env = Environment(
-            # crossMingw64 requires 'mingw_prefer_amd64' key
-            tools              = ['crossMingw64'],
-            mingw_prefer_amd64 = simhost.startswith('amd64-'),
-            variables          = command_line_vars
-        )
-    else:
-        env = Environment(
-            variables = command_line_vars
-        )
-
-def default(env,target,source): print SCons.Script.help_text
-Default(env.Command('default', None, default))
-
-#============================ verbose =========================================
-
-if not env['verbose']:
-   env[    'CCCOMSTR']  = "Compiling          $TARGET"
-   env[  'SHCCCOMSTR']  = "Compiling (shared) $TARGET"
-   env[    'ARCOMSTR']  = "Archiving          $TARGET"
-   env['RANLIBCOMSTR']  = "Indexing           $TARGET"
-   env[  'LINKCOMSTR']  = "Linking            $TARGET"
-   env['SHLINKCOMSTR']  = "Linking (shared)   $TARGET"
-
-#============================ load SConscript's ===============================
-
-# initialize targets
-env['targets'] = {
-   'all':     [],
-   'all_std': [],
-   'all_bsp': [],
-   'all_drv': [],
-   'all_oos': [],
-}
-
-# include docs SConscript
-env.SConscript(
-    os.path.join('docs','SConscript'),
-    exports = ['env'],
-)
-
-# include main SConscript
-# which will discover targets for this board/toolchain
-env.SConscript(
-    'SConscript',
-    exports = ['env'],
-)
-
-# declare target group alias
-for k,v in env['targets'].items():
-   Alias(k,v)
-
-#============================ admin targets ===================================
-
-#===== list
-
-def listFunction(env,target,source):
-    output  = []
-    output += ['\n']
-    output += ['Avaiable targets for board={0} toolchain={1}'.format(env['board'],env['toolchain'])]
-    output += ['\n']
-    for k,v in env['targets'].items():
-        output += [' - {0}'.format(k)]
-        for t in v:
-            output += ['    - {0}'.format(t)]
-    output = '\n'.join(output)
-    print output
-list = env.Command('list', None, listFunction)
-AlwaysBuild(list)
-Alias('list',list)
-
-#===== env
-
-def envFunction(env,target,source):
-    print env.Dump()
-envCommand = env.Command('env', None, envFunction)
-AlwaysBuild(envCommand)
-Alias('env',envCommand)
+import os
+import sys
+import platform
+import SCons
+
+#============================ banner ==========================================
+
+banner  = []
+banner += [""]
+banner += [" ___                 _ _ _  ___  _ _ "]
+banner += ["| . | ___  ___ ._ _ | | | |/ __>| \ |"]
+banner += ["| | || . \/ ._>| ' || | | |\__ \|   |"]
+banner += ["`___'|  _/\___.|_|_||__/_/ <___/|_\_|"]
+banner += ["     |_|                  openwsn.org"]
+banner += [""]
+banner  = '\n'.join(banner)
+print banner
+
+#===== help text
+
+Help('''
+Usage:
+    scons [<variable>=<value> ...] <project>
+    scons docs
+    scons [help-option]
+
+project:
+    A project is represented by a subdirectory of the projects directory, for
+    a particular board. For example, the 'oos_openwsn' project may be built for
+    telosb. To specify a project, exclude the leading digits in the directory
+    name, like '03' for oos_openwsn.
+
+    variable=value pairs
+    These pairs qualify how the project is built, and are organized here into
+    functional groups. Below each variable's description are the valid 
+    options, with the default value listed first.
+    
+    board          Board to build for. 'python' is for software simulation.
+                   telosb, wsn430v14, wsn430v13b, gina, z1, python,
+                   iot-lab_M3, iot-lab_A8-M3, nrf52840
+
+    version        Board version
+        
+    toolchain      Toolchain implementation. The 'python' board requires gcc
+                   (MinGW on Windows build host).
+                   mspgcc, iar, iar-proj, gcc
+    
+    Connected hardware variables:
+    bootload       Location of the board to bootload the binary on. 
+                   COMx for Windows, /dev entries for Linux
+                   Supports parallel operation with a comma-separated list,
+                   for example 'COM5,COM6,COM7'.
+    jtag           Location of the board to JTAG the binary to.
+                   COMx for Windows, /dev entry for Linux
+    fet_version    Firmware version running on the MSP-FET430uif for jtag.
+                   2, 3
+    
+    Simulation variables:
+    fastsim        Compiles the firmware for fast simulation.
+                   1 (on), 0 (off)
+
+    These simulation variables are for a cross-platform build, and are valid
+    only from an amd64-linux build host.
+    simhost        Host platform and OS for simulation. Default selection is
+                   the current platform/OS, which of course is not a cross-
+                   build. '-windows' cross-builds require MinGW-w64 toolchain.
+                   amd64-linux, x86-linux, amd64-windows, x86-windows
+    simhostpy      Home directory for simhost cross-build Python headers and 
+                   shared library.
+    
+    Variables for special use cases.
+    dagroot        Setting a mote as DAG root is typically done through
+                   OpenVisualizer. In some rare cases when the OpenVisualizer
+                   cannot send commands to the mote (e.g. IoT-LAB platform), 
+                   use this flag to build a firmware image which is, by 
+                   default, in DAG root mode.
+    forcetopology  Force the topology to the one indicated in the
+                   openstack/02a-MAClow/topology.c file.
+    noadaptivesync Do not use adaptive synchronization.
+    l2_security   Use hop-by-hop encryption and authentication.
+                  0 (off), 1 (on)
+    msf_adapting_to_traffic enable/disable MSF for adding/deleting cell to adapt to traffic
+                  0 (disable), 1 (enable)
+    printf        Sends the string messages to openvisualizer  
+                  0 (off ), 1 (on, default)
+    ide           qtcreator
+    fix_channel   Set single channel hopping for debugging
+                  0 (off, default), i (on, channel=i [11:26])
+
+    Common variables:
+    verbose        Print each complete compile/link command.
+                   0 (off), 1 (on)
+    
+docs:
+    Generate source documentation in build{0}docs{0}html directory
+
+help-option:
+    --help       Display help text. Also display when no parameters to the
+                 scons scommand.
+'''.format(os.sep))
+
+#============================ options =========================================
+
+# first value is default
+command_line_options = {
+    'board':       [
+        # MSP430
+        'telosb',
+        'gina',
+        'wsn430v13b',
+        'wsn430v14',
+        'z1',
+        # Cortex-M3
+        'openmote-cc2538',
+        'openmote-b',
+        'openmote-b-24ghz',
+        'openmote-b-subghz',
+        'silabs-ezr32wg',
+        'openmotestm',
+        'iot-lab_M3',
+        'iot-lab_A8-M3',
+        'agilefox',
+        'samr21_xpro',
+        # Cortex-M0
+        'scum',
+        # Nordic nRF52840 (Cortex-M4), use revision=DK or revision=DONGLE
+        'nrf52840',
+        # misc.
+        'python',
+    ],
+    'toolchain':   [
+        'mspgcc',
+        'iar',
+        'iar-proj',
+        'armgcc',
+        'gcc',
+    ],
+    'kernel': [
+        'openos',
+        'freertos',
+    ],
+    'fet_version':              ['2','3'],
+    'verbose':                  ['0','1'],
+    'fastsim':                  ['1','0'],
+    'simhost':                  ['amd64-linux','x86-linux','amd64-windows','x86-windows'],
+    'simhostpy':                [''],                               # No reasonable default
+    'panid':                    [''],
+    'dagroot':                  ['0','1'],
+    'forcetopology':            ['0','1'],
+    'debug':                    ['0','1'],
+    'atmel_24ghz':              ['0','1'],
+    'noadaptivesync':           ['0','1'],
+    'l2_security':              ['0','1'],
+    'fix_channel':              ['0'] + map(str, range(11, 27)),
+    'msf_adapting_to_traffic':  ['0','1'],
+    'printf':                   ['1','0'],          # 1=on (default),  0=off
+    'deadline_option':          ['0','1'],
+    'ide':                      ['none','qtcreator'],
+    'revision':                 ['']
+}
+
+def validate_option(key, value, env):
+    if key not in command_line_options:
+        raise ValueError("Unknown switch {0}.".format(key))
+    if value not in command_line_options[key]:
+        raise ValueError("Unknown {0} \"{1}\". Options are {2}.\n\n".format(key,value,','.join(command_line_options[key])))
+
+def validate_apps(key, value, env):
+    assert key=='apps'
+    if not value.strip():
+        return
+    requestedApps = value.split(',')
+    availableApps = [f for f in os.listdir('openapps') if not os.path.isfile(os.path.join('openapps',f))]
+    unknownApps   = list(set(requestedApps) - set(availableApps))
+    
+    if unknownApps:
+        raise ValueError(
+            "Unknown app(s) {0}. Available apps are {1}.\n\n".format(
+                ','.join(unknownApps),
+                ','.join(availableApps),
+            )
+        )
+
+# Define default value for simhost option
+if os.name=='nt':
+    defaultHost = 2
+else:
+    defaultHost = 0 if platform.architecture()[0]=='64bit' else 1
+
+command_line_vars = Variables()
+command_line_vars.AddVariables(
+    (
+        'board',                                           # key
+        '',                                                # help
+        command_line_options['board'][0],                  # default
+        validate_option,                                   # validator
+        None,                                              # converter
+    ),
+    (
+        'toolchain',                                       # key
+        '',                                                # help
+        command_line_options['toolchain'][0],              # default
+        validate_option,                                   # validator
+        None,                                              # converter
+    ),
+    (
+        'kernel',                                          # key
+        '',                                                # help
+        command_line_options['kernel'][0],                 # default
+        validate_option,                                   # validator
+        None,                                              # converter
+    ),
+    (
+        'jtag',                                            # key
+        '',                                                # help
+        '',                                                # default
+        None,                                              # validator
+        None,                                              # converter
+    ),
+    (
+        'fet_version',                                     # key
+        '',                                                # help
+        command_line_options['fet_version'][0],            # default
+        validate_option,                                   # validator
+        int,                                               # converter
+    ),
+    (
+        'bootload',                                        # key
+        '',                                                # help
+        '',                                                # default
+        None,                                              # validator
+        None,                                              # converter
+    ),
+    (
+        'verbose',                                         # key
+        '',                                                # help
+        command_line_options['verbose'][0],                # default
+        validate_option,                                   # validator
+        int,                                               # converter
+    ),
+    (
+        'fastsim',                                         # key
+        '',                                                # help
+        command_line_options['fastsim'][0],                # default
+        validate_option,                                   # validator
+        int,                                               # converter
+    ),
+    (
+        'simhost',                                         # key
+        '',                                                # help
+        command_line_options['simhost'][defaultHost],      # default
+        validate_option,                                   # validator
+        None,                                              # converter
+    ),
+    (
+        'simhostpy',                                       # key
+        '',                                                # help
+        command_line_options['simhostpy'][0],              # default
+        None,                                              # validator
+        None,                                              # converter
+    ),
+    (
+        'panid',                                           # key
+        '0xFFFF',                                          # help
+        command_line_options['panid'][0],                  # default
+        None,                                              # validator
+        None,                                              # converter
+    ),
+    (
+        'dagroot',                                         # key
+        '',                                                # help
+        command_line_options['dagroot'][0],                # default
+        validate_option,                                   # validator
+        int,                                               # converter
+    ),
+    (
+        'forcetopology',                                   # key
+        '',                                                # help
+        command_line_options['forcetopology'][0],          # default
+        validate_option,                                   # validator
+        int,                                               # converter
+    ),
+    (
+        'debug',                                           # key
+        '',                                                # help
+        command_line_options['debug'][0],                  # default
+        validate_option,                                   # validator
+        int,                                               # converter
+    ),
+    (
+        'atmel_24ghz',                                     # key
+        '',                                                # help
+        command_line_options['atmel_24ghz'][0],            # default
+        validate_option,                                   # validator
+        int,                                               # converter
+    ),
+    (
+        'noadaptivesync',                                  # key
+        '',                                                # help
+        command_line_options['noadaptivesync'][0],         # default
+        validate_option,                                   # validator
+        int,                                               # converter
+    ),
+    (
+        'l2_security',                                     # key
+        '',                                                # help
+        command_line_options['l2_security'][0],            # default
+        validate_option,                                   # validator
+        int,                                               # converter
+    ),
+    (
+        'fix_channel',                                     # key
+        '',                                                # help
+        command_line_options['fix_channel'][0],            # default
+        validate_option,                                   # validator
+        int,                                               # converter
+    ),
+    (
+        'msf_adapting_to_traffic',                         # key
+        '',                                                # help
+        command_line_options['msf_adapting_to_traffic'][1],# default
+        validate_option,                                   # validator
+        int,                                               # converter
+    ),
+    (
+        'toolchain',                                       # key
+        '',                                                # help
+        command_line_options['toolchain'][0],              # default
+        validate_option,                                   # validator
+        None,                                              # converter
+    ),
+    (
+        'kernel',                                          # key
+        '',                                                # help
+        command_line_options['kernel'][0],                 # default
+        validate_option,                                   # validator
+        None,                                              # converter
+    ),
+    (
+        'jtag',                                            # key
+        '',                                                # help
+        '',                                                # default
+        None,                                              # validator
+        None,                                              # converter
+    ),
+    (
+        'fet_version',                                     # key
+        '',                                                # help
+        command_line_options['fet_version'][0],            # default
+        validate_option,                                   # validator
+        int,                                               # converter
+    ),
+    (
+        'bootload',                                        # key
+        '',                                                # help
+        '',                                                # default
+        None,                                              # validator
+        None,                                              # converter
+    ),
+    (
+        'verbose',                                         # key
+        '',                                                # help
+        command_line_options['verbose'][0],                # default
+        validate_option,                                   # validator
+        int,                                               # converter
+    ),
+    (
+        'fastsim',                                         # key
+        '',                                                # help
+        command_line_options['fastsim'][0],                # default
+        validate_option,                                   # validator
+        int,                                               # converter
+    ),
+    (
+        'simhost',                                         # key
+        '',                                                # help
+        command_line_options['simhost'][defaultHost],      # default
+        validate_option,                                   # validator
+        None,                                              # converter
+    ),
+    (
+        'simhostpy',                                       # key
+        '',                                                # help
+        command_line_options['simhostpy'][0],              # default
+        None,                                              # validator
+        None,                                              # converter
+    ),
+    (
+        'panid',                                           # key
+        '0xFFFF',                                          # help
+        command_line_options['panid'][0],                  # default
+        None,                                              # validator
+        None,                                              # converter
+    ),
+    (
+        'dagroot',                                         # key
+        '',                                                # help
+        command_line_options['dagroot'][0],                # default
+        validate_option,                                   # validator
+        int,                                               # converter
+    ),
+    (
+        'forcetopology',                                   # key
+        '',                                                # help
+        command_line_options['forcetopology'][0],          # default
+        validate_option,                                   # validator
+        int,                                               # converter
+    ),
+    (
+        'debug',                                           # key
+        '',                                                # help
+        command_line_options['debug'][0],                  # default
+        validate_option,                                   # validator
+        int,                                               # converter
+    ),
+    (
+        'noadaptivesync',                                  # key
+        '',                                                # help
+        command_line_options['noadaptivesync'][0],         # default
+        validate_option,                                   # validator
+        int,                                               # converter
+    ),
+    (
+        'l2_security',                                     # key
+        '',                                                # help
+        command_line_options['l2_security'][0],            # default
+        validate_option,                                   # validator
+        int,                                               # converter
+    ),
+    (
+        'printf',                                          # key
+        '',                                                # help
+        command_line_options['printf'][0],                 # default
+        validate_option,                                   # validator
+        int,                                               # converter
+    ),
+    (
+        'deadline_option',                                     # key
+        '',                                                # help
+        command_line_options['deadline_option'][1],            # default
+        validate_option,                                   # validator
+        int,                                               # converter
+    ),
+    (
+        'apps',                                            # key
+        'comma-separated list of user applications',       # help
+        '',                                                # default
+        validate_apps,                                     # validator
+        None,                                              # converter
+    ),
+    (
+        'ide',                                             # key
+        'qtcreator by now',                                # help
+        command_line_options['ide'][0],                    # default
+        validate_option,                                   # validator
+        None,                                              # converter
+    ),
+    (
+        'revision',                                        # key
+        'board revision',                                  # help
+        command_line_options['revision'][0],               # default
+        None,                                              # validator
+        None,                                              # converter
+    ),
+)
+
+if os.name=='nt':
+    env = Environment(
+        tools     = ['mingw'],
+        variables = command_line_vars
+    )
+else:
+    simhost = ARGUMENTS.get('simhost', 'none')
+    board   = ARGUMENTS.get('board', 'none')
+    if board=='python' and simhost.endswith('-windows'):
+        # Cross-compile for simulation on Windows
+        env = Environment(
+            # crossMingw64 requires 'mingw_prefer_amd64' key
+            tools              = ['crossMingw64'],
+            mingw_prefer_amd64 = simhost.startswith('amd64-'),
+            variables          = command_line_vars
+        )
+    else:
+        env = Environment(
+            variables = command_line_vars
+        )
+
+def default(env,target,source): print SCons.Script.help_text
+Default(env.Command('default', None, default))
+
+#============================ verbose =========================================
+
+if not env['verbose']:
+   env[    'CCCOMSTR']  = "Compiling          $TARGET"
+   env[  'SHCCCOMSTR']  = "Compiling (shared) $TARGET"
+   env[    'ARCOMSTR']  = "Archiving          $TARGET"
+   env['RANLIBCOMSTR']  = "Indexing           $TARGET"
+   env[  'LINKCOMSTR']  = "Linking            $TARGET"
+   env['SHLINKCOMSTR']  = "Linking (shared)   $TARGET"
+
+#============================ load SConscript's ===============================
+
+# initialize targets
+env['targets'] = {
+   'all':     [],
+   'all_std': [],
+   'all_bsp': [],
+   'all_drv': [],
+   'all_oos': [],
+}
+
+# include docs SConscript
+env.SConscript(
+    os.path.join('docs','SConscript'),
+    exports = ['env'],
+)
+
+# include main SConscript
+# which will discover targets for this board/toolchain
+env.SConscript(
+    'SConscript',
+    exports = ['env'],
+)
+
+# declare target group alias
+for k,v in env['targets'].items():
+   Alias(k,v)
+
+#============================ admin targets ===================================
+
+#===== list
+
+def listFunction(env,target,source):
+    output  = []
+    output += ['\n']
+    output += ['Avaiable targets for board={0} toolchain={1}'.format(env['board'],env['toolchain'])]
+    output += ['\n']
+    for k,v in env['targets'].items():
+        output += [' - {0}'.format(k)]
+        for t in v:
+            output += ['    - {0}'.format(t)]
+    output = '\n'.join(output)
+    print output
+list = env.Command('list', None, listFunction)
+AlwaysBuild(list)
+Alias('list',list)
+
+#===== env
+
+def envFunction(env,target,source):
+    print env.Dump()
+envCommand = env.Command('env', None, envFunction)
+AlwaysBuild(envCommand)
+Alias('env',envCommand)