#ifndef __OPENCOAP_H
#define __OPENCOAP_H

/**
\addtogroup Transport
\{
\addtogroup openCoap
\{
*/

<<<<<<< HEAD
#include "opentimers2.h"
=======
#include "opentimers.h"
#include "openudp.h"
>>>>>>> 8674346b

//=========================== define ==========================================

// IPv6 addresses of servers on the Internet
static const uint8_t ipAddr_ipsoRD[]    = {0x26, 0x07, 0xf7, 0x40, 0x00, 0x00, 0x00, 0x3f, \
                                           0x00, 0x00, 0x00, 0x00, 0x00, 0x00, 0x0e, 0x29};
static const uint8_t ipAddr_motesEecs[] = {0x20, 0x01, 0x04, 0x70, 0x00, 0x66, 0x00, 0x19, \
                                           0x00, 0x00, 0x00, 0x00, 0x00, 0x00, 0x00, 0x02};
static const uint8_t ipAddr_local[]     = {0x26, 0x07, 0xf1, 0x40, 0x04, 0x00, 0x10, 0x36, \
                                           0x4d, 0xcd, 0xab, 0x54, 0x81, 0x99, 0xc1, 0xf7}; 
                                           
static const uint8_t ipAddr_motedata[]  = {0x20, 0x01, 0x04, 0x70, 0x00, 0x66, 0x00, 0x17, \
                                           0x00, 0x00, 0x00, 0x00, 0x00, 0x00, 0x00, 0x02};

//bbbb::1415:92cc:0:3 PORT:5683
static const uint8_t ipAddr_ringmaster[] = {0xbb, 0xbb, 0x00, 0x00, 0x00, 0x00, 0x00, 0x00, \
                                           0x00, 0x00, 0x00, 0x00, 0x00, 0x00, 0x00, 0x01};

/// the maximum number of options in a RX'ed CoAP message
#define MAX_COAP_OPTIONS               10 //3 before but we want gets with more options

// This value may be reduced as a memory optimization, but would invalidate spec compliance
#define COAP_MAX_TKL                   8

#define COAP_PAYLOAD_MARKER            0xFF

#define COAP_VERSION                   1

typedef enum {
   COAP_TYPE_CON                       = 0,
   COAP_TYPE_NON                       = 1,
   COAP_TYPE_ACK                       = 2,
   COAP_TYPE_RES                       = 3,
} coap_type_t;

typedef enum {
   COAP_CODE_EMPTY                     = 0,
   // request
   COAP_CODE_REQ_GET                   = 1,
   COAP_CODE_REQ_POST                  = 2,
   COAP_CODE_REQ_PUT                   = 3,
   COAP_CODE_REQ_DELETE                = 4,
   // response
   // - OK
   COAP_CODE_RESP_CREATED              = 65,
   COAP_CODE_RESP_DELETED              = 66,
   COAP_CODE_RESP_VALID                = 67,
   COAP_CODE_RESP_CHANGED              = 68,
   COAP_CODE_RESP_CONTENT              = 69,
   // - not OK
   COAP_CODE_RESP_BADREQ               = 128,
   COAP_CODE_RESP_UNAUTHORIZED         = 129,
   COAP_CODE_RESP_BADOPTION            = 130,
   COAP_CODE_RESP_FORBIDDEN            = 131,
   COAP_CODE_RESP_NOTFOUND             = 132,
   COAP_CODE_RESP_METHODNOTALLOWED     = 133,
   COAP_CODE_RESP_PRECONDFAILED        = 140,
   COAP_CODE_RESP_REQTOOLARGE          = 141,
   COAP_CODE_RESP_UNSUPPMEDIATYPE      = 143,
   // - error
   COAP_CODE_RESP_SERVERERROR          = 160,
   COAP_CODE_RESP_NOTIMPLEMENTED       = 161,
   COAP_CODE_RESP_BADGATEWAY           = 162,
   COAP_CODE_RESP_UNAVAILABLE          = 163,
   COAP_CODE_RESP_GWTIMEOUT            = 164,
   COAP_CODE_RESP_PROXYINGNOTSUPP      = 165,
} coap_code_t;

typedef enum {
   COAP_OPTION_NONE                    = 0,
   COAP_OPTION_NUM_IFMATCH             = 1,
   COAP_OPTION_NUM_URIHOST             = 3,
   COAP_OPTION_NUM_ETAG                = 4,
   COAP_OPTION_NUM_IFNONEMATCH         = 5,
   COAP_OPTION_NUM_URIPORT             = 7,
   COAP_OPTION_NUM_LOCATIONPATH        = 8,
   COAP_OPTION_NUM_URIPATH             = 11,
   COAP_OPTION_NUM_CONTENTFORMAT       = 12,
   COAP_OPTION_NUM_MAXAGE              = 14,
   COAP_OPTION_NUM_URIQUERY            = 15,
   COAP_OPTION_NUM_ACCEPT              = 16,
   COAP_OPTION_NUM_LOCATIONQUERY       = 20,
   COAP_OPTION_NUM_PROXYURI            = 35,
   COAP_OPTION_NUM_PROXYSCHEME         = 39,
} coap_option_t;

typedef enum {
   COAP_MEDTYPE_TEXTPLAIN              =  0,
   COAP_MEDTYPE_APPLINKFORMAT          = 40,
   COAP_MEDTYPE_APPXML                 = 41,
   COAP_MEDTYPE_APPOCTETSTREAM         = 42,
   COAP_MEDTYPE_APPEXI                 = 47,
   COAP_MEDTYPE_APPJSON                = 50,
} coap_media_type_t;

//=========================== typedef =========================================

typedef struct {
   uint8_t       Ver;
   coap_type_t   T;
   uint8_t       TKL;
   coap_code_t   Code;
   uint16_t      messageID;
   uint8_t       token[COAP_MAX_TKL];
} coap_header_iht;

typedef struct {
   coap_option_t type;
   uint8_t       length;
   uint8_t*      pValue;
} coap_option_iht;

typedef owerror_t (*callbackRx_cbt)(OpenQueueEntry_t* msg,
                                coap_header_iht*  coap_header,
                                coap_option_iht*  coap_options);
typedef void (*callbackSendDone_cbt)(OpenQueueEntry_t* msg,
                                      owerror_t error);

typedef struct coap_resource_desc_t coap_resource_desc_t;

struct coap_resource_desc_t {
   uint8_t               path0len;
   uint8_t*              path0val;
   uint8_t               path1len;
   uint8_t*              path1val;
   uint8_t               componentID;
   bool                  discoverable;
   callbackRx_cbt        callbackRx;
   callbackSendDone_cbt  callbackSendDone;
   coap_header_iht       last_request;
   coap_resource_desc_t* next;
};

//=========================== module variables ================================

typedef struct {
   udp_resource_desc_t   desc;
   coap_resource_desc_t* resources;
   bool                  busySending;
   uint8_t               delayCounter;
   uint16_t              messageID;
} opencoap_vars_t;

//=========================== prototypes ======================================

// from stack
void          opencoap_init(void);
void          opencoap_receive(OpenQueueEntry_t* msg);
void          opencoap_sendDone(OpenQueueEntry_t* msg, owerror_t error);

// from CoAP resources
void          opencoap_writeLinks(OpenQueueEntry_t* msg, uint8_t componentID);
void          opencoap_register(coap_resource_desc_t* desc);
owerror_t     opencoap_send(
    OpenQueueEntry_t*     msg,
    coap_type_t           type,
    coap_code_t           code,
    uint8_t               numOptions,
    coap_resource_desc_t* descSender
);

/**
\}
\}
*/

#endif
<|MERGE_RESOLUTION|>--- conflicted
+++ resolved
@@ -1,183 +1,179 @@
-#ifndef __OPENCOAP_H
-#define __OPENCOAP_H
-
-/**
-\addtogroup Transport
-\{
-\addtogroup openCoap
-\{
-*/
-
-<<<<<<< HEAD
-#include "opentimers2.h"
-=======
-#include "opentimers.h"
-#include "openudp.h"
->>>>>>> 8674346b
-
-//=========================== define ==========================================
-
-// IPv6 addresses of servers on the Internet
-static const uint8_t ipAddr_ipsoRD[]    = {0x26, 0x07, 0xf7, 0x40, 0x00, 0x00, 0x00, 0x3f, \
-                                           0x00, 0x00, 0x00, 0x00, 0x00, 0x00, 0x0e, 0x29};
-static const uint8_t ipAddr_motesEecs[] = {0x20, 0x01, 0x04, 0x70, 0x00, 0x66, 0x00, 0x19, \
-                                           0x00, 0x00, 0x00, 0x00, 0x00, 0x00, 0x00, 0x02};
-static const uint8_t ipAddr_local[]     = {0x26, 0x07, 0xf1, 0x40, 0x04, 0x00, 0x10, 0x36, \
-                                           0x4d, 0xcd, 0xab, 0x54, 0x81, 0x99, 0xc1, 0xf7}; 
-                                           
-static const uint8_t ipAddr_motedata[]  = {0x20, 0x01, 0x04, 0x70, 0x00, 0x66, 0x00, 0x17, \
-                                           0x00, 0x00, 0x00, 0x00, 0x00, 0x00, 0x00, 0x02};
-
-//bbbb::1415:92cc:0:3 PORT:5683
-static const uint8_t ipAddr_ringmaster[] = {0xbb, 0xbb, 0x00, 0x00, 0x00, 0x00, 0x00, 0x00, \
-                                           0x00, 0x00, 0x00, 0x00, 0x00, 0x00, 0x00, 0x01};
-
-/// the maximum number of options in a RX'ed CoAP message
-#define MAX_COAP_OPTIONS               10 //3 before but we want gets with more options
-
-// This value may be reduced as a memory optimization, but would invalidate spec compliance
-#define COAP_MAX_TKL                   8
-
-#define COAP_PAYLOAD_MARKER            0xFF
-
-#define COAP_VERSION                   1
-
-typedef enum {
-   COAP_TYPE_CON                       = 0,
-   COAP_TYPE_NON                       = 1,
-   COAP_TYPE_ACK                       = 2,
-   COAP_TYPE_RES                       = 3,
-} coap_type_t;
-
-typedef enum {
-   COAP_CODE_EMPTY                     = 0,
-   // request
-   COAP_CODE_REQ_GET                   = 1,
-   COAP_CODE_REQ_POST                  = 2,
-   COAP_CODE_REQ_PUT                   = 3,
-   COAP_CODE_REQ_DELETE                = 4,
-   // response
-   // - OK
-   COAP_CODE_RESP_CREATED              = 65,
-   COAP_CODE_RESP_DELETED              = 66,
-   COAP_CODE_RESP_VALID                = 67,
-   COAP_CODE_RESP_CHANGED              = 68,
-   COAP_CODE_RESP_CONTENT              = 69,
-   // - not OK
-   COAP_CODE_RESP_BADREQ               = 128,
-   COAP_CODE_RESP_UNAUTHORIZED         = 129,
-   COAP_CODE_RESP_BADOPTION            = 130,
-   COAP_CODE_RESP_FORBIDDEN            = 131,
-   COAP_CODE_RESP_NOTFOUND             = 132,
-   COAP_CODE_RESP_METHODNOTALLOWED     = 133,
-   COAP_CODE_RESP_PRECONDFAILED        = 140,
-   COAP_CODE_RESP_REQTOOLARGE          = 141,
-   COAP_CODE_RESP_UNSUPPMEDIATYPE      = 143,
-   // - error
-   COAP_CODE_RESP_SERVERERROR          = 160,
-   COAP_CODE_RESP_NOTIMPLEMENTED       = 161,
-   COAP_CODE_RESP_BADGATEWAY           = 162,
-   COAP_CODE_RESP_UNAVAILABLE          = 163,
-   COAP_CODE_RESP_GWTIMEOUT            = 164,
-   COAP_CODE_RESP_PROXYINGNOTSUPP      = 165,
-} coap_code_t;
-
-typedef enum {
-   COAP_OPTION_NONE                    = 0,
-   COAP_OPTION_NUM_IFMATCH             = 1,
-   COAP_OPTION_NUM_URIHOST             = 3,
-   COAP_OPTION_NUM_ETAG                = 4,
-   COAP_OPTION_NUM_IFNONEMATCH         = 5,
-   COAP_OPTION_NUM_URIPORT             = 7,
-   COAP_OPTION_NUM_LOCATIONPATH        = 8,
-   COAP_OPTION_NUM_URIPATH             = 11,
-   COAP_OPTION_NUM_CONTENTFORMAT       = 12,
-   COAP_OPTION_NUM_MAXAGE              = 14,
-   COAP_OPTION_NUM_URIQUERY            = 15,
-   COAP_OPTION_NUM_ACCEPT              = 16,
-   COAP_OPTION_NUM_LOCATIONQUERY       = 20,
-   COAP_OPTION_NUM_PROXYURI            = 35,
-   COAP_OPTION_NUM_PROXYSCHEME         = 39,
-} coap_option_t;
-
-typedef enum {
-   COAP_MEDTYPE_TEXTPLAIN              =  0,
-   COAP_MEDTYPE_APPLINKFORMAT          = 40,
-   COAP_MEDTYPE_APPXML                 = 41,
-   COAP_MEDTYPE_APPOCTETSTREAM         = 42,
-   COAP_MEDTYPE_APPEXI                 = 47,
-   COAP_MEDTYPE_APPJSON                = 50,
-} coap_media_type_t;
-
-//=========================== typedef =========================================
-
-typedef struct {
-   uint8_t       Ver;
-   coap_type_t   T;
-   uint8_t       TKL;
-   coap_code_t   Code;
-   uint16_t      messageID;
-   uint8_t       token[COAP_MAX_TKL];
-} coap_header_iht;
-
-typedef struct {
-   coap_option_t type;
-   uint8_t       length;
-   uint8_t*      pValue;
-} coap_option_iht;
-
-typedef owerror_t (*callbackRx_cbt)(OpenQueueEntry_t* msg,
-                                coap_header_iht*  coap_header,
-                                coap_option_iht*  coap_options);
-typedef void (*callbackSendDone_cbt)(OpenQueueEntry_t* msg,
-                                      owerror_t error);
-
-typedef struct coap_resource_desc_t coap_resource_desc_t;
-
-struct coap_resource_desc_t {
-   uint8_t               path0len;
-   uint8_t*              path0val;
-   uint8_t               path1len;
-   uint8_t*              path1val;
-   uint8_t               componentID;
-   bool                  discoverable;
-   callbackRx_cbt        callbackRx;
-   callbackSendDone_cbt  callbackSendDone;
-   coap_header_iht       last_request;
-   coap_resource_desc_t* next;
-};
-
-//=========================== module variables ================================
-
-typedef struct {
-   udp_resource_desc_t   desc;
-   coap_resource_desc_t* resources;
-   bool                  busySending;
-   uint8_t               delayCounter;
-   uint16_t              messageID;
-} opencoap_vars_t;
-
-//=========================== prototypes ======================================
-
-// from stack
-void          opencoap_init(void);
-void          opencoap_receive(OpenQueueEntry_t* msg);
-void          opencoap_sendDone(OpenQueueEntry_t* msg, owerror_t error);
-
-// from CoAP resources
-void          opencoap_writeLinks(OpenQueueEntry_t* msg, uint8_t componentID);
-void          opencoap_register(coap_resource_desc_t* desc);
-owerror_t     opencoap_send(
-    OpenQueueEntry_t*     msg,
-    coap_type_t           type,
-    coap_code_t           code,
-    uint8_t               numOptions,
-    coap_resource_desc_t* descSender
-);
-
-/**
-\}
-\}
-*/
-
-#endif
+#ifndef __OPENCOAP_H
+#define __OPENCOAP_H
+
+/**
+\addtogroup Transport
+\{
+\addtogroup openCoap
+\{
+*/
+
+#include "opentimers2.h"
+#include "openudp.h"
+
+//=========================== define ==========================================
+
+// IPv6 addresses of servers on the Internet
+static const uint8_t ipAddr_ipsoRD[]    = {0x26, 0x07, 0xf7, 0x40, 0x00, 0x00, 0x00, 0x3f, \
+                                           0x00, 0x00, 0x00, 0x00, 0x00, 0x00, 0x0e, 0x29};
+static const uint8_t ipAddr_motesEecs[] = {0x20, 0x01, 0x04, 0x70, 0x00, 0x66, 0x00, 0x19, \
+                                           0x00, 0x00, 0x00, 0x00, 0x00, 0x00, 0x00, 0x02};
+static const uint8_t ipAddr_local[]     = {0x26, 0x07, 0xf1, 0x40, 0x04, 0x00, 0x10, 0x36, \
+                                           0x4d, 0xcd, 0xab, 0x54, 0x81, 0x99, 0xc1, 0xf7}; 
+                                           
+static const uint8_t ipAddr_motedata[]  = {0x20, 0x01, 0x04, 0x70, 0x00, 0x66, 0x00, 0x17, \
+                                           0x00, 0x00, 0x00, 0x00, 0x00, 0x00, 0x00, 0x02};
+
+//bbbb::1415:92cc:0:3 PORT:5683
+static const uint8_t ipAddr_ringmaster[] = {0xbb, 0xbb, 0x00, 0x00, 0x00, 0x00, 0x00, 0x00, \
+                                           0x00, 0x00, 0x00, 0x00, 0x00, 0x00, 0x00, 0x01};
+
+/// the maximum number of options in a RX'ed CoAP message
+#define MAX_COAP_OPTIONS               10 //3 before but we want gets with more options
+
+// This value may be reduced as a memory optimization, but would invalidate spec compliance
+#define COAP_MAX_TKL                   8
+
+#define COAP_PAYLOAD_MARKER            0xFF
+
+#define COAP_VERSION                   1
+
+typedef enum {
+   COAP_TYPE_CON                       = 0,
+   COAP_TYPE_NON                       = 1,
+   COAP_TYPE_ACK                       = 2,
+   COAP_TYPE_RES                       = 3,
+} coap_type_t;
+
+typedef enum {
+   COAP_CODE_EMPTY                     = 0,
+   // request
+   COAP_CODE_REQ_GET                   = 1,
+   COAP_CODE_REQ_POST                  = 2,
+   COAP_CODE_REQ_PUT                   = 3,
+   COAP_CODE_REQ_DELETE                = 4,
+   // response
+   // - OK
+   COAP_CODE_RESP_CREATED              = 65,
+   COAP_CODE_RESP_DELETED              = 66,
+   COAP_CODE_RESP_VALID                = 67,
+   COAP_CODE_RESP_CHANGED              = 68,
+   COAP_CODE_RESP_CONTENT              = 69,
+   // - not OK
+   COAP_CODE_RESP_BADREQ               = 128,
+   COAP_CODE_RESP_UNAUTHORIZED         = 129,
+   COAP_CODE_RESP_BADOPTION            = 130,
+   COAP_CODE_RESP_FORBIDDEN            = 131,
+   COAP_CODE_RESP_NOTFOUND             = 132,
+   COAP_CODE_RESP_METHODNOTALLOWED     = 133,
+   COAP_CODE_RESP_PRECONDFAILED        = 140,
+   COAP_CODE_RESP_REQTOOLARGE          = 141,
+   COAP_CODE_RESP_UNSUPPMEDIATYPE      = 143,
+   // - error
+   COAP_CODE_RESP_SERVERERROR          = 160,
+   COAP_CODE_RESP_NOTIMPLEMENTED       = 161,
+   COAP_CODE_RESP_BADGATEWAY           = 162,
+   COAP_CODE_RESP_UNAVAILABLE          = 163,
+   COAP_CODE_RESP_GWTIMEOUT            = 164,
+   COAP_CODE_RESP_PROXYINGNOTSUPP      = 165,
+} coap_code_t;
+
+typedef enum {
+   COAP_OPTION_NONE                    = 0,
+   COAP_OPTION_NUM_IFMATCH             = 1,
+   COAP_OPTION_NUM_URIHOST             = 3,
+   COAP_OPTION_NUM_ETAG                = 4,
+   COAP_OPTION_NUM_IFNONEMATCH         = 5,
+   COAP_OPTION_NUM_URIPORT             = 7,
+   COAP_OPTION_NUM_LOCATIONPATH        = 8,
+   COAP_OPTION_NUM_URIPATH             = 11,
+   COAP_OPTION_NUM_CONTENTFORMAT       = 12,
+   COAP_OPTION_NUM_MAXAGE              = 14,
+   COAP_OPTION_NUM_URIQUERY            = 15,
+   COAP_OPTION_NUM_ACCEPT              = 16,
+   COAP_OPTION_NUM_LOCATIONQUERY       = 20,
+   COAP_OPTION_NUM_PROXYURI            = 35,
+   COAP_OPTION_NUM_PROXYSCHEME         = 39,
+} coap_option_t;
+
+typedef enum {
+   COAP_MEDTYPE_TEXTPLAIN              =  0,
+   COAP_MEDTYPE_APPLINKFORMAT          = 40,
+   COAP_MEDTYPE_APPXML                 = 41,
+   COAP_MEDTYPE_APPOCTETSTREAM         = 42,
+   COAP_MEDTYPE_APPEXI                 = 47,
+   COAP_MEDTYPE_APPJSON                = 50,
+} coap_media_type_t;
+
+//=========================== typedef =========================================
+
+typedef struct {
+   uint8_t       Ver;
+   coap_type_t   T;
+   uint8_t       TKL;
+   coap_code_t   Code;
+   uint16_t      messageID;
+   uint8_t       token[COAP_MAX_TKL];
+} coap_header_iht;
+
+typedef struct {
+   coap_option_t type;
+   uint8_t       length;
+   uint8_t*      pValue;
+} coap_option_iht;
+
+typedef owerror_t (*callbackRx_cbt)(OpenQueueEntry_t* msg,
+                                coap_header_iht*  coap_header,
+                                coap_option_iht*  coap_options);
+typedef void (*callbackSendDone_cbt)(OpenQueueEntry_t* msg,
+                                      owerror_t error);
+
+typedef struct coap_resource_desc_t coap_resource_desc_t;
+
+struct coap_resource_desc_t {
+   uint8_t               path0len;
+   uint8_t*              path0val;
+   uint8_t               path1len;
+   uint8_t*              path1val;
+   uint8_t               componentID;
+   bool                  discoverable;
+   callbackRx_cbt        callbackRx;
+   callbackSendDone_cbt  callbackSendDone;
+   coap_header_iht       last_request;
+   coap_resource_desc_t* next;
+};
+
+//=========================== module variables ================================
+
+typedef struct {
+   udp_resource_desc_t   desc;
+   coap_resource_desc_t* resources;
+   bool                  busySending;
+   uint8_t               delayCounter;
+   uint16_t              messageID;
+} opencoap_vars_t;
+
+//=========================== prototypes ======================================
+
+// from stack
+void          opencoap_init(void);
+void          opencoap_receive(OpenQueueEntry_t* msg);
+void          opencoap_sendDone(OpenQueueEntry_t* msg, owerror_t error);
+
+// from CoAP resources
+void          opencoap_writeLinks(OpenQueueEntry_t* msg, uint8_t componentID);
+void          opencoap_register(coap_resource_desc_t* desc);
+owerror_t     opencoap_send(
+    OpenQueueEntry_t*     msg,
+    coap_type_t           type,
+    coap_code_t           code,
+    uint8_t               numOptions,
+    coap_resource_desc_t* descSender
+);
+
+/**
+\}
+\}
+*/
+
+#endif