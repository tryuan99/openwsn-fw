#include "opendefs.h"
#include "idmanager.h"
#include "eui64.h"
#include "packetfunctions.h"
#include "openserial.h"
#include "neighbors.h"
#include "schedule.h"
<<<<<<< HEAD
#include "debugpins.h"
=======
#include "IEEE802154_security.h"
>>>>>>> d37adf4d

//=========================== variables =======================================

idmanager_vars_t idmanager_vars;

//=========================== prototypes ======================================

//=========================== public ==========================================

void idmanager_init() {
   
   // reset local variables
   memset(&idmanager_vars, 0, sizeof(idmanager_vars_t));
   // this is used to not wakeup in non-activeslot
   idmanager_vars.slotSkip             = FALSE;
   
   // isDAGroot
#ifdef DAGROOT
   idmanager_vars.isDAGroot            = TRUE;
#else
   idmanager_vars.isDAGroot            = FALSE;
#endif
   
   // myPANID
   idmanager_vars.myPANID.type         = ADDR_PANID;
#ifdef PANID_DEFINED 
   idmanager_vars.myPANID.panid[0]     = PANID_DEFINED & 0x00ff;
   idmanager_vars.myPANID.panid[1]     =(PANID_DEFINED & 0xff00)>>8;
#else
   idmanager_vars.myPANID.panid[0]     = 0xca;
   idmanager_vars.myPANID.panid[1]     = 0xfe;
#endif
   // myPrefix
   idmanager_vars.myPrefix.type        = ADDR_PREFIX;
#ifdef DAGROOT
   idmanager_vars.myPrefix.prefix[0]   = 0xbb;
   idmanager_vars.myPrefix.prefix[1]   = 0xbb;
   idmanager_vars.myPrefix.prefix[2]   = 0x00;
   idmanager_vars.myPrefix.prefix[3]   = 0x00;
   idmanager_vars.myPrefix.prefix[4]   = 0x00;
   idmanager_vars.myPrefix.prefix[5]   = 0x00;
   idmanager_vars.myPrefix.prefix[6]   = 0x00;
   idmanager_vars.myPrefix.prefix[7]   = 0x00;
#else
   // set prefix to link-local
   idmanager_vars.myPrefix.prefix[0]   = 0xfe;
   idmanager_vars.myPrefix.prefix[1]   = 0x80;
   idmanager_vars.myPrefix.prefix[2]   = 0x00;
   idmanager_vars.myPrefix.prefix[3]   = 0x00;
   idmanager_vars.myPrefix.prefix[4]   = 0x00;
   idmanager_vars.myPrefix.prefix[5]   = 0x00;
   idmanager_vars.myPrefix.prefix[6]   = 0x00;
   idmanager_vars.myPrefix.prefix[7]   = 0x00;
#endif
   
   // my64bID
   idmanager_vars.my64bID.type         = ADDR_64B;
   eui64_get(idmanager_vars.my64bID.addr_64b);
   
   // my16bID
   packetfunctions_mac64bToMac16b(&idmanager_vars.my64bID,&idmanager_vars.my16bID);
}

bool idmanager_getIsDAGroot() {
   bool res;
   INTERRUPT_DECLARATION();
   
   DISABLE_INTERRUPTS();
   res=idmanager_vars.isDAGroot;
   ENABLE_INTERRUPTS();
   return res;
}

void idmanager_setIsDAGroot(bool newRole) {
   INTERRUPT_DECLARATION();
   DISABLE_INTERRUPTS();
   idmanager_vars.isDAGroot = newRole;
   icmpv6rpl_updateMyDAGrankAndParentSelection();
   schedule_startDAGroot();
   ENABLE_INTERRUPTS();
}

bool idmanager_getIsSlotSkip() {
   bool res;
   INTERRUPT_DECLARATION();
   
   DISABLE_INTERRUPTS();
   res=idmanager_vars.slotSkip;
   ENABLE_INTERRUPTS();
   return res;
}

open_addr_t* idmanager_getMyID(uint8_t type) {
   open_addr_t* res;
   INTERRUPT_DECLARATION();
   DISABLE_INTERRUPTS();
   switch (type) {
     case ADDR_16B:
        res= &idmanager_vars.my16bID;
        break;
     case ADDR_64B:
        res= &idmanager_vars.my64bID;
        break;
     case ADDR_PANID:
        res= &idmanager_vars.myPANID;
        break;
     case ADDR_PREFIX:
        res= &idmanager_vars.myPrefix;
        break;
     case ADDR_128B:
        // you don't ask for my full address, rather for prefix, then 64b
     default:
        openserial_printCritical(COMPONENT_IDMANAGER,ERR_WRONG_ADDR_TYPE,
              (errorparameter_t)type,
              (errorparameter_t)0);
        res= NULL;
        break;
   }
   ENABLE_INTERRUPTS();
   return res;
}

owerror_t idmanager_setMyID(open_addr_t* newID) {
   INTERRUPT_DECLARATION();
   DISABLE_INTERRUPTS();
   switch (newID->type) {
     case ADDR_16B:
        memcpy(&idmanager_vars.my16bID,newID,sizeof(open_addr_t));
        break;
     case ADDR_64B:
        memcpy(&idmanager_vars.my64bID,newID,sizeof(open_addr_t));
        break;
     case ADDR_PANID:
        memcpy(&idmanager_vars.myPANID,newID,sizeof(open_addr_t));
        break;
     case ADDR_PREFIX:
        memcpy(&idmanager_vars.myPrefix,newID,sizeof(open_addr_t));
        break;
     case ADDR_128B:
        //don't set 128b, but rather prefix and 64b
     default:
        openserial_printCritical(COMPONENT_IDMANAGER,ERR_WRONG_ADDR_TYPE,
              (errorparameter_t)newID->type,
              (errorparameter_t)1);
        ENABLE_INTERRUPTS();
        return E_FAIL;
   }
   ENABLE_INTERRUPTS();
   return E_SUCCESS;
}

bool idmanager_isMyAddress(open_addr_t* addr) {
   open_addr_t temp_my128bID;
   bool res;
   INTERRUPT_DECLARATION();
   DISABLE_INTERRUPTS();

   switch (addr->type) {
     case ADDR_16B:
        res= packetfunctions_sameAddress(addr,&idmanager_vars.my16bID);
        ENABLE_INTERRUPTS();
        return res;
     case ADDR_64B:
        res= packetfunctions_sameAddress(addr,&idmanager_vars.my64bID);
        ENABLE_INTERRUPTS();
        return res;
     case ADDR_128B:
        // build temporary my128bID
        temp_my128bID.type = ADDR_128B;
        memcpy(&temp_my128bID.addr_128b[0],&idmanager_vars.myPrefix.prefix,8);
        memcpy(&temp_my128bID.addr_128b[8],&idmanager_vars.my64bID.addr_64b,8);

        res= packetfunctions_sameAddress(addr,&temp_my128bID);
        ENABLE_INTERRUPTS();
        return res;
     case ADDR_PANID:
        res= packetfunctions_sameAddress(addr,&idmanager_vars.myPANID);
        ENABLE_INTERRUPTS();
        return res;
     case ADDR_PREFIX:
        res= packetfunctions_sameAddress(addr,&idmanager_vars.myPrefix);
        ENABLE_INTERRUPTS();
        return res;
     default:
        openserial_printCritical(COMPONENT_IDMANAGER,ERR_WRONG_ADDR_TYPE,
              (errorparameter_t)addr->type,
              (errorparameter_t)2);
        ENABLE_INTERRUPTS();
        return FALSE;
   }
}

void idmanager_triggerAboutRoot() {
   uint8_t         number_bytes_from_input_buffer;
   uint8_t         input_buffer[1+8+1+16];
   open_addr_t     myPrefix;
   uint8_t         dodagid[16];
   uint8_t         keyIndex;
   uint8_t*        keyValue;
   
   //=== get command from OpenSerial
   number_bytes_from_input_buffer = openserial_getInputBuffer(input_buffer,sizeof(input_buffer));
   if (number_bytes_from_input_buffer!=sizeof(input_buffer)) {
      openserial_printError(COMPONENT_IDMANAGER,ERR_INPUTBUFFER_LENGTH,
            (errorparameter_t)number_bytes_from_input_buffer,
            (errorparameter_t)0);
      return;
   };
   
   //=== handle command
   
   // take action (byte 0)
   switch (input_buffer[0]) {
     case ACTION_YES:
        idmanager_setIsDAGroot(TRUE);
        idmanager_vars.slotSkip = FALSE;
        break;
     case ACTION_NO:
        idmanager_setIsDAGroot(FALSE);
        idmanager_vars.slotSkip = TRUE;
        break;
     case ACTION_TOGGLE:
        if (idmanager_getIsDAGroot()) {
           idmanager_setIsDAGroot(FALSE);
           idmanager_vars.slotSkip = TRUE;
        } else {
           idmanager_setIsDAGroot(TRUE);
           idmanager_vars.slotSkip = FALSE;
        }
        break;
   }
   
   // store prefix (bytes 1-8)
   myPrefix.type = ADDR_PREFIX;
   memcpy(
      myPrefix.prefix,
      &input_buffer[1],
      sizeof(myPrefix.prefix)
   );
   idmanager_setMyID(&myPrefix);
  
   // indicate DODAGid to RPL
   memcpy(&dodagid[0],idmanager_vars.myPrefix.prefix,8);  // prefix
   memcpy(&dodagid[8],idmanager_vars.my64bID.addr_64b,8); // eui64
   icmpv6rpl_writeDODAGid(dodagid);

   // store L2 security key index and key value
   // for the moment, keys K1 and K2 are the same
   keyIndex = input_buffer[9];
   keyValue = &input_buffer[10];
   IEEE802154_security_setBeaconKey(keyIndex, keyValue);
   IEEE802154_security_setDataKey(keyIndex, keyValue);

   return;
}

void idmanager_setJoinKey(uint8_t *key) {
    memcpy(idmanager_vars.joinKey, key, 16);
}

void idmanager_getJoinKey(uint8_t **pKey) {
    *pKey = idmanager_vars.joinKey;
    return; 
}

void idmanager_setJoinAsn(asn_t* asn) {
    memcpy(&idmanager_vars.joinAsn, asn, sizeof(asn_t));
}

/**
\brief Trigger this module to print status information, over serial.

debugPrint_* functions are used by the openserial module to continuously print
status information about several modules in the OpenWSN stack.

\returns TRUE if this function printed something, FALSE otherwise.
*/
bool debugPrint_id() {
   debugIDManagerEntry_t output;
   
   output.isDAGroot = idmanager_vars.isDAGroot;
   memcpy(output.myPANID,idmanager_vars.myPANID.panid,2);
   memcpy(output.my16bID,idmanager_vars.my16bID.addr_16b,2);
   memcpy(output.my64bID,idmanager_vars.my64bID.addr_64b,8);
   memcpy(output.myPrefix,idmanager_vars.myPrefix.prefix,8);
   
   openserial_printStatus(STATUS_ID,(uint8_t*)&output,sizeof(debugIDManagerEntry_t));
   return TRUE;
}

bool debugPrint_joined() {
   asn_t output;
   output.byte4         =  idmanager_vars.joinAsn.byte4;
   output.bytes2and3    =  idmanager_vars.joinAsn.bytes2and3;
   output.bytes0and1    =  idmanager_vars.joinAsn.bytes0and1;
   openserial_printStatus(STATUS_JOINED,(uint8_t*)&output,sizeof(output));
   return TRUE;
}

//=========================== private =========================================
<|MERGE_RESOLUTION|>--- conflicted
+++ resolved
@@ -1,312 +1,308 @@
-#include "opendefs.h"
-#include "idmanager.h"
-#include "eui64.h"
-#include "packetfunctions.h"
-#include "openserial.h"
-#include "neighbors.h"
-#include "schedule.h"
-<<<<<<< HEAD
-#include "debugpins.h"
-=======
-#include "IEEE802154_security.h"
->>>>>>> d37adf4d
-
-//=========================== variables =======================================
-
-idmanager_vars_t idmanager_vars;
-
-//=========================== prototypes ======================================
-
-//=========================== public ==========================================
-
-void idmanager_init() {
-   
-   // reset local variables
-   memset(&idmanager_vars, 0, sizeof(idmanager_vars_t));
-   // this is used to not wakeup in non-activeslot
-   idmanager_vars.slotSkip             = FALSE;
-   
-   // isDAGroot
-#ifdef DAGROOT
-   idmanager_vars.isDAGroot            = TRUE;
-#else
-   idmanager_vars.isDAGroot            = FALSE;
-#endif
-   
-   // myPANID
-   idmanager_vars.myPANID.type         = ADDR_PANID;
-#ifdef PANID_DEFINED 
-   idmanager_vars.myPANID.panid[0]     = PANID_DEFINED & 0x00ff;
-   idmanager_vars.myPANID.panid[1]     =(PANID_DEFINED & 0xff00)>>8;
-#else
-   idmanager_vars.myPANID.panid[0]     = 0xca;
-   idmanager_vars.myPANID.panid[1]     = 0xfe;
-#endif
-   // myPrefix
-   idmanager_vars.myPrefix.type        = ADDR_PREFIX;
-#ifdef DAGROOT
-   idmanager_vars.myPrefix.prefix[0]   = 0xbb;
-   idmanager_vars.myPrefix.prefix[1]   = 0xbb;
-   idmanager_vars.myPrefix.prefix[2]   = 0x00;
-   idmanager_vars.myPrefix.prefix[3]   = 0x00;
-   idmanager_vars.myPrefix.prefix[4]   = 0x00;
-   idmanager_vars.myPrefix.prefix[5]   = 0x00;
-   idmanager_vars.myPrefix.prefix[6]   = 0x00;
-   idmanager_vars.myPrefix.prefix[7]   = 0x00;
-#else
-   // set prefix to link-local
-   idmanager_vars.myPrefix.prefix[0]   = 0xfe;
-   idmanager_vars.myPrefix.prefix[1]   = 0x80;
-   idmanager_vars.myPrefix.prefix[2]   = 0x00;
-   idmanager_vars.myPrefix.prefix[3]   = 0x00;
-   idmanager_vars.myPrefix.prefix[4]   = 0x00;
-   idmanager_vars.myPrefix.prefix[5]   = 0x00;
-   idmanager_vars.myPrefix.prefix[6]   = 0x00;
-   idmanager_vars.myPrefix.prefix[7]   = 0x00;
-#endif
-   
-   // my64bID
-   idmanager_vars.my64bID.type         = ADDR_64B;
-   eui64_get(idmanager_vars.my64bID.addr_64b);
-   
-   // my16bID
-   packetfunctions_mac64bToMac16b(&idmanager_vars.my64bID,&idmanager_vars.my16bID);
-}
-
-bool idmanager_getIsDAGroot() {
-   bool res;
-   INTERRUPT_DECLARATION();
-   
-   DISABLE_INTERRUPTS();
-   res=idmanager_vars.isDAGroot;
-   ENABLE_INTERRUPTS();
-   return res;
-}
-
-void idmanager_setIsDAGroot(bool newRole) {
-   INTERRUPT_DECLARATION();
-   DISABLE_INTERRUPTS();
-   idmanager_vars.isDAGroot = newRole;
-   icmpv6rpl_updateMyDAGrankAndParentSelection();
-   schedule_startDAGroot();
-   ENABLE_INTERRUPTS();
-}
-
-bool idmanager_getIsSlotSkip() {
-   bool res;
-   INTERRUPT_DECLARATION();
-   
-   DISABLE_INTERRUPTS();
-   res=idmanager_vars.slotSkip;
-   ENABLE_INTERRUPTS();
-   return res;
-}
-
-open_addr_t* idmanager_getMyID(uint8_t type) {
-   open_addr_t* res;
-   INTERRUPT_DECLARATION();
-   DISABLE_INTERRUPTS();
-   switch (type) {
-     case ADDR_16B:
-        res= &idmanager_vars.my16bID;
-        break;
-     case ADDR_64B:
-        res= &idmanager_vars.my64bID;
-        break;
-     case ADDR_PANID:
-        res= &idmanager_vars.myPANID;
-        break;
-     case ADDR_PREFIX:
-        res= &idmanager_vars.myPrefix;
-        break;
-     case ADDR_128B:
-        // you don't ask for my full address, rather for prefix, then 64b
-     default:
-        openserial_printCritical(COMPONENT_IDMANAGER,ERR_WRONG_ADDR_TYPE,
-              (errorparameter_t)type,
-              (errorparameter_t)0);
-        res= NULL;
-        break;
-   }
-   ENABLE_INTERRUPTS();
-   return res;
-}
-
-owerror_t idmanager_setMyID(open_addr_t* newID) {
-   INTERRUPT_DECLARATION();
-   DISABLE_INTERRUPTS();
-   switch (newID->type) {
-     case ADDR_16B:
-        memcpy(&idmanager_vars.my16bID,newID,sizeof(open_addr_t));
-        break;
-     case ADDR_64B:
-        memcpy(&idmanager_vars.my64bID,newID,sizeof(open_addr_t));
-        break;
-     case ADDR_PANID:
-        memcpy(&idmanager_vars.myPANID,newID,sizeof(open_addr_t));
-        break;
-     case ADDR_PREFIX:
-        memcpy(&idmanager_vars.myPrefix,newID,sizeof(open_addr_t));
-        break;
-     case ADDR_128B:
-        //don't set 128b, but rather prefix and 64b
-     default:
-        openserial_printCritical(COMPONENT_IDMANAGER,ERR_WRONG_ADDR_TYPE,
-              (errorparameter_t)newID->type,
-              (errorparameter_t)1);
-        ENABLE_INTERRUPTS();
-        return E_FAIL;
-   }
-   ENABLE_INTERRUPTS();
-   return E_SUCCESS;
-}
-
-bool idmanager_isMyAddress(open_addr_t* addr) {
-   open_addr_t temp_my128bID;
-   bool res;
-   INTERRUPT_DECLARATION();
-   DISABLE_INTERRUPTS();
-
-   switch (addr->type) {
-     case ADDR_16B:
-        res= packetfunctions_sameAddress(addr,&idmanager_vars.my16bID);
-        ENABLE_INTERRUPTS();
-        return res;
-     case ADDR_64B:
-        res= packetfunctions_sameAddress(addr,&idmanager_vars.my64bID);
-        ENABLE_INTERRUPTS();
-        return res;
-     case ADDR_128B:
-        // build temporary my128bID
-        temp_my128bID.type = ADDR_128B;
-        memcpy(&temp_my128bID.addr_128b[0],&idmanager_vars.myPrefix.prefix,8);
-        memcpy(&temp_my128bID.addr_128b[8],&idmanager_vars.my64bID.addr_64b,8);
-
-        res= packetfunctions_sameAddress(addr,&temp_my128bID);
-        ENABLE_INTERRUPTS();
-        return res;
-     case ADDR_PANID:
-        res= packetfunctions_sameAddress(addr,&idmanager_vars.myPANID);
-        ENABLE_INTERRUPTS();
-        return res;
-     case ADDR_PREFIX:
-        res= packetfunctions_sameAddress(addr,&idmanager_vars.myPrefix);
-        ENABLE_INTERRUPTS();
-        return res;
-     default:
-        openserial_printCritical(COMPONENT_IDMANAGER,ERR_WRONG_ADDR_TYPE,
-              (errorparameter_t)addr->type,
-              (errorparameter_t)2);
-        ENABLE_INTERRUPTS();
-        return FALSE;
-   }
-}
-
-void idmanager_triggerAboutRoot() {
-   uint8_t         number_bytes_from_input_buffer;
-   uint8_t         input_buffer[1+8+1+16];
-   open_addr_t     myPrefix;
-   uint8_t         dodagid[16];
-   uint8_t         keyIndex;
-   uint8_t*        keyValue;
-   
-   //=== get command from OpenSerial
-   number_bytes_from_input_buffer = openserial_getInputBuffer(input_buffer,sizeof(input_buffer));
-   if (number_bytes_from_input_buffer!=sizeof(input_buffer)) {
-      openserial_printError(COMPONENT_IDMANAGER,ERR_INPUTBUFFER_LENGTH,
-            (errorparameter_t)number_bytes_from_input_buffer,
-            (errorparameter_t)0);
-      return;
-   };
-   
-   //=== handle command
-   
-   // take action (byte 0)
-   switch (input_buffer[0]) {
-     case ACTION_YES:
-        idmanager_setIsDAGroot(TRUE);
-        idmanager_vars.slotSkip = FALSE;
-        break;
-     case ACTION_NO:
-        idmanager_setIsDAGroot(FALSE);
-        idmanager_vars.slotSkip = TRUE;
-        break;
-     case ACTION_TOGGLE:
-        if (idmanager_getIsDAGroot()) {
-           idmanager_setIsDAGroot(FALSE);
-           idmanager_vars.slotSkip = TRUE;
-        } else {
-           idmanager_setIsDAGroot(TRUE);
-           idmanager_vars.slotSkip = FALSE;
-        }
-        break;
-   }
-   
-   // store prefix (bytes 1-8)
-   myPrefix.type = ADDR_PREFIX;
-   memcpy(
-      myPrefix.prefix,
-      &input_buffer[1],
-      sizeof(myPrefix.prefix)
-   );
-   idmanager_setMyID(&myPrefix);
-  
-   // indicate DODAGid to RPL
-   memcpy(&dodagid[0],idmanager_vars.myPrefix.prefix,8);  // prefix
-   memcpy(&dodagid[8],idmanager_vars.my64bID.addr_64b,8); // eui64
-   icmpv6rpl_writeDODAGid(dodagid);
-
-   // store L2 security key index and key value
-   // for the moment, keys K1 and K2 are the same
-   keyIndex = input_buffer[9];
-   keyValue = &input_buffer[10];
-   IEEE802154_security_setBeaconKey(keyIndex, keyValue);
-   IEEE802154_security_setDataKey(keyIndex, keyValue);
-
-   return;
-}
-
-void idmanager_setJoinKey(uint8_t *key) {
-    memcpy(idmanager_vars.joinKey, key, 16);
-}
-
-void idmanager_getJoinKey(uint8_t **pKey) {
-    *pKey = idmanager_vars.joinKey;
-    return; 
-}
-
-void idmanager_setJoinAsn(asn_t* asn) {
-    memcpy(&idmanager_vars.joinAsn, asn, sizeof(asn_t));
-}
-
-/**
-\brief Trigger this module to print status information, over serial.
-
-debugPrint_* functions are used by the openserial module to continuously print
-status information about several modules in the OpenWSN stack.
-
-\returns TRUE if this function printed something, FALSE otherwise.
-*/
-bool debugPrint_id() {
-   debugIDManagerEntry_t output;
-   
-   output.isDAGroot = idmanager_vars.isDAGroot;
-   memcpy(output.myPANID,idmanager_vars.myPANID.panid,2);
-   memcpy(output.my16bID,idmanager_vars.my16bID.addr_16b,2);
-   memcpy(output.my64bID,idmanager_vars.my64bID.addr_64b,8);
-   memcpy(output.myPrefix,idmanager_vars.myPrefix.prefix,8);
-   
-   openserial_printStatus(STATUS_ID,(uint8_t*)&output,sizeof(debugIDManagerEntry_t));
-   return TRUE;
-}
-
-bool debugPrint_joined() {
-   asn_t output;
-   output.byte4         =  idmanager_vars.joinAsn.byte4;
-   output.bytes2and3    =  idmanager_vars.joinAsn.bytes2and3;
-   output.bytes0and1    =  idmanager_vars.joinAsn.bytes0and1;
-   openserial_printStatus(STATUS_JOINED,(uint8_t*)&output,sizeof(output));
-   return TRUE;
-}
-
-//=========================== private =========================================
+#include "opendefs.h"
+#include "idmanager.h"
+#include "eui64.h"
+#include "packetfunctions.h"
+#include "openserial.h"
+#include "neighbors.h"
+#include "schedule.h"
+#include "IEEE802154_security.h"
+
+//=========================== variables =======================================
+
+idmanager_vars_t idmanager_vars;
+
+//=========================== prototypes ======================================
+
+//=========================== public ==========================================
+
+void idmanager_init() {
+   
+   // reset local variables
+   memset(&idmanager_vars, 0, sizeof(idmanager_vars_t));
+   // this is used to not wakeup in non-activeslot
+   idmanager_vars.slotSkip             = FALSE;
+   
+   // isDAGroot
+#ifdef DAGROOT
+   idmanager_vars.isDAGroot            = TRUE;
+#else
+   idmanager_vars.isDAGroot            = FALSE;
+#endif
+   
+   // myPANID
+   idmanager_vars.myPANID.type         = ADDR_PANID;
+#ifdef PANID_DEFINED 
+   idmanager_vars.myPANID.panid[0]     = PANID_DEFINED & 0x00ff;
+   idmanager_vars.myPANID.panid[1]     =(PANID_DEFINED & 0xff00)>>8;
+#else
+   idmanager_vars.myPANID.panid[0]     = 0xca;
+   idmanager_vars.myPANID.panid[1]     = 0xfe;
+#endif
+   // myPrefix
+   idmanager_vars.myPrefix.type        = ADDR_PREFIX;
+#ifdef DAGROOT
+   idmanager_vars.myPrefix.prefix[0]   = 0xbb;
+   idmanager_vars.myPrefix.prefix[1]   = 0xbb;
+   idmanager_vars.myPrefix.prefix[2]   = 0x00;
+   idmanager_vars.myPrefix.prefix[3]   = 0x00;
+   idmanager_vars.myPrefix.prefix[4]   = 0x00;
+   idmanager_vars.myPrefix.prefix[5]   = 0x00;
+   idmanager_vars.myPrefix.prefix[6]   = 0x00;
+   idmanager_vars.myPrefix.prefix[7]   = 0x00;
+#else
+   // set prefix to link-local
+   idmanager_vars.myPrefix.prefix[0]   = 0xfe;
+   idmanager_vars.myPrefix.prefix[1]   = 0x80;
+   idmanager_vars.myPrefix.prefix[2]   = 0x00;
+   idmanager_vars.myPrefix.prefix[3]   = 0x00;
+   idmanager_vars.myPrefix.prefix[4]   = 0x00;
+   idmanager_vars.myPrefix.prefix[5]   = 0x00;
+   idmanager_vars.myPrefix.prefix[6]   = 0x00;
+   idmanager_vars.myPrefix.prefix[7]   = 0x00;
+#endif
+   
+   // my64bID
+   idmanager_vars.my64bID.type         = ADDR_64B;
+   eui64_get(idmanager_vars.my64bID.addr_64b);
+   
+   // my16bID
+   packetfunctions_mac64bToMac16b(&idmanager_vars.my64bID,&idmanager_vars.my16bID);
+}
+
+bool idmanager_getIsDAGroot() {
+   bool res;
+   INTERRUPT_DECLARATION();
+   
+   DISABLE_INTERRUPTS();
+   res=idmanager_vars.isDAGroot;
+   ENABLE_INTERRUPTS();
+   return res;
+}
+
+void idmanager_setIsDAGroot(bool newRole) {
+   INTERRUPT_DECLARATION();
+   DISABLE_INTERRUPTS();
+   idmanager_vars.isDAGroot = newRole;
+   icmpv6rpl_updateMyDAGrankAndParentSelection();
+   schedule_startDAGroot();
+   ENABLE_INTERRUPTS();
+}
+
+bool idmanager_getIsSlotSkip() {
+   bool res;
+   INTERRUPT_DECLARATION();
+   
+   DISABLE_INTERRUPTS();
+   res=idmanager_vars.slotSkip;
+   ENABLE_INTERRUPTS();
+   return res;
+}
+
+open_addr_t* idmanager_getMyID(uint8_t type) {
+   open_addr_t* res;
+   INTERRUPT_DECLARATION();
+   DISABLE_INTERRUPTS();
+   switch (type) {
+     case ADDR_16B:
+        res= &idmanager_vars.my16bID;
+        break;
+     case ADDR_64B:
+        res= &idmanager_vars.my64bID;
+        break;
+     case ADDR_PANID:
+        res= &idmanager_vars.myPANID;
+        break;
+     case ADDR_PREFIX:
+        res= &idmanager_vars.myPrefix;
+        break;
+     case ADDR_128B:
+        // you don't ask for my full address, rather for prefix, then 64b
+     default:
+        openserial_printCritical(COMPONENT_IDMANAGER,ERR_WRONG_ADDR_TYPE,
+              (errorparameter_t)type,
+              (errorparameter_t)0);
+        res= NULL;
+        break;
+   }
+   ENABLE_INTERRUPTS();
+   return res;
+}
+
+owerror_t idmanager_setMyID(open_addr_t* newID) {
+   INTERRUPT_DECLARATION();
+   DISABLE_INTERRUPTS();
+   switch (newID->type) {
+     case ADDR_16B:
+        memcpy(&idmanager_vars.my16bID,newID,sizeof(open_addr_t));
+        break;
+     case ADDR_64B:
+        memcpy(&idmanager_vars.my64bID,newID,sizeof(open_addr_t));
+        break;
+     case ADDR_PANID:
+        memcpy(&idmanager_vars.myPANID,newID,sizeof(open_addr_t));
+        break;
+     case ADDR_PREFIX:
+        memcpy(&idmanager_vars.myPrefix,newID,sizeof(open_addr_t));
+        break;
+     case ADDR_128B:
+        //don't set 128b, but rather prefix and 64b
+     default:
+        openserial_printCritical(COMPONENT_IDMANAGER,ERR_WRONG_ADDR_TYPE,
+              (errorparameter_t)newID->type,
+              (errorparameter_t)1);
+        ENABLE_INTERRUPTS();
+        return E_FAIL;
+   }
+   ENABLE_INTERRUPTS();
+   return E_SUCCESS;
+}
+
+bool idmanager_isMyAddress(open_addr_t* addr) {
+   open_addr_t temp_my128bID;
+   bool res;
+   INTERRUPT_DECLARATION();
+   DISABLE_INTERRUPTS();
+
+   switch (addr->type) {
+     case ADDR_16B:
+        res= packetfunctions_sameAddress(addr,&idmanager_vars.my16bID);
+        ENABLE_INTERRUPTS();
+        return res;
+     case ADDR_64B:
+        res= packetfunctions_sameAddress(addr,&idmanager_vars.my64bID);
+        ENABLE_INTERRUPTS();
+        return res;
+     case ADDR_128B:
+        // build temporary my128bID
+        temp_my128bID.type = ADDR_128B;
+        memcpy(&temp_my128bID.addr_128b[0],&idmanager_vars.myPrefix.prefix,8);
+        memcpy(&temp_my128bID.addr_128b[8],&idmanager_vars.my64bID.addr_64b,8);
+
+        res= packetfunctions_sameAddress(addr,&temp_my128bID);
+        ENABLE_INTERRUPTS();
+        return res;
+     case ADDR_PANID:
+        res= packetfunctions_sameAddress(addr,&idmanager_vars.myPANID);
+        ENABLE_INTERRUPTS();
+        return res;
+     case ADDR_PREFIX:
+        res= packetfunctions_sameAddress(addr,&idmanager_vars.myPrefix);
+        ENABLE_INTERRUPTS();
+        return res;
+     default:
+        openserial_printCritical(COMPONENT_IDMANAGER,ERR_WRONG_ADDR_TYPE,
+              (errorparameter_t)addr->type,
+              (errorparameter_t)2);
+        ENABLE_INTERRUPTS();
+        return FALSE;
+   }
+}
+
+void idmanager_triggerAboutRoot() {
+   uint8_t         number_bytes_from_input_buffer;
+   uint8_t         input_buffer[1+8+1+16];
+   open_addr_t     myPrefix;
+   uint8_t         dodagid[16];
+   uint8_t         keyIndex;
+   uint8_t*        keyValue;
+   
+   //=== get command from OpenSerial
+   number_bytes_from_input_buffer = openserial_getInputBuffer(input_buffer,sizeof(input_buffer));
+   if (number_bytes_from_input_buffer!=sizeof(input_buffer)) {
+      openserial_printError(COMPONENT_IDMANAGER,ERR_INPUTBUFFER_LENGTH,
+            (errorparameter_t)number_bytes_from_input_buffer,
+            (errorparameter_t)0);
+      return;
+   };
+   
+   //=== handle command
+   
+   // take action (byte 0)
+   switch (input_buffer[0]) {
+     case ACTION_YES:
+        idmanager_setIsDAGroot(TRUE);
+        idmanager_vars.slotSkip = FALSE;
+        break;
+     case ACTION_NO:
+        idmanager_setIsDAGroot(FALSE);
+        idmanager_vars.slotSkip = TRUE;
+        break;
+     case ACTION_TOGGLE:
+        if (idmanager_getIsDAGroot()) {
+           idmanager_setIsDAGroot(FALSE);
+           idmanager_vars.slotSkip = TRUE;
+        } else {
+           idmanager_setIsDAGroot(TRUE);
+           idmanager_vars.slotSkip = FALSE;
+        }
+        break;
+   }
+   
+   // store prefix (bytes 1-8)
+   myPrefix.type = ADDR_PREFIX;
+   memcpy(
+      myPrefix.prefix,
+      &input_buffer[1],
+      sizeof(myPrefix.prefix)
+   );
+   idmanager_setMyID(&myPrefix);
+   
+   // indicate DODAGid to RPL
+   memcpy(&dodagid[0],idmanager_vars.myPrefix.prefix,8);  // prefix
+   memcpy(&dodagid[8],idmanager_vars.my64bID.addr_64b,8); // eui64
+   icmpv6rpl_writeDODAGid(dodagid);
+   
+   // store L2 security key index and key value
+   // for the moment, keys K1 and K2 are the same
+   keyIndex = input_buffer[9];
+   keyValue = &input_buffer[10];
+   IEEE802154_security_setBeaconKey(keyIndex, keyValue);
+   IEEE802154_security_setDataKey(keyIndex, keyValue);
+
+   return;
+}
+
+void idmanager_setJoinKey(uint8_t *key) {
+    memcpy(idmanager_vars.joinKey, key, 16);
+}
+
+void idmanager_getJoinKey(uint8_t **pKey) {
+    *pKey = idmanager_vars.joinKey;
+    return; 
+}
+
+void idmanager_setJoinAsn(asn_t* asn) {
+    memcpy(&idmanager_vars.joinAsn, asn, sizeof(asn_t));
+}
+
+/**
+\brief Trigger this module to print status information, over serial.
+
+debugPrint_* functions are used by the openserial module to continuously print
+status information about several modules in the OpenWSN stack.
+
+\returns TRUE if this function printed something, FALSE otherwise.
+*/
+bool debugPrint_id() {
+   debugIDManagerEntry_t output;
+   
+   output.isDAGroot = idmanager_vars.isDAGroot;
+   memcpy(output.myPANID,idmanager_vars.myPANID.panid,2);
+   memcpy(output.my16bID,idmanager_vars.my16bID.addr_16b,2);
+   memcpy(output.my64bID,idmanager_vars.my64bID.addr_64b,8);
+   memcpy(output.myPrefix,idmanager_vars.myPrefix.prefix,8);
+   
+   openserial_printStatus(STATUS_ID,(uint8_t*)&output,sizeof(debugIDManagerEntry_t));
+   return TRUE;
+}
+
+bool debugPrint_joined() {
+   asn_t output;
+   output.byte4         =  idmanager_vars.joinAsn.byte4;
+   output.bytes2and3    =  idmanager_vars.joinAsn.bytes2and3;
+   output.bytes0and1    =  idmanager_vars.joinAsn.bytes0and1;
+   openserial_printStatus(STATUS_JOINED,(uint8_t*)&output,sizeof(output));
+   return TRUE;
+}
+
+//=========================== private =========================================