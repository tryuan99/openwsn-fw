--- conflicted
+++ resolved
@@ -1,315 +1,311 @@
-#include "opendefs.h"
-#include "openqueue.h"
-#include "openserial.h"
-#include "packetfunctions.h"
-#include "IEEE802154E.h"
-<<<<<<< HEAD
-#include "ieee802154_security_driver.h"
-#include "debugpins.h"
-=======
-#include "IEEE802154_security.h"
-
-//=========================== defination =====================================
-
-#define HIGH_PRIORITY_QUEUE_ENTRY 5
->>>>>>> 4ff2d4f6
-
-//=========================== variables =======================================
-
-openqueue_vars_t openqueue_vars;
-
-//=========================== prototypes ======================================
-void openqueue_reset_entry(OpenQueueEntry_t* entry);
-
-//=========================== public ==========================================
-
-//======= admin
-
-/**
-\brief Initialize this module.
-*/
-void openqueue_init() {
-   uint8_t i;
-   for (i=0;i<QUEUELENGTH;i++){
-      openqueue_reset_entry(&(openqueue_vars.queue[i]));
-   }
-}
-
-/**
-\brief Trigger this module to print status information, over serial.
-
-debugPrint_* functions are used by the openserial module to continuously print
-status information about several modules in the OpenWSN stack.
-
-\returns TRUE if this function printed something, FALSE otherwise.
-*/
-bool debugPrint_queue() {
-   debugOpenQueueEntry_t output[QUEUELENGTH];
-   uint8_t i;
-   for (i=0;i<QUEUELENGTH;i++) {
-      output[i].creator = openqueue_vars.queue[i].creator;
-      output[i].owner   = openqueue_vars.queue[i].owner;
-   }
-   openserial_printStatus(STATUS_QUEUE,(uint8_t*)&output,QUEUELENGTH*sizeof(debugOpenQueueEntry_t));
-   return TRUE;
-}
-
-//======= called by any component
-
-/**
-\brief Request a new (free) packet buffer.
-
-Component throughout the protocol stack can call this function is they want to
-get a new packet buffer to start creating a new packet.
-
-\note Once a packet has been allocated, it is up to the creator of the packet
-      to free it using the openqueue_freePacketBuffer() function.
-
-\returns A pointer to the queue entry when it could be allocated, or NULL when
-         it could not be allocated (buffer full or not synchronized).
-*/
-OpenQueueEntry_t* openqueue_getFreePacketBuffer(uint8_t creator) {
-   uint8_t i;
-   INTERRUPT_DECLARATION();
-   DISABLE_INTERRUPTS();
-   
-   // refuse to allocate if we're not in sync
-   if (ieee154e_isSynch()==FALSE && creator > COMPONENT_IEEE802154E){
-     ENABLE_INTERRUPTS();
-     return NULL;
-   }
-   
-   // if you get here, I will try to allocate a buffer for you
-   
-   // if there is no space left for high priority queue, don't reserve
-   if (openqueue_isHighPriorityEntryEnough()==FALSE && creator>COMPONENT_SIXTOP_RES){
-      ENABLE_INTERRUPTS();
-      return NULL;
-   }
-   
-   // walk through queue and find free entry
-   for (i=0;i<QUEUELENGTH;i++) {
-      if (openqueue_vars.queue[i].owner==COMPONENT_NULL) {
-         openqueue_vars.queue[i].creator=creator;
-         openqueue_vars.queue[i].owner=COMPONENT_OPENQUEUE;
-         ENABLE_INTERRUPTS(); 
-         return &openqueue_vars.queue[i];
-      }
-   }
-   ENABLE_INTERRUPTS();
-   return NULL;
-}
-
-
-/**
-\brief Free a previously-allocated packet buffer.
-
-\param pkt A pointer to the previsouly-allocated packet buffer.
-
-\returns E_SUCCESS when the freeing was succeful.
-\returns E_FAIL when the module could not find the specified packet buffer.
-*/
-owerror_t openqueue_freePacketBuffer(OpenQueueEntry_t* pkt) {
-   uint8_t i;
-   INTERRUPT_DECLARATION();
-   DISABLE_INTERRUPTS();
-   for (i=0;i<QUEUELENGTH;i++) {
-      if (&openqueue_vars.queue[i]==pkt) {
-         if (openqueue_vars.queue[i].owner==COMPONENT_NULL) {
-            // log the error
-            openserial_printCritical(COMPONENT_OPENQUEUE,ERR_FREEING_UNUSED,
-                                  (errorparameter_t)0,
-                                  (errorparameter_t)0);
-         }
-         openqueue_reset_entry(&(openqueue_vars.queue[i]));
-         ENABLE_INTERRUPTS();
-         return E_SUCCESS;
-      }
-   }
-   // log the error
-   openserial_printCritical(COMPONENT_OPENQUEUE,ERR_FREEING_ERROR,
-                         (errorparameter_t)0,
-                         (errorparameter_t)0);
-   ENABLE_INTERRUPTS();
-   return E_FAIL;
-}
-
-/**
-\brief Free all the packet buffers created by a specific module.
-
-\param creator The identifier of the component, taken in COMPONENT_*.
-*/
-void openqueue_removeAllCreatedBy(uint8_t creator) {
-   uint8_t i;
-   INTERRUPT_DECLARATION();
-   DISABLE_INTERRUPTS();
-   for (i=0;i<QUEUELENGTH;i++){
-      if (openqueue_vars.queue[i].creator==creator) {
-         openqueue_reset_entry(&(openqueue_vars.queue[i]));
-      }
-   }
-   ENABLE_INTERRUPTS();
-}
-
-/**
-\brief Free all the packet buffers owned by a specific module.
-
-\param owner The identifier of the component, taken in COMPONENT_*.
-*/
-void openqueue_removeAllOwnedBy(uint8_t owner) {
-   uint8_t i;
-   INTERRUPT_DECLARATION();
-   DISABLE_INTERRUPTS();
-   for (i=0;i<QUEUELENGTH;i++){
-      if (openqueue_vars.queue[i].owner==owner) {
-         openqueue_reset_entry(&(openqueue_vars.queue[i]));
-      }
-   }
-   ENABLE_INTERRUPTS();
-}
-
-//======= called by RES
-
-OpenQueueEntry_t* openqueue_sixtopGetSentPacket() {
-   uint8_t i;
-   INTERRUPT_DECLARATION();
-   DISABLE_INTERRUPTS();
-   for (i=0;i<QUEUELENGTH;i++) {
-      if (openqueue_vars.queue[i].owner==COMPONENT_IEEE802154E_TO_SIXTOP &&
-          openqueue_vars.queue[i].creator!=COMPONENT_IEEE802154E) {
-         ENABLE_INTERRUPTS();
-         return &openqueue_vars.queue[i];
-      }
-   }
-   ENABLE_INTERRUPTS();
-   return NULL;
-}
-
-OpenQueueEntry_t* openqueue_sixtopGetReceivedPacket() {
-   uint8_t i;
-   INTERRUPT_DECLARATION();
-   DISABLE_INTERRUPTS();
-   for (i=0;i<QUEUELENGTH;i++) {
-      if (openqueue_vars.queue[i].owner==COMPONENT_IEEE802154E_TO_SIXTOP &&
-          openqueue_vars.queue[i].creator==COMPONENT_IEEE802154E) {
-         ENABLE_INTERRUPTS();
-         return &openqueue_vars.queue[i];
-      }
-   }
-   ENABLE_INTERRUPTS();
-   return NULL;
-}
-
-//======= called by IEEE80215E
-
-OpenQueueEntry_t* openqueue_macGetDataPacket(open_addr_t* toNeighbor) {
-   uint8_t i;
-   INTERRUPT_DECLARATION();
-   DISABLE_INTERRUPTS();
-
-    // first to look the sixtop RES packet
-    for (i=0;i<QUEUELENGTH;i++) {
-       if (
-           openqueue_vars.queue[i].owner==COMPONENT_SIXTOP_TO_IEEE802154E &&
-           openqueue_vars.queue[i].creator==COMPONENT_SIXTOP_RES &&
-           (
-               (
-                   toNeighbor->type==ADDR_64B &&
-                   packetfunctions_sameAddress(toNeighbor,&openqueue_vars.queue[i].l2_nextORpreviousHop)
-               ) || toNeighbor->type==ADDR_ANYCAST
-           )
-       ){
-          ENABLE_INTERRUPTS();
-          return &openqueue_vars.queue[i];
-       }
-    }
-  
-   if (toNeighbor->type==ADDR_64B) {
-      // a neighbor is specified, look for a packet unicast to that neigbhbor
-      for (i=0;i<QUEUELENGTH;i++) {
-         if (openqueue_vars.queue[i].owner==COMPONENT_SIXTOP_TO_IEEE802154E &&
-            packetfunctions_sameAddress(toNeighbor,&openqueue_vars.queue[i].l2_nextORpreviousHop)
-          ) {
-            ENABLE_INTERRUPTS();
-            return &openqueue_vars.queue[i];
-         }
-      }
-   } else if (toNeighbor->type==ADDR_ANYCAST) {
-      // anycast case: look for a packet which is either not created by RES
-      // or an KA (created by RES, but not broadcast)
-      for (i=0;i<QUEUELENGTH;i++) {
-         if (openqueue_vars.queue[i].owner==COMPONENT_SIXTOP_TO_IEEE802154E &&
-             ( openqueue_vars.queue[i].creator!=COMPONENT_SIXTOP ||
-                (
-                   openqueue_vars.queue[i].creator==COMPONENT_SIXTOP &&
-                   packetfunctions_isBroadcastMulticast(&(openqueue_vars.queue[i].l2_nextORpreviousHop))==FALSE
-                )
-             )
-            ) {
-            ENABLE_INTERRUPTS();
-            return &openqueue_vars.queue[i];
-         }
-      }
-   }
-   ENABLE_INTERRUPTS();
-   return NULL;
-}
-
-bool openqueue_isHighPriorityEntryEnough(){
-    uint8_t i;
-    uint8_t numberOfEntry;
-    
-    numberOfEntry = 0;
-    for (i=0;i<QUEUELENGTH;i++) {
-        if(openqueue_vars.queue[i].creator>COMPONENT_SIXTOP_RES){
-            numberOfEntry++;
-        }
-    }
-    
-    if (numberOfEntry>QUEUELENGTH-HIGH_PRIORITY_QUEUE_ENTRY){
-        return FALSE;
-    } else {
-        return TRUE;
-    }
-}
-
-OpenQueueEntry_t* openqueue_macGetEBPacket() {
-   uint8_t i;
-   INTERRUPT_DECLARATION();
-   DISABLE_INTERRUPTS();
-   for (i=0;i<QUEUELENGTH;i++) {
-      if (openqueue_vars.queue[i].owner==COMPONENT_SIXTOP_TO_IEEE802154E &&
-          openqueue_vars.queue[i].creator==COMPONENT_SIXTOP              &&
-          packetfunctions_isBroadcastMulticast(&(openqueue_vars.queue[i].l2_nextORpreviousHop))) {
-         ENABLE_INTERRUPTS();
-         return &openqueue_vars.queue[i];
-      }
-   }
-   ENABLE_INTERRUPTS();
-   return NULL;
-}
-
-//=========================== private =========================================
-
-void openqueue_reset_entry(OpenQueueEntry_t* entry) {
-   //admin
-   entry->creator                      = COMPONENT_NULL;
-   entry->owner                        = COMPONENT_NULL;
-   entry->payload                      = &(entry->packet[127 - IEEE802154_SECURITY_TAG_LEN]); // Footer is longer if security is used
-   entry->length                       = 0;
-   //l4
-   entry->l4_protocol                  = IANA_UNDEFINED;
-   entry->l4_protocol_compressed       = FALSE;
-   //l3
-   entry->l3_destinationAdd.type       = ADDR_NONE;
-   entry->l3_sourceAdd.type            = ADDR_NONE;
-   //l2
-   entry->l2_nextORpreviousHop.type    = ADDR_NONE;
-   entry->l2_frameType                 = IEEE154_TYPE_UNDEFINED;
-   entry->l2_retriesLeft               = 0;
-   entry->l2_IEListPresent             = 0;
-   entry->l2_isNegativeACK             = 0;
-   entry->l2_payloadIEpresent          = 0;
-   //l2-security
-   entry->l2_securityLevel             = 0;
-}
+#include "opendefs.h"
+#include "openqueue.h"
+#include "openserial.h"
+#include "packetfunctions.h"
+#include "IEEE802154E.h"
+#include "IEEE802154_security.h"
+#include "debugpins.h"
+
+//=========================== defination =====================================
+
+#define HIGH_PRIORITY_QUEUE_ENTRY 5
+
+//=========================== variables =======================================
+
+openqueue_vars_t openqueue_vars;
+
+//=========================== prototypes ======================================
+void openqueue_reset_entry(OpenQueueEntry_t* entry);
+
+//=========================== public ==========================================
+
+//======= admin
+
+/**
+\brief Initialize this module.
+*/
+void openqueue_init() {
+   uint8_t i;
+   for (i=0;i<QUEUELENGTH;i++){
+      openqueue_reset_entry(&(openqueue_vars.queue[i]));
+   }
+}
+
+/**
+\brief Trigger this module to print status information, over serial.
+
+debugPrint_* functions are used by the openserial module to continuously print
+status information about several modules in the OpenWSN stack.
+
+\returns TRUE if this function printed something, FALSE otherwise.
+*/
+bool debugPrint_queue() {
+   debugOpenQueueEntry_t output[QUEUELENGTH];
+   uint8_t i;
+   for (i=0;i<QUEUELENGTH;i++) {
+      output[i].creator = openqueue_vars.queue[i].creator;
+      output[i].owner   = openqueue_vars.queue[i].owner;
+   }
+   openserial_printStatus(STATUS_QUEUE,(uint8_t*)&output,QUEUELENGTH*sizeof(debugOpenQueueEntry_t));
+   return TRUE;
+}
+
+//======= called by any component
+
+/**
+\brief Request a new (free) packet buffer.
+
+Component throughout the protocol stack can call this function is they want to
+get a new packet buffer to start creating a new packet.
+
+\note Once a packet has been allocated, it is up to the creator of the packet
+      to free it using the openqueue_freePacketBuffer() function.
+
+\returns A pointer to the queue entry when it could be allocated, or NULL when
+         it could not be allocated (buffer full or not synchronized).
+*/
+OpenQueueEntry_t* openqueue_getFreePacketBuffer(uint8_t creator) {
+   uint8_t i;
+   INTERRUPT_DECLARATION();
+   DISABLE_INTERRUPTS();
+   
+   // refuse to allocate if we're not in sync
+   if (ieee154e_isSynch()==FALSE && creator > COMPONENT_IEEE802154E){
+     ENABLE_INTERRUPTS();
+     return NULL;
+   }
+   
+   // if you get here, I will try to allocate a buffer for you
+   
+   // if there is no space left for high priority queue, don't reserve
+   if (openqueue_isHighPriorityEntryEnough()==FALSE && creator>COMPONENT_SIXTOP_RES){
+      ENABLE_INTERRUPTS();
+      return NULL;
+   }
+   
+   // walk through queue and find free entry
+   for (i=0;i<QUEUELENGTH;i++) {
+      if (openqueue_vars.queue[i].owner==COMPONENT_NULL) {
+         openqueue_vars.queue[i].creator=creator;
+         openqueue_vars.queue[i].owner=COMPONENT_OPENQUEUE;
+         ENABLE_INTERRUPTS(); 
+         return &openqueue_vars.queue[i];
+      }
+   }
+   ENABLE_INTERRUPTS();
+   return NULL;
+}
+
+
+/**
+\brief Free a previously-allocated packet buffer.
+
+\param pkt A pointer to the previsouly-allocated packet buffer.
+
+\returns E_SUCCESS when the freeing was succeful.
+\returns E_FAIL when the module could not find the specified packet buffer.
+*/
+owerror_t openqueue_freePacketBuffer(OpenQueueEntry_t* pkt) {
+   uint8_t i;
+   INTERRUPT_DECLARATION();
+   DISABLE_INTERRUPTS();
+   for (i=0;i<QUEUELENGTH;i++) {
+      if (&openqueue_vars.queue[i]==pkt) {
+         if (openqueue_vars.queue[i].owner==COMPONENT_NULL) {
+            // log the error
+            openserial_printCritical(COMPONENT_OPENQUEUE,ERR_FREEING_UNUSED,
+                                  (errorparameter_t)0,
+                                  (errorparameter_t)0);
+         }
+         openqueue_reset_entry(&(openqueue_vars.queue[i]));
+         ENABLE_INTERRUPTS();
+         return E_SUCCESS;
+      }
+   }
+   // log the error
+   openserial_printCritical(COMPONENT_OPENQUEUE,ERR_FREEING_ERROR,
+                         (errorparameter_t)0,
+                         (errorparameter_t)0);
+   ENABLE_INTERRUPTS();
+   return E_FAIL;
+}
+
+/**
+\brief Free all the packet buffers created by a specific module.
+
+\param creator The identifier of the component, taken in COMPONENT_*.
+*/
+void openqueue_removeAllCreatedBy(uint8_t creator) {
+   uint8_t i;
+   INTERRUPT_DECLARATION();
+   DISABLE_INTERRUPTS();
+   for (i=0;i<QUEUELENGTH;i++){
+      if (openqueue_vars.queue[i].creator==creator) {
+         openqueue_reset_entry(&(openqueue_vars.queue[i]));
+      }
+   }
+   ENABLE_INTERRUPTS();
+}
+
+/**
+\brief Free all the packet buffers owned by a specific module.
+
+\param owner The identifier of the component, taken in COMPONENT_*.
+*/
+void openqueue_removeAllOwnedBy(uint8_t owner) {
+   uint8_t i;
+   INTERRUPT_DECLARATION();
+   DISABLE_INTERRUPTS();
+   for (i=0;i<QUEUELENGTH;i++){
+      if (openqueue_vars.queue[i].owner==owner) {
+         openqueue_reset_entry(&(openqueue_vars.queue[i]));
+      }
+   }
+   ENABLE_INTERRUPTS();
+}
+
+//======= called by RES
+
+OpenQueueEntry_t* openqueue_sixtopGetSentPacket() {
+   uint8_t i;
+   INTERRUPT_DECLARATION();
+   DISABLE_INTERRUPTS();
+   for (i=0;i<QUEUELENGTH;i++) {
+      if (openqueue_vars.queue[i].owner==COMPONENT_IEEE802154E_TO_SIXTOP &&
+          openqueue_vars.queue[i].creator!=COMPONENT_IEEE802154E) {
+         ENABLE_INTERRUPTS();
+         return &openqueue_vars.queue[i];
+      }
+   }
+   ENABLE_INTERRUPTS();
+   return NULL;
+}
+
+OpenQueueEntry_t* openqueue_sixtopGetReceivedPacket() {
+   uint8_t i;
+   INTERRUPT_DECLARATION();
+   DISABLE_INTERRUPTS();
+   for (i=0;i<QUEUELENGTH;i++) {
+      if (openqueue_vars.queue[i].owner==COMPONENT_IEEE802154E_TO_SIXTOP &&
+          openqueue_vars.queue[i].creator==COMPONENT_IEEE802154E) {
+         ENABLE_INTERRUPTS();
+         return &openqueue_vars.queue[i];
+      }
+   }
+   ENABLE_INTERRUPTS();
+   return NULL;
+}
+
+//======= called by IEEE80215E
+
+OpenQueueEntry_t* openqueue_macGetDataPacket(open_addr_t* toNeighbor) {
+   uint8_t i;
+   INTERRUPT_DECLARATION();
+   DISABLE_INTERRUPTS();
+
+    // first to look the sixtop RES packet
+    for (i=0;i<QUEUELENGTH;i++) {
+       if (
+           openqueue_vars.queue[i].owner==COMPONENT_SIXTOP_TO_IEEE802154E &&
+           openqueue_vars.queue[i].creator==COMPONENT_SIXTOP_RES &&
+           (
+               (
+                   toNeighbor->type==ADDR_64B &&
+                   packetfunctions_sameAddress(toNeighbor,&openqueue_vars.queue[i].l2_nextORpreviousHop)
+               ) || toNeighbor->type==ADDR_ANYCAST
+           )
+       ){
+          ENABLE_INTERRUPTS();
+          return &openqueue_vars.queue[i];
+       }
+    }
+  
+   if (toNeighbor->type==ADDR_64B) {
+      // a neighbor is specified, look for a packet unicast to that neigbhbor
+      for (i=0;i<QUEUELENGTH;i++) {
+         if (openqueue_vars.queue[i].owner==COMPONENT_SIXTOP_TO_IEEE802154E &&
+            packetfunctions_sameAddress(toNeighbor,&openqueue_vars.queue[i].l2_nextORpreviousHop)
+          ) {
+            ENABLE_INTERRUPTS();
+            return &openqueue_vars.queue[i];
+         }
+      }
+   } else if (toNeighbor->type==ADDR_ANYCAST) {
+      // anycast case: look for a packet which is either not created by RES
+      // or an KA (created by RES, but not broadcast)
+      for (i=0;i<QUEUELENGTH;i++) {
+         if (openqueue_vars.queue[i].owner==COMPONENT_SIXTOP_TO_IEEE802154E &&
+             ( openqueue_vars.queue[i].creator!=COMPONENT_SIXTOP ||
+                (
+                   openqueue_vars.queue[i].creator==COMPONENT_SIXTOP &&
+                   packetfunctions_isBroadcastMulticast(&(openqueue_vars.queue[i].l2_nextORpreviousHop))==FALSE
+                )
+             )
+            ) {
+            ENABLE_INTERRUPTS();
+            return &openqueue_vars.queue[i];
+         }
+      }
+   }
+   ENABLE_INTERRUPTS();
+   return NULL;
+}
+
+bool openqueue_isHighPriorityEntryEnough(){
+    uint8_t i;
+    uint8_t numberOfEntry;
+    
+    numberOfEntry = 0;
+    for (i=0;i<QUEUELENGTH;i++) {
+        if(openqueue_vars.queue[i].creator>COMPONENT_SIXTOP_RES){
+            numberOfEntry++;
+        }
+    }
+    
+    if (numberOfEntry>QUEUELENGTH-HIGH_PRIORITY_QUEUE_ENTRY){
+        return FALSE;
+    } else {
+        return TRUE;
+    }
+}
+
+OpenQueueEntry_t* openqueue_macGetEBPacket() {
+   uint8_t i;
+   INTERRUPT_DECLARATION();
+   DISABLE_INTERRUPTS();
+   for (i=0;i<QUEUELENGTH;i++) {
+      if (openqueue_vars.queue[i].owner==COMPONENT_SIXTOP_TO_IEEE802154E &&
+          openqueue_vars.queue[i].creator==COMPONENT_SIXTOP              &&
+          packetfunctions_isBroadcastMulticast(&(openqueue_vars.queue[i].l2_nextORpreviousHop))) {
+         ENABLE_INTERRUPTS();
+         return &openqueue_vars.queue[i];
+      }
+   }
+   ENABLE_INTERRUPTS();
+   return NULL;
+}
+
+//=========================== private =========================================
+
+void openqueue_reset_entry(OpenQueueEntry_t* entry) {
+   //admin
+   entry->creator                      = COMPONENT_NULL;
+   entry->owner                        = COMPONENT_NULL;
+   entry->payload                      = &(entry->packet[127 - IEEE802154_SECURITY_TAG_LEN]); // Footer is longer if security is used
+   entry->length                       = 0;
+   //l4
+   entry->l4_protocol                  = IANA_UNDEFINED;
+   entry->l4_protocol_compressed       = FALSE;
+   //l3
+   entry->l3_destinationAdd.type       = ADDR_NONE;
+   entry->l3_sourceAdd.type            = ADDR_NONE;
+   //l2
+   entry->l2_nextORpreviousHop.type    = ADDR_NONE;
+   entry->l2_frameType                 = IEEE154_TYPE_UNDEFINED;
+   entry->l2_retriesLeft               = 0;
+   entry->l2_IEListPresent             = 0;
+   entry->l2_isNegativeACK             = 0;
+   entry->l2_payloadIEpresent          = 0;
+   //l2-security
+   entry->l2_securityLevel             = 0;
+}