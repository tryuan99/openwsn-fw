/**
\brief Entry point for accessing the OpenWSN stack.

\author Thomas Watteyne <watteyne@eecs.berkeley.edu>, October 2014.
*/

#include "opendefs.h"
//===== drivers
#include "openserial.h"
//===== stack
#include "openstack.h"
//-- cross-layer
#include "idmanager.h"
#include "openqueue.h"
#include "openrandom.h"
#include "opentimers.h"
#include "opentimers.h"
//-- 02a-TSCH
#include "adaptive_sync.h"
#include "IEEE802154E.h"
//-- 02b-RES
#include "schedule.h"
#include "sixtop.h"
#include "neighbors.h"
#include "sf0.h"
//-- 03a-IPHC
#include "openbridge.h"
#include "iphc.h"
//-- 03b-IPv6
#include "forwarding.h"
#include "icmpv6.h"
#include "icmpv6echo.h"
#include "icmpv6rpl.h"
//-- 04-TRAN
<<<<<<< HEAD
//#include "opentcp.h"
=======
>>>>>>> 4ff2d4f6
#include "openudp.h"
//===== applications
#include "openapps.h"

//=========================== variables =======================================

//=========================== prototypes ======================================

//=========================== public ==========================================

//=========================== private =========================================

void openstack_init(void) {
   
   //===== drivers
   openserial_init();
   
   //===== stack
   //-- cross-layer
   idmanager_init();    // call first since initializes EUI64 and isDAGroot
   openqueue_init();
   openrandom_init();
   opentimers_init();
   //-- 02a-TSCH
//   adaptive_sync_init();
   ieee154e_init();
   //-- 02b-RES
   schedule_init();
   sixtop_init();
   neighbors_init();
   sf0_init();
   //-- 03a-IPHC
   openbridge_init();
   iphc_init();
   //-- 03b-IPv6
   forwarding_init();
   icmpv6_init();
   icmpv6echo_init();
   icmpv6rpl_init();
   //-- 04-TRAN
<<<<<<< HEAD
   //opentcp_init();
=======
>>>>>>> 4ff2d4f6
   openudp_init();
   
   //===== applications
   openapps_init();
   
   openserial_printInfo(
      COMPONENT_OPENWSN,ERR_BOOTED,
      (errorparameter_t)0,
      (errorparameter_t)0
   );
}

<|MERGE_RESOLUTION|>--- conflicted
+++ resolved
@@ -1,94 +1,88 @@
-/**
-\brief Entry point for accessing the OpenWSN stack.
-
-\author Thomas Watteyne <watteyne@eecs.berkeley.edu>, October 2014.
-*/
-
-#include "opendefs.h"
-//===== drivers
-#include "openserial.h"
-//===== stack
-#include "openstack.h"
-//-- cross-layer
-#include "idmanager.h"
-#include "openqueue.h"
-#include "openrandom.h"
-#include "opentimers.h"
-#include "opentimers.h"
-//-- 02a-TSCH
-#include "adaptive_sync.h"
-#include "IEEE802154E.h"
-//-- 02b-RES
-#include "schedule.h"
-#include "sixtop.h"
-#include "neighbors.h"
-#include "sf0.h"
-//-- 03a-IPHC
-#include "openbridge.h"
-#include "iphc.h"
-//-- 03b-IPv6
-#include "forwarding.h"
-#include "icmpv6.h"
-#include "icmpv6echo.h"
-#include "icmpv6rpl.h"
-//-- 04-TRAN
-<<<<<<< HEAD
-//#include "opentcp.h"
-=======
->>>>>>> 4ff2d4f6
-#include "openudp.h"
-//===== applications
-#include "openapps.h"
-
-//=========================== variables =======================================
-
-//=========================== prototypes ======================================
-
-//=========================== public ==========================================
-
-//=========================== private =========================================
-
-void openstack_init(void) {
-   
-   //===== drivers
-   openserial_init();
-   
-   //===== stack
-   //-- cross-layer
-   idmanager_init();    // call first since initializes EUI64 and isDAGroot
-   openqueue_init();
-   openrandom_init();
-   opentimers_init();
-   //-- 02a-TSCH
-//   adaptive_sync_init();
-   ieee154e_init();
-   //-- 02b-RES
-   schedule_init();
-   sixtop_init();
-   neighbors_init();
-   sf0_init();
-   //-- 03a-IPHC
-   openbridge_init();
-   iphc_init();
-   //-- 03b-IPv6
-   forwarding_init();
-   icmpv6_init();
-   icmpv6echo_init();
-   icmpv6rpl_init();
-   //-- 04-TRAN
-<<<<<<< HEAD
-   //opentcp_init();
-=======
->>>>>>> 4ff2d4f6
-   openudp_init();
-   
-   //===== applications
-   openapps_init();
-   
-   openserial_printInfo(
-      COMPONENT_OPENWSN,ERR_BOOTED,
-      (errorparameter_t)0,
-      (errorparameter_t)0
-   );
-}
-
+/**
+\brief Entry point for accessing the OpenWSN stack.
+
+\author Thomas Watteyne <watteyne@eecs.berkeley.edu>, October 2014.
+*/
+
+#include "opendefs.h"
+//===== drivers
+#include "openserial.h"
+//===== stack
+#include "openstack.h"
+//-- cross-layer
+#include "idmanager.h"
+#include "openqueue.h"
+#include "openrandom.h"
+#include "opentimers.h"
+#include "opentimers.h"
+//-- 02a-TSCH
+#include "adaptive_sync.h"
+#include "IEEE802154E.h"
+//-- 02b-RES
+#include "schedule.h"
+#include "sixtop.h"
+#include "neighbors.h"
+#include "sf0.h"
+//-- 03a-IPHC
+#include "openbridge.h"
+#include "iphc.h"
+//-- 03b-IPv6
+#include "forwarding.h"
+#include "icmpv6.h"
+#include "icmpv6echo.h"
+#include "icmpv6rpl.h"
+//-- 04-TRAN
+#include "opentcp.h"
+#include "openudp.h"
+//===== applications
+#include "openapps.h"
+
+//=========================== variables =======================================
+
+//=========================== prototypes ======================================
+
+//=========================== public ==========================================
+
+//=========================== private =========================================
+
+void openstack_init(void) {
+   
+   //===== drivers
+   openserial_init();
+   
+   //===== stack
+   //-- cross-layer
+   idmanager_init();    // call first since initializes EUI64 and isDAGroot
+   openqueue_init();
+   openrandom_init();
+   opentimers_init();
+   //-- 02a-TSCH
+//   adaptive_sync_init();
+   ieee154e_init();
+   //-- 02b-RES
+   schedule_init();
+   sixtop_init();
+   neighbors_init();
+   sf0_init();
+   //-- 03a-IPHC
+   openbridge_init();
+   iphc_init();
+   //-- 03b-IPv6
+   forwarding_init();
+   icmpv6_init();
+   icmpv6echo_init();
+   icmpv6rpl_init();
+   //-- 04-TRAN
+   opentcp_init();
+   openudp_init();
+   
+   //===== applications
+   openapps_init();
+   
+   openserial_printInfo(
+      COMPONENT_OPENWSN,ERR_BOOTED,
+      (errorparameter_t)0,
+      (errorparameter_t)0
+   );
+}
+