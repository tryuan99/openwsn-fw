#include "opendefs.h"
#include "forwarding.h"
#include "iphc.h"
#include "openqueue.h"
#include "openserial.h"
#include "idmanager.h"
#include "packetfunctions.h"
#include "neighbors.h"
#include "icmpv6.h"
#include "icmpv6rpl.h"
#include "openudp.h"
#include "debugpins.h"
#include "scheduler.h"

//=========================== variables =======================================

//=========================== prototypes ======================================

void      forwarding_getNextHop(
   open_addr_t*         destination,
   open_addr_t*         addressToWrite
);
owerror_t forwarding_send_internal_RoutingTable(
   OpenQueueEntry_t*    msg,
   ipv6_header_iht*     ipv6_outer_header,
   ipv6_header_iht*     ipv6_inner_header,
   rpl_option_ht*       rpl_option,
#ifdef DEADLINE_OPTION_ENABLED
   deadline_option_ht*	deadline_option,
#endif   
   uint32_t*             flow_label,
   uint8_t              fw_SendOrfw_Rcv
);
owerror_t forwarding_send_internal_SourceRouting(
   OpenQueueEntry_t*    msg,
   ipv6_header_iht*     ipv6_outer_header,
   ipv6_header_iht*     ipv6_inner_header,
#ifdef DEADLINE_OPTION_ENABLED
   deadline_option_ht*	deadline_option,
#endif   
   rpl_option_ht*       rpl_option
);
void      forwarding_createRplOption(
   rpl_option_ht*       rpl_option,
   uint8_t              flags
);

#ifdef DEADLINE_OPTION_ENABLED
void forwarding_createDeadlineOption(
   deadline_option_ht*   deadline_option
);
#endif

//=========================== public ==========================================

/**
\brief Initialize this module.
*/
void forwarding_init() {
}

/**
\brief Send a packet originating at this mote.

This function is called by an upper layer, and only concerns packets originated
at this mote.

\param[in,out] msg Packet to send.
*/
owerror_t forwarding_send(OpenQueueEntry_t* msg) {
    ipv6_header_iht      ipv6_outer_header;
    ipv6_header_iht      ipv6_inner_header;
    rpl_option_ht        rpl_option;
<<<<<<< HEAD
    open_addr_t          link_local_prefix;
=======
#ifdef DEADLINE_OPTION_ENABLED
    deadline_option_ht   deadline_option;
#endif    
>>>>>>> 20702d4f
    open_addr_t*         myprefix;
    open_addr_t*         myadd64;
    uint32_t             flow_label = 0;

    open_addr_t          temp_dest_prefix;
    open_addr_t          temp_dest_mac64b;
    open_addr_t*         p_dest;
    open_addr_t*         p_src;  
    open_addr_t          temp_src_prefix;
    open_addr_t          temp_src_mac64b;
    bool                 sac;
    uint8_t              sam;
    uint8_t              m;
    bool                 dac;
    uint8_t              dam;
    uint8_t              next_header;

    // take ownership over the packet
    msg->owner                = COMPONENT_FORWARDING;

    m   = IPHC_M_NO;

    // retrieve my prefix and EUI64
    myadd64                   = idmanager_getMyID(ADDR_64B);

    // set source address (me)
    msg->l3_sourceAdd.type=ADDR_128B;

    // if we are sending to a link-local address set the source prefix to link-local
    if (packetfunctions_isLinkLocal(&msg->l3_destinationAdd)) {
        memset(&link_local_prefix, 0x00, sizeof(open_addr_t));
        link_local_prefix.type = ADDR_PREFIX;
        link_local_prefix.prefix[0] = 0xfe;
        link_local_prefix.prefix[1] = 0x80;
        myprefix = &link_local_prefix;
        sac = IPHC_SAC_STATELESS;
        dac = IPHC_DAC_STATELESS;
    } else {
        myprefix = idmanager_getMyID(ADDR_PREFIX);
        sac = IPHC_SAC_STATEFUL;
        dac = IPHC_DAC_STATEFUL;
    }
    memcpy(&(msg->l3_sourceAdd.addr_128b[0]),myprefix->prefix,8);
    memcpy(&(msg->l3_sourceAdd.addr_128b[8]),myadd64->addr_64b,8);

    // initialize IPv6 header
    memset(&ipv6_outer_header,0,sizeof(ipv6_header_iht));
    memset(&ipv6_inner_header,0,sizeof(ipv6_header_iht));

    // Set hop limit to the default in-network value as this packet is being
    // sent from upper layer. This is done here as send_internal() is used by
    // forwarding of packets as well which carry a hlim. This value is required
    // to be set to a value as the following function can decrement it.
    ipv6_inner_header.hop_limit     = IPHC_DEFAULT_HOP_LIMIT;

    // create the RPL hop-by-hop option

    forwarding_createRplOption(
      &rpl_option,      // rpl_option to fill in
      0x00              // flags
    );
    
#ifdef DEADLINE_OPTION_ENABLED
    forwarding_createDeadlineOption(
      &deadline_option
    );
#endif    

    packetfunctions_ip128bToMac64b(&(msg->l3_destinationAdd),&temp_dest_prefix,&temp_dest_mac64b);
    //xv poipoi -- get the src prefix as well
    packetfunctions_ip128bToMac64b(&(msg->l3_sourceAdd),&temp_src_prefix,&temp_src_mac64b);
    //XV -poipoi we want to check if the source address prefix is the same as destination prefix
    if (packetfunctions_sameAddress(&temp_dest_prefix,&temp_src_prefix)) {
         // same prefix use 64B address
         sam = IPHC_SAM_64B;
         dam = IPHC_DAM_64B;
         p_dest = &temp_dest_mac64b;      
         p_src  = &temp_src_mac64b; 
    } else {
        //not the same prefix. so the packet travels to another network
        //check if this is a source routing pkt. in case it is then the DAM is elided as it is in the SrcRouting header.
        if (packetfunctions_isBroadcastMulticast(&(msg->l3_destinationAdd))==FALSE){
            sam = IPHC_SAM_128B;
            dam = IPHC_DAM_128B;
            p_dest = &(msg->l3_destinationAdd);
            p_src = &(msg->l3_sourceAdd);
            
            ipv6_outer_header.src.type = ADDR_128B;
            memcpy(&ipv6_outer_header.src,p_src,sizeof(open_addr_t));
            ipv6_outer_header.hop_limit = IPHC_DEFAULT_HOP_LIMIT;
        } else {
           // this is DIO, source address elided, multicast bit is set
            sam = IPHC_SAM_ELIDED;
            m   = IPHC_M_YES;
            dam = IPHC_DAM_ELIDED;
            p_dest = &(msg->l3_destinationAdd);
            p_src = &(msg->l3_sourceAdd);
        }
    }
    //IPHC inner header and NHC IPv6 header will be added at here

    if (msg->l4_protocol_compressed){
        next_header = IPHC_NH_COMPRESSED;
    }else{
        next_header = IPHC_NH_INLINE;
    }
    iphc_prependIPv6Header(msg,
                IPHC_TF_ELIDED,
                flow_label, // value_flowlabel
                next_header,
                msg->l4_protocol, // value nh. If compressed this is ignored as LOWPAN_NH is already there.
                IPHC_HLIM_64,
                ipv6_outer_header.hop_limit,
                IPHC_CID_NO,
                sac,
                sam,
                m,
                dac,
                dam,
                p_dest,
                p_src,            
                PCKTSEND  
                );
    // both of them are compressed
    ipv6_outer_header.next_header_compressed = TRUE;

    return forwarding_send_internal_RoutingTable(
        msg,
        &ipv6_outer_header,
        &ipv6_inner_header,
        &rpl_option,
#ifdef DEADLINE_OPTION_ENABLED
        &deadline_option,
#endif        
        &flow_label,
        PCKTSEND
    );
}

/**
\brief Indicates a packet has been sent.

\param[in,out] msg   The packet just sent.
\param[in]     error The outcome of sending it.
*/
void forwarding_sendDone(OpenQueueEntry_t* msg, owerror_t error) {
   
   // take ownership
   msg->owner = COMPONENT_FORWARDING;
   
   if (msg->creator==COMPONENT_RADIO || msg->creator==COMPONENT_FORWARDING) {
      // this is a relayed packet
      
      // free packet
      openqueue_freePacketBuffer(msg);
   } else {
      // this is a packet created by this mote
      
      // indicate sendDone to upper layer
      switch(msg->l4_protocol) {
            break;
         case IANA_UDP:
            openudp_sendDone(msg,error);
            break;
         case IANA_ICMPv6:
            icmpv6_sendDone(msg,error);
            break;
         default:
            
            // log error
            openserial_printCritical(
               COMPONENT_FORWARDING,
               ERR_WRONG_TRAN_PROTOCOL,
               (errorparameter_t)msg->l4_protocol,
               (errorparameter_t)0
            );
            
            // free packet
            openqueue_freePacketBuffer(msg);
      }
   }
}

/**
\brief Indicates a packet was received.

\param[in,out] msg               The packet just sent.
\param[in]     ipv6_outer_header The information contained in the IPv6 header.
\param[in]     ipv6_inner_header The hop-by-hop header present in the packet.
\param[in]     rpl_option        The hop-by-hop options present in the packet.
*/
void forwarding_receive(
      OpenQueueEntry_t*      msg,
      ipv6_header_iht*       ipv6_outer_header,
      ipv6_header_iht*       ipv6_inner_header,
#ifdef DEADLINE_OPTION_ENABLED      
      deadline_option_ht*	 	 deadline_option,
#endif      
      rpl_option_ht*         rpl_option
    ) {
    uint8_t flags;
    uint16_t senderRank;
   
    // take ownership
    msg->owner                     = COMPONENT_FORWARDING;


    // determine L4 protocol
    // get information from ipv6_header
    msg->l4_protocol            = ipv6_inner_header->next_header;
    msg->l4_protocol_compressed = ipv6_inner_header->next_header_compressed;
   
    // populate packets metadata with L3 information
    memcpy(&(msg->l3_destinationAdd),&ipv6_inner_header->dest, sizeof(open_addr_t));
    memcpy(&(msg->l3_sourceAdd),     &ipv6_inner_header->src,  sizeof(open_addr_t));

    if (
        (
            idmanager_isMyAddress(&(msg->l3_destinationAdd))
            ||
            packetfunctions_isBroadcastMulticast(&(msg->l3_destinationAdd))
        )
        &&
        ipv6_outer_header->next_header!=IANA_IPv6ROUTE
    ) {
        if (ipv6_outer_header->src.type != ADDR_NONE || ipv6_outer_header->rhe_length){
            packetfunctions_tossHeader(msg,ipv6_outer_header->header_length + ipv6_outer_header->rhe_length);
        }
        // this packet is for me, no source routing header // toss iphc inner header
        packetfunctions_tossHeader(msg,ipv6_inner_header->header_length);
        // indicate received packet to upper layer
        switch(msg->l4_protocol) {
            break;
        case IANA_UDP:
            openudp_receive(msg);
            break;
        case IANA_ICMPv6:
            icmpv6_receive(msg);
            break;
        default:
            // log error
            openserial_printError(
                COMPONENT_FORWARDING,ERR_WRONG_TRAN_PROTOCOL,
                (errorparameter_t)msg->l4_protocol,
                (errorparameter_t)1
            );
            
            // free packet
            openqueue_freePacketBuffer(msg);
        }
    } else {
        // this packet is not for me: relay
      
        // change the creator of the packet
        msg->creator = COMPONENT_FORWARDING;
        
#ifdef DEADLINE_OPTION_ENABLED
        if (deadline_option != NULL) {       
            // Deadline Option : Drop 
            if( (deadline_option->time_left <= 0) && (deadline_option->d_flag == 1) ) { // packet expired  
               deadline_option->time_left = 0;         
               openserial_printError(
                         COMPONENT_FORWARDING,
                         ERR_6LORH_DEADLINE_DROPPED,
                         (errorparameter_t)0,
                         (errorparameter_t)0
               );           
               openqueue_freePacketBuffer(msg);
               return;
           }
       }
#endif        
        
        if(openqueue_isHighPriorityEntryEnough()==FALSE){
          // after change the creator to COMPONENT_FORWARDING,
          // there is no space for high priority packet, drop this message
          // by free the buffer.
          openqueue_freePacketBuffer(msg);
          return;
        }
      
        if (ipv6_outer_header->next_header!=IANA_IPv6ROUTE) {
            flags = rpl_option->flags;
            senderRank = rpl_option->senderRank;
            if ((flags & O_FLAG)!=0){
                // wrong direction
                // log error
                openserial_printError(
                    COMPONENT_FORWARDING,
                    ERR_WRONG_DIRECTION,
                    (errorparameter_t)flags,
                    (errorparameter_t)senderRank
                );
            }
            if (senderRank < icmpv6rpl_getMyDAGrank()){
                // loop detected
                // set flag
                rpl_option->flags |= R_FLAG;
                // log error
                openserial_printError(
                    COMPONENT_FORWARDING,
                    ERR_LOOP_DETECTED,
                    (errorparameter_t) senderRank,
                    (errorparameter_t) icmpv6rpl_getMyDAGrank()
                );
            }
            forwarding_createRplOption(rpl_option, rpl_option->flags);
            
#ifdef DEADLINE_OPTION_ENABLED
            if (deadline_option != NULL)
                forwarding_createDeadlineOption(deadline_option);
#endif
            
            // resend as if from upper layer
            if (
                forwarding_send_internal_RoutingTable(
                    msg,
                    ipv6_outer_header,
                    ipv6_inner_header,
                    rpl_option,
#ifdef DEADLINE_OPTION_ENABLED
                    deadline_option,
#endif                    
                    &(ipv6_outer_header->flow_label),
                    PCKTFORWARD 
                )==E_FAIL
            ) {
                openqueue_freePacketBuffer(msg);
            }
        } else {
            // source routing header present
            if (
                forwarding_send_internal_SourceRouting(
                    msg,
                    ipv6_outer_header,
                    ipv6_inner_header,
#ifdef DEADLINE_OPTION_ENABLED
                    deadline_option,
#endif                    
                    rpl_option
                )==E_FAIL
            ) {
                // log error
                openserial_printError(
                    COMPONENT_FORWARDING,
                    ERR_INVALID_FWDMODE,
                    (errorparameter_t)0,
                    (errorparameter_t)0
                );
            }
        }
    }
}

//=========================== private =========================================

/**
\brief Retrieve the next hop's address from routing table.

\param[in]  destination128b  Final IPv6 destination address.
\param[out] addressToWrite64b Location to write the EUI64 of next hop to.
*/
void forwarding_getNextHop(open_addr_t* destination128b, open_addr_t* addressToWrite64b) {
   uint8_t         i;
   open_addr_t     temp_prefix64btoWrite;
   
   if (packetfunctions_isBroadcastMulticast(destination128b)) {
      // IP destination is broadcast, send to 0xffffffffffffffff
      addressToWrite64b->type = ADDR_64B;
      for (i=0;i<8;i++) {
         addressToWrite64b->addr_64b[i] = 0xff;
      }
   } else if (neighbors_isStableNeighbor(destination128b)) {
      // IP destination is 1-hop neighbor, send directly
      packetfunctions_ip128bToMac64b(destination128b,&temp_prefix64btoWrite,addressToWrite64b);
   } else {
      // destination is remote, send to preferred parent
      icmpv6rpl_getPreferredParentEui64(addressToWrite64b);
   }
}

/**
\brief Send a packet using the routing table to find the next hop.

\param[in,out] msg               The packet to send.
\param[in]     ipv6_outer_header The packet's IPv6 outer header.
\param[in]     ipv6_inner_header The packet's IPv6 inner header.
\param[in]     rpl_option        The hop-by-hop option to add in this packet.
\param[in]     flow_label        The flowlabel to add in the 6LoWPAN header.
\param[in]     fw_SendOrfw_Rcv   The packet is originating from this mote
   (PCKTSEND), or forwarded (PCKTFORWARD).
*/
owerror_t forwarding_send_internal_RoutingTable(
      OpenQueueEntry_t*      msg,
      ipv6_header_iht*       ipv6_outer_header,
      ipv6_header_iht*       ipv6_inner_header,
      rpl_option_ht*         rpl_option,
#ifdef DEADLINE_OPTION_ENABLED
      deadline_option_ht*    deadline_option,
#endif      
      uint32_t*              flow_label,
      uint8_t                fw_SendOrfw_Rcv
   ) {
   
   // retrieve the next hop from the routing table
   forwarding_getNextHop(&(msg->l3_destinationAdd),&(msg->l2_nextORpreviousHop));
   if (msg->l2_nextORpreviousHop.type==ADDR_NONE) {
      openserial_printError(
         COMPONENT_FORWARDING,
         ERR_NO_NEXTHOP,
         (errorparameter_t)0,
         (errorparameter_t)0
      );
      return E_FAIL;
   }
   
   if (ipv6_outer_header->src.type != ADDR_NONE){
      packetfunctions_tossHeader(msg,ipv6_outer_header->header_length);
   }
   
   // send to next lower layer
   return iphc_sendFromForwarding(
      msg,
      ipv6_outer_header,
      ipv6_inner_header,
      rpl_option,
#ifdef DEADLINE_OPTION_ENABLED
      deadline_option,
#endif      
      flow_label,
      NULL,  // no rh3
      0,
      fw_SendOrfw_Rcv
   );
}

/**
\brief Send a packet using the source rout to find the next hop.

\note This is always called for packets being forwarded.

How to process the routing header is detailed in
http://tools.ietf.org/html/rfc6554#page-9.

\param[in,out] msg               The packet to send.
\param[in]     ipv6_outer_header The packet's IPv6 outer header.
\param[in]     ipv6_inner_header The packet's IPv6 inner header.
\param[in]     rpl_option        The hop-by-hop option to add in this packet.
*/
owerror_t forwarding_send_internal_SourceRouting(
    OpenQueueEntry_t* msg,
    ipv6_header_iht*  ipv6_outer_header,
    ipv6_header_iht*  ipv6_inner_header,
#ifdef DEADLINE_OPTION_ENABLED
    deadline_option_ht*	 	 deadline_option,
#endif    
    rpl_option_ht*    rpl_option
    ) {
    uint8_t              temp_8b;
    uint8_t              type;
    uint8_t              next_type;
    uint8_t              size;
    uint8_t              next_size;
    uint8_t              hlen;
    open_addr_t          firstAddr;
    open_addr_t          nextAddr;
    open_addr_t          temp_prefix;
    open_addr_t          temp_addr64;
    
    uint8_t              rpi_length;
    uint8_t              flags;
    uint16_t             senderRank;
    
    uint8_t              RH_copy[127];
    uint8_t              RH_length;
    
    uint8_t				 RH3_length;

    uint8_t sizeRH=0;

    memset(&RH_copy[0],0,127);
    RH3_length = 0;
    RH_length = 0;
    memcpy(&msg->l3_destinationAdd,&ipv6_inner_header->dest,sizeof(open_addr_t));
    memcpy(&msg->l3_sourceAdd,&ipv6_inner_header->src,sizeof(open_addr_t));
    
    // initial first Address by compression reference
    firstAddr.type = ADDR_128B;
    if (ipv6_outer_header->src.type != ADDR_NONE){
        if (rpl_option->rplInstanceID == 0){
            icmpv6rpl_getRPLDODAGid(&firstAddr.addr_128b[0]);
        }
    } else {
        memcpy(&firstAddr,&ipv6_inner_header->src,sizeof(open_addr_t));
    }
    
    hlen = 0;
    
    temp_8b = *((uint8_t*)(msg->payload)+hlen);
    type    = *((uint8_t*)(msg->payload)+hlen+1);
    
    //copy and toss any unknown 6LoRHE
    while((temp_8b&FORMAT_6LORH_MASK) == ELECTIVE_6LoRH){
        sizeRH = temp_8b & IPINIP_LEN_6LORH_MASK;
    	memcpy(&RH_copy[RH_length], msg->payload, sizeRH+2);
    	packetfunctions_tossHeader(msg, sizeRH+2);
    	RH_length += 2 + sizeRH;
        temp_8b = *((uint8_t*)(msg->payload)+hlen);
        type    = *((uint8_t*)(msg->payload)+hlen+1);
    }

    hlen += 2;

    // get the first address
    switch(type){
    case RH3_6LOTH_TYPE_0:
        memcpy(&firstAddr.addr_128b[15],msg->payload+hlen,1);
        hlen += 1;
        break;
    case RH3_6LOTH_TYPE_1:
        memcpy(&firstAddr.addr_128b[14],msg->payload+hlen,2);
        hlen += 2;
        break;
    case RH3_6LOTH_TYPE_2:
        memcpy(&firstAddr.addr_128b[12],msg->payload+hlen,4);
        hlen += 4;
        break;
    case RH3_6LOTH_TYPE_3:
        memcpy(&firstAddr.addr_128b[8],msg->payload+hlen,8);
        hlen += 8;
        break;
    case RH3_6LOTH_TYPE_4:
        memcpy(&firstAddr.addr_128b[0],msg->payload+hlen,16);
        hlen += 16;
        break;
    }
    
    packetfunctions_ip128bToMac64b(&firstAddr,&temp_prefix,&temp_addr64);
    if (
        packetfunctions_sameAddress(&temp_prefix,idmanager_getMyID(ADDR_PREFIX)) &&
        packetfunctions_sameAddress(&temp_addr64,idmanager_getMyID(ADDR_64B))
    ){
        size = temp_8b & RH3_6LOTH_SIZE_MASK;
        if (size > 0){
            // there are at least 2 entries in the header, 
            // the router removes the first entry and decrements the Size (by 1) 
            size -= 1;
            packetfunctions_tossHeader(msg,hlen);
            packetfunctions_reserveHeaderSize(msg,2);
            msg->payload[0] = CRITICAL_6LORH | size;
            msg->payload[1] = type;
            // get next hop
            memcpy(&nextAddr,&firstAddr,sizeof(open_addr_t));
            switch(type){
            case RH3_6LOTH_TYPE_0:
                memcpy(&nextAddr.addr_128b[15],msg->payload+2,1);
                break;
            case RH3_6LOTH_TYPE_1:
                memcpy(&nextAddr.addr_128b[14],msg->payload+2,2);
                break;
            case RH3_6LOTH_TYPE_2:
                memcpy(&nextAddr.addr_128b[12],msg->payload+2,4);
                break;
            case RH3_6LOTH_TYPE_3:
                memcpy(&nextAddr.addr_128b[8],msg->payload+2,8);
                break;
            case RH3_6LOTH_TYPE_4:
                memcpy(&nextAddr.addr_128b[0],msg->payload+2,16);
                break;
            }
            packetfunctions_ip128bToMac64b(
                &nextAddr,
                &temp_prefix,
                &msg->l2_nextORpreviousHop
            );
        } else {
            temp_8b   = *((uint8_t*)(msg->payload)+hlen);
            next_type = *((uint8_t*)(msg->payload)+hlen+1);
            if (
                (temp_8b & FORMAT_6LORH_MASK) == CRITICAL_6LORH &&
                next_type<=RH3_6LOTH_TYPE_4
            ) {
                // there is another RH3-6LoRH following, check the type
                if (next_type >= type){
                    packetfunctions_tossHeader(msg,hlen);
                    // get next hop
                    memcpy(&nextAddr,&firstAddr,sizeof(open_addr_t));
                    switch(next_type){
                    case RH3_6LOTH_TYPE_0:
                        memcpy(&nextAddr.addr_128b[15],msg->payload+2,1);
                        break;
                    case RH3_6LOTH_TYPE_1:
                        memcpy(&nextAddr.addr_128b[14],msg->payload+2,2);
                        break;
                    case RH3_6LOTH_TYPE_2:
                        memcpy(&nextAddr.addr_128b[12],msg->payload+2,4);
                        break;
                    case RH3_6LOTH_TYPE_3:
                        memcpy(&nextAddr.addr_128b[8],msg->payload+2,8);
                        break;
                    case RH3_6LOTH_TYPE_4:
                        memcpy(&nextAddr.addr_128b[0],msg->payload+2,16);
                        break;
                    }
                    packetfunctions_ip128bToMac64b(
                        &nextAddr,
                        &temp_prefix,
                        &msg->l2_nextORpreviousHop
                    );
                } else {
                    hlen += 2;
                    switch(next_type){
                    case RH3_6LOTH_TYPE_0:
                        memcpy(&firstAddr.addr_128b[15],msg->payload+hlen,1);
                        hlen += 1;
                        break;
                    case RH3_6LOTH_TYPE_1:
                        memcpy(&firstAddr.addr_128b[14],msg->payload+hlen,2);
                        hlen += 2;
                        break;
                    case RH3_6LOTH_TYPE_2:
                        memcpy(&firstAddr.addr_128b[12],msg->payload+hlen,4);
                        hlen += 4;
                        break;
                    case RH3_6LOTH_TYPE_3:
                        memcpy(&firstAddr.addr_128b[8],msg->payload+hlen,8);
                        hlen += 8;
                        break;
                    }
                    next_size = temp_8b & RH3_6LOTH_SIZE_MASK;
                    packetfunctions_tossHeader(msg,hlen);
                    if (next_size>0){
                        next_size -= 1;
                        packetfunctions_reserveHeaderSize(msg,2);
                        msg->payload[0] = CRITICAL_6LORH | next_size;
                        msg->payload[1] = next_type;
                    }
                    // add first address
                    switch(type){
                    case RH3_6LOTH_TYPE_0:
                        packetfunctions_reserveHeaderSize(msg,1);
                        msg->payload[0] = firstAddr.addr_128b[15];
                        break;
                    case RH3_6LOTH_TYPE_1:
                        packetfunctions_reserveHeaderSize(msg,2);
                        memcpy(&msg->payload[0],&firstAddr.addr_128b[14],2);
                        break;
                    case RH3_6LOTH_TYPE_2:
                        packetfunctions_reserveHeaderSize(msg,4);
                        memcpy(&msg->payload[0],&firstAddr.addr_128b[12],4);
                        break;
                    case RH3_6LOTH_TYPE_3:
                        packetfunctions_reserveHeaderSize(msg,8);
                        memcpy(&msg->payload[0],&firstAddr.addr_128b[8],8);
                        break;
                    case RH3_6LOTH_TYPE_4:
                        packetfunctions_reserveHeaderSize(msg,16);
                        memcpy(&msg->payload[0],&firstAddr.addr_128b[0],16);
                        break;
                    }
                    packetfunctions_reserveHeaderSize(msg,2);
                    msg->payload[0] = CRITICAL_6LORH | 0;
                    msg->payload[1] = type;
                    packetfunctions_ip128bToMac64b(
                        &firstAddr,
                        &temp_prefix,
                        &msg->l2_nextORpreviousHop
                    );
                }
            } else {
                // there is no next RH3-6loRH, remove current one
                packetfunctions_tossHeader(msg,hlen);
                packetfunctions_ip128bToMac64b(
                    &msg->l3_destinationAdd,
                    &temp_prefix,
                    &msg->l2_nextORpreviousHop
                );
            }
        }
    } else {
        // log error
        openserial_printError(
            COMPONENT_IPHC,
            ERR_6LOWPAN_UNSUPPORTED,
            (errorparameter_t)16,
            (errorparameter_t)(temp_addr64.addr_64b[7])
        );
    }
    // copy RH3s before toss them
    if (
        ipv6_outer_header->src.type != ADDR_NONE &&
        ipv6_outer_header->hopByhop_option != NULL
    ){
        // check the length of RH3s
        RH3_length += ipv6_outer_header->hopByhop_option-msg->payload;
        memcpy(&RH_copy[RH_length],msg->payload,RH3_length);
        packetfunctions_tossHeader(msg,RH3_length);
        RH_length += RH3_length;
        
        // retrieve hop-by-hop header (includes RPL option)
        rpi_length = iphc_retrieveIPv6HopByHopHeader(
                          msg,
                          rpl_option
                     );
     
        // toss the headers
        packetfunctions_tossHeader(
            msg,
            rpi_length
        );
      
        flags = rpl_option->flags;
        senderRank = rpl_option->senderRank;
        if ((flags & O_FLAG)!=O_FLAG){
            // wrong direction
            // log error
            openserial_printError(
                COMPONENT_FORWARDING,
                ERR_WRONG_DIRECTION,
                (errorparameter_t)flags,
                (errorparameter_t)senderRank
            );
        }
        if (senderRank > icmpv6rpl_getMyDAGrank()){
            // loop detected
            // set flag
            rpl_option->flags |= R_FLAG;
            // log error
            openserial_printError(
                COMPONENT_FORWARDING,
                ERR_LOOP_DETECTED,
                (errorparameter_t) senderRank,
                (errorparameter_t) icmpv6rpl_getMyDAGrank()
            );
        }
        forwarding_createRplOption(rpl_option, rpl_option->flags);
        
#ifdef DEADLINE_OPTION_ENABLED
        if (deadline_option != NULL)
            forwarding_createDeadlineOption(deadline_option);
#endif
        
        // toss the IP in IP 6LoRH
        packetfunctions_tossHeader(msg, ipv6_outer_header->header_length);
    } else {
        RH3_length = 0;
    }
    
    // send to next lower layer
    return iphc_sendFromForwarding(
        msg,
        ipv6_outer_header,
        ipv6_inner_header,
        rpl_option,
#ifdef DEADLINE_OPTION_ENABLED
        deadline_option,
#endif        
        &ipv6_outer_header->flow_label,
        &RH_copy[0],
        RH_length,
        PCKTFORWARD
    );
}


/**
\brief Create a RPL option.

\param[out] rpl_option A pointer to the structure to fill in.
\param[in]  flags      The flags to indicate in the RPL option.
*/
void forwarding_createRplOption(rpl_option_ht* rpl_option, uint8_t flags) {
    uint8_t I,K;
    rpl_option->optionType         = RPL_HOPBYHOP_HEADER_OPTION_TYPE;
    rpl_option->rplInstanceID      = icmpv6rpl_getRPLIntanceID();
    rpl_option->senderRank         = icmpv6rpl_getMyDAGrank();
   
    if (rpl_option->rplInstanceID == 0){
       I = 1;
    } else {
       I = 0;
    }
    
    if ((rpl_option->senderRank & 0x00FF) == 0){
        K = 1;
    } else {
        K = 0;
    }
    
    rpl_option->flags = (flags & ~I_FLAG & ~K_FLAG) | (I<<1) | K;
}

#ifdef DEADLINE_OPTION_ENABLED
/**
\brief Create a Deadline-6LoRH .

\param[out] delay_option A pointer to the structure to fill in.

*/
void forwarding_createDeadlineOption(deadline_option_ht* deadline_option) {
    deadline_option->optionType = DEADLINE_HOPBYHOP_HEADER_OPTION_TYPE;
}
#endif

<|MERGE_RESOLUTION|>--- conflicted
+++ resolved
@@ -1,884 +1,881 @@
-#include "opendefs.h"
-#include "forwarding.h"
-#include "iphc.h"
-#include "openqueue.h"
-#include "openserial.h"
-#include "idmanager.h"
-#include "packetfunctions.h"
-#include "neighbors.h"
-#include "icmpv6.h"
-#include "icmpv6rpl.h"
-#include "openudp.h"
-#include "debugpins.h"
-#include "scheduler.h"
-
-//=========================== variables =======================================
-
-//=========================== prototypes ======================================
-
-void      forwarding_getNextHop(
-   open_addr_t*         destination,
-   open_addr_t*         addressToWrite
-);
-owerror_t forwarding_send_internal_RoutingTable(
-   OpenQueueEntry_t*    msg,
-   ipv6_header_iht*     ipv6_outer_header,
-   ipv6_header_iht*     ipv6_inner_header,
-   rpl_option_ht*       rpl_option,
-#ifdef DEADLINE_OPTION_ENABLED
-   deadline_option_ht*	deadline_option,
-#endif   
-   uint32_t*             flow_label,
-   uint8_t              fw_SendOrfw_Rcv
-);
-owerror_t forwarding_send_internal_SourceRouting(
-   OpenQueueEntry_t*    msg,
-   ipv6_header_iht*     ipv6_outer_header,
-   ipv6_header_iht*     ipv6_inner_header,
-#ifdef DEADLINE_OPTION_ENABLED
-   deadline_option_ht*	deadline_option,
-#endif   
-   rpl_option_ht*       rpl_option
-);
-void      forwarding_createRplOption(
-   rpl_option_ht*       rpl_option,
-   uint8_t              flags
-);
-
-#ifdef DEADLINE_OPTION_ENABLED
-void forwarding_createDeadlineOption(
-   deadline_option_ht*   deadline_option
-);
-#endif
-
-//=========================== public ==========================================
-
-/**
-\brief Initialize this module.
-*/
-void forwarding_init() {
-}
-
-/**
-\brief Send a packet originating at this mote.
-
-This function is called by an upper layer, and only concerns packets originated
-at this mote.
-
-\param[in,out] msg Packet to send.
-*/
-owerror_t forwarding_send(OpenQueueEntry_t* msg) {
-    ipv6_header_iht      ipv6_outer_header;
-    ipv6_header_iht      ipv6_inner_header;
-    rpl_option_ht        rpl_option;
-<<<<<<< HEAD
-    open_addr_t          link_local_prefix;
-=======
-#ifdef DEADLINE_OPTION_ENABLED
-    deadline_option_ht   deadline_option;
-#endif    
->>>>>>> 20702d4f
-    open_addr_t*         myprefix;
-    open_addr_t*         myadd64;
-    uint32_t             flow_label = 0;
-
-    open_addr_t          temp_dest_prefix;
-    open_addr_t          temp_dest_mac64b;
-    open_addr_t*         p_dest;
-    open_addr_t*         p_src;  
-    open_addr_t          temp_src_prefix;
-    open_addr_t          temp_src_mac64b;
-    bool                 sac;
-    uint8_t              sam;
-    uint8_t              m;
-    bool                 dac;
-    uint8_t              dam;
-    uint8_t              next_header;
-
-    // take ownership over the packet
-    msg->owner                = COMPONENT_FORWARDING;
-
-    m   = IPHC_M_NO;
-
-    // retrieve my prefix and EUI64
-    myadd64                   = idmanager_getMyID(ADDR_64B);
-
-    // set source address (me)
-    msg->l3_sourceAdd.type=ADDR_128B;
-
-    // if we are sending to a link-local address set the source prefix to link-local
-    if (packetfunctions_isLinkLocal(&msg->l3_destinationAdd)) {
-        memset(&link_local_prefix, 0x00, sizeof(open_addr_t));
-        link_local_prefix.type = ADDR_PREFIX;
-        link_local_prefix.prefix[0] = 0xfe;
-        link_local_prefix.prefix[1] = 0x80;
-        myprefix = &link_local_prefix;
-        sac = IPHC_SAC_STATELESS;
-        dac = IPHC_DAC_STATELESS;
-    } else {
-        myprefix = idmanager_getMyID(ADDR_PREFIX);
-        sac = IPHC_SAC_STATEFUL;
-        dac = IPHC_DAC_STATEFUL;
-    }
-    memcpy(&(msg->l3_sourceAdd.addr_128b[0]),myprefix->prefix,8);
-    memcpy(&(msg->l3_sourceAdd.addr_128b[8]),myadd64->addr_64b,8);
-
-    // initialize IPv6 header
-    memset(&ipv6_outer_header,0,sizeof(ipv6_header_iht));
-    memset(&ipv6_inner_header,0,sizeof(ipv6_header_iht));
-
-    // Set hop limit to the default in-network value as this packet is being
-    // sent from upper layer. This is done here as send_internal() is used by
-    // forwarding of packets as well which carry a hlim. This value is required
-    // to be set to a value as the following function can decrement it.
-    ipv6_inner_header.hop_limit     = IPHC_DEFAULT_HOP_LIMIT;
-
-    // create the RPL hop-by-hop option
-
-    forwarding_createRplOption(
-      &rpl_option,      // rpl_option to fill in
-      0x00              // flags
-    );
-    
-#ifdef DEADLINE_OPTION_ENABLED
-    forwarding_createDeadlineOption(
-      &deadline_option
-    );
-#endif    
-
-    packetfunctions_ip128bToMac64b(&(msg->l3_destinationAdd),&temp_dest_prefix,&temp_dest_mac64b);
-    //xv poipoi -- get the src prefix as well
-    packetfunctions_ip128bToMac64b(&(msg->l3_sourceAdd),&temp_src_prefix,&temp_src_mac64b);
-    //XV -poipoi we want to check if the source address prefix is the same as destination prefix
-    if (packetfunctions_sameAddress(&temp_dest_prefix,&temp_src_prefix)) {
-         // same prefix use 64B address
-         sam = IPHC_SAM_64B;
-         dam = IPHC_DAM_64B;
-         p_dest = &temp_dest_mac64b;      
-         p_src  = &temp_src_mac64b; 
-    } else {
-        //not the same prefix. so the packet travels to another network
-        //check if this is a source routing pkt. in case it is then the DAM is elided as it is in the SrcRouting header.
-        if (packetfunctions_isBroadcastMulticast(&(msg->l3_destinationAdd))==FALSE){
-            sam = IPHC_SAM_128B;
-            dam = IPHC_DAM_128B;
-            p_dest = &(msg->l3_destinationAdd);
-            p_src = &(msg->l3_sourceAdd);
-            
-            ipv6_outer_header.src.type = ADDR_128B;
-            memcpy(&ipv6_outer_header.src,p_src,sizeof(open_addr_t));
-            ipv6_outer_header.hop_limit = IPHC_DEFAULT_HOP_LIMIT;
-        } else {
-           // this is DIO, source address elided, multicast bit is set
-            sam = IPHC_SAM_ELIDED;
-            m   = IPHC_M_YES;
-            dam = IPHC_DAM_ELIDED;
-            p_dest = &(msg->l3_destinationAdd);
-            p_src = &(msg->l3_sourceAdd);
-        }
-    }
-    //IPHC inner header and NHC IPv6 header will be added at here
-
-    if (msg->l4_protocol_compressed){
-        next_header = IPHC_NH_COMPRESSED;
-    }else{
-        next_header = IPHC_NH_INLINE;
-    }
-    iphc_prependIPv6Header(msg,
-                IPHC_TF_ELIDED,
-                flow_label, // value_flowlabel
-                next_header,
-                msg->l4_protocol, // value nh. If compressed this is ignored as LOWPAN_NH is already there.
-                IPHC_HLIM_64,
-                ipv6_outer_header.hop_limit,
-                IPHC_CID_NO,
-                sac,
-                sam,
-                m,
-                dac,
-                dam,
-                p_dest,
-                p_src,            
-                PCKTSEND  
-                );
-    // both of them are compressed
-    ipv6_outer_header.next_header_compressed = TRUE;
-
-    return forwarding_send_internal_RoutingTable(
-        msg,
-        &ipv6_outer_header,
-        &ipv6_inner_header,
-        &rpl_option,
-#ifdef DEADLINE_OPTION_ENABLED
-        &deadline_option,
-#endif        
-        &flow_label,
-        PCKTSEND
-    );
-}
-
-/**
-\brief Indicates a packet has been sent.
-
-\param[in,out] msg   The packet just sent.
-\param[in]     error The outcome of sending it.
-*/
-void forwarding_sendDone(OpenQueueEntry_t* msg, owerror_t error) {
-   
-   // take ownership
-   msg->owner = COMPONENT_FORWARDING;
-   
-   if (msg->creator==COMPONENT_RADIO || msg->creator==COMPONENT_FORWARDING) {
-      // this is a relayed packet
-      
-      // free packet
-      openqueue_freePacketBuffer(msg);
-   } else {
-      // this is a packet created by this mote
-      
-      // indicate sendDone to upper layer
-      switch(msg->l4_protocol) {
-            break;
-         case IANA_UDP:
-            openudp_sendDone(msg,error);
-            break;
-         case IANA_ICMPv6:
-            icmpv6_sendDone(msg,error);
-            break;
-         default:
-            
-            // log error
-            openserial_printCritical(
-               COMPONENT_FORWARDING,
-               ERR_WRONG_TRAN_PROTOCOL,
-               (errorparameter_t)msg->l4_protocol,
-               (errorparameter_t)0
-            );
-            
-            // free packet
-            openqueue_freePacketBuffer(msg);
-      }
-   }
-}
-
-/**
-\brief Indicates a packet was received.
-
-\param[in,out] msg               The packet just sent.
-\param[in]     ipv6_outer_header The information contained in the IPv6 header.
-\param[in]     ipv6_inner_header The hop-by-hop header present in the packet.
-\param[in]     rpl_option        The hop-by-hop options present in the packet.
-*/
-void forwarding_receive(
-      OpenQueueEntry_t*      msg,
-      ipv6_header_iht*       ipv6_outer_header,
-      ipv6_header_iht*       ipv6_inner_header,
-#ifdef DEADLINE_OPTION_ENABLED      
-      deadline_option_ht*	 	 deadline_option,
-#endif      
-      rpl_option_ht*         rpl_option
-    ) {
-    uint8_t flags;
-    uint16_t senderRank;
-   
-    // take ownership
-    msg->owner                     = COMPONENT_FORWARDING;
-
-
-    // determine L4 protocol
-    // get information from ipv6_header
-    msg->l4_protocol            = ipv6_inner_header->next_header;
-    msg->l4_protocol_compressed = ipv6_inner_header->next_header_compressed;
-   
-    // populate packets metadata with L3 information
-    memcpy(&(msg->l3_destinationAdd),&ipv6_inner_header->dest, sizeof(open_addr_t));
-    memcpy(&(msg->l3_sourceAdd),     &ipv6_inner_header->src,  sizeof(open_addr_t));
-
-    if (
-        (
-            idmanager_isMyAddress(&(msg->l3_destinationAdd))
-            ||
-            packetfunctions_isBroadcastMulticast(&(msg->l3_destinationAdd))
-        )
-        &&
-        ipv6_outer_header->next_header!=IANA_IPv6ROUTE
-    ) {
-        if (ipv6_outer_header->src.type != ADDR_NONE || ipv6_outer_header->rhe_length){
-            packetfunctions_tossHeader(msg,ipv6_outer_header->header_length + ipv6_outer_header->rhe_length);
-        }
-        // this packet is for me, no source routing header // toss iphc inner header
-        packetfunctions_tossHeader(msg,ipv6_inner_header->header_length);
-        // indicate received packet to upper layer
-        switch(msg->l4_protocol) {
-            break;
-        case IANA_UDP:
-            openudp_receive(msg);
-            break;
-        case IANA_ICMPv6:
-            icmpv6_receive(msg);
-            break;
-        default:
-            // log error
-            openserial_printError(
-                COMPONENT_FORWARDING,ERR_WRONG_TRAN_PROTOCOL,
-                (errorparameter_t)msg->l4_protocol,
-                (errorparameter_t)1
-            );
-            
-            // free packet
-            openqueue_freePacketBuffer(msg);
-        }
-    } else {
-        // this packet is not for me: relay
-      
-        // change the creator of the packet
-        msg->creator = COMPONENT_FORWARDING;
-        
-#ifdef DEADLINE_OPTION_ENABLED
-        if (deadline_option != NULL) {       
-            // Deadline Option : Drop 
-            if( (deadline_option->time_left <= 0) && (deadline_option->d_flag == 1) ) { // packet expired  
-               deadline_option->time_left = 0;         
-               openserial_printError(
-                         COMPONENT_FORWARDING,
-                         ERR_6LORH_DEADLINE_DROPPED,
-                         (errorparameter_t)0,
-                         (errorparameter_t)0
-               );           
-               openqueue_freePacketBuffer(msg);
-               return;
-           }
-       }
-#endif        
-        
-        if(openqueue_isHighPriorityEntryEnough()==FALSE){
-          // after change the creator to COMPONENT_FORWARDING,
-          // there is no space for high priority packet, drop this message
-          // by free the buffer.
-          openqueue_freePacketBuffer(msg);
-          return;
-        }
-      
-        if (ipv6_outer_header->next_header!=IANA_IPv6ROUTE) {
-            flags = rpl_option->flags;
-            senderRank = rpl_option->senderRank;
-            if ((flags & O_FLAG)!=0){
-                // wrong direction
-                // log error
-                openserial_printError(
-                    COMPONENT_FORWARDING,
-                    ERR_WRONG_DIRECTION,
-                    (errorparameter_t)flags,
-                    (errorparameter_t)senderRank
-                );
-            }
-            if (senderRank < icmpv6rpl_getMyDAGrank()){
-                // loop detected
-                // set flag
-                rpl_option->flags |= R_FLAG;
-                // log error
-                openserial_printError(
-                    COMPONENT_FORWARDING,
-                    ERR_LOOP_DETECTED,
-                    (errorparameter_t) senderRank,
-                    (errorparameter_t) icmpv6rpl_getMyDAGrank()
-                );
-            }
-            forwarding_createRplOption(rpl_option, rpl_option->flags);
-            
-#ifdef DEADLINE_OPTION_ENABLED
-            if (deadline_option != NULL)
-                forwarding_createDeadlineOption(deadline_option);
-#endif
-            
-            // resend as if from upper layer
-            if (
-                forwarding_send_internal_RoutingTable(
-                    msg,
-                    ipv6_outer_header,
-                    ipv6_inner_header,
-                    rpl_option,
-#ifdef DEADLINE_OPTION_ENABLED
-                    deadline_option,
-#endif                    
-                    &(ipv6_outer_header->flow_label),
-                    PCKTFORWARD 
-                )==E_FAIL
-            ) {
-                openqueue_freePacketBuffer(msg);
-            }
-        } else {
-            // source routing header present
-            if (
-                forwarding_send_internal_SourceRouting(
-                    msg,
-                    ipv6_outer_header,
-                    ipv6_inner_header,
-#ifdef DEADLINE_OPTION_ENABLED
-                    deadline_option,
-#endif                    
-                    rpl_option
-                )==E_FAIL
-            ) {
-                // log error
-                openserial_printError(
-                    COMPONENT_FORWARDING,
-                    ERR_INVALID_FWDMODE,
-                    (errorparameter_t)0,
-                    (errorparameter_t)0
-                );
-            }
-        }
-    }
-}
-
-//=========================== private =========================================
-
-/**
-\brief Retrieve the next hop's address from routing table.
-
-\param[in]  destination128b  Final IPv6 destination address.
-\param[out] addressToWrite64b Location to write the EUI64 of next hop to.
-*/
-void forwarding_getNextHop(open_addr_t* destination128b, open_addr_t* addressToWrite64b) {
-   uint8_t         i;
-   open_addr_t     temp_prefix64btoWrite;
-   
-   if (packetfunctions_isBroadcastMulticast(destination128b)) {
-      // IP destination is broadcast, send to 0xffffffffffffffff
-      addressToWrite64b->type = ADDR_64B;
-      for (i=0;i<8;i++) {
-         addressToWrite64b->addr_64b[i] = 0xff;
-      }
-   } else if (neighbors_isStableNeighbor(destination128b)) {
-      // IP destination is 1-hop neighbor, send directly
-      packetfunctions_ip128bToMac64b(destination128b,&temp_prefix64btoWrite,addressToWrite64b);
-   } else {
-      // destination is remote, send to preferred parent
-      icmpv6rpl_getPreferredParentEui64(addressToWrite64b);
-   }
-}
-
-/**
-\brief Send a packet using the routing table to find the next hop.
-
-\param[in,out] msg               The packet to send.
-\param[in]     ipv6_outer_header The packet's IPv6 outer header.
-\param[in]     ipv6_inner_header The packet's IPv6 inner header.
-\param[in]     rpl_option        The hop-by-hop option to add in this packet.
-\param[in]     flow_label        The flowlabel to add in the 6LoWPAN header.
-\param[in]     fw_SendOrfw_Rcv   The packet is originating from this mote
-   (PCKTSEND), or forwarded (PCKTFORWARD).
-*/
-owerror_t forwarding_send_internal_RoutingTable(
-      OpenQueueEntry_t*      msg,
-      ipv6_header_iht*       ipv6_outer_header,
-      ipv6_header_iht*       ipv6_inner_header,
-      rpl_option_ht*         rpl_option,
-#ifdef DEADLINE_OPTION_ENABLED
-      deadline_option_ht*    deadline_option,
-#endif      
-      uint32_t*              flow_label,
-      uint8_t                fw_SendOrfw_Rcv
-   ) {
-   
-   // retrieve the next hop from the routing table
-   forwarding_getNextHop(&(msg->l3_destinationAdd),&(msg->l2_nextORpreviousHop));
-   if (msg->l2_nextORpreviousHop.type==ADDR_NONE) {
-      openserial_printError(
-         COMPONENT_FORWARDING,
-         ERR_NO_NEXTHOP,
-         (errorparameter_t)0,
-         (errorparameter_t)0
-      );
-      return E_FAIL;
-   }
-   
-   if (ipv6_outer_header->src.type != ADDR_NONE){
-      packetfunctions_tossHeader(msg,ipv6_outer_header->header_length);
-   }
-   
-   // send to next lower layer
-   return iphc_sendFromForwarding(
-      msg,
-      ipv6_outer_header,
-      ipv6_inner_header,
-      rpl_option,
-#ifdef DEADLINE_OPTION_ENABLED
-      deadline_option,
-#endif      
-      flow_label,
-      NULL,  // no rh3
-      0,
-      fw_SendOrfw_Rcv
-   );
-}
-
-/**
-\brief Send a packet using the source rout to find the next hop.
-
-\note This is always called for packets being forwarded.
-
-How to process the routing header is detailed in
-http://tools.ietf.org/html/rfc6554#page-9.
-
-\param[in,out] msg               The packet to send.
-\param[in]     ipv6_outer_header The packet's IPv6 outer header.
-\param[in]     ipv6_inner_header The packet's IPv6 inner header.
-\param[in]     rpl_option        The hop-by-hop option to add in this packet.
-*/
-owerror_t forwarding_send_internal_SourceRouting(
-    OpenQueueEntry_t* msg,
-    ipv6_header_iht*  ipv6_outer_header,
-    ipv6_header_iht*  ipv6_inner_header,
-#ifdef DEADLINE_OPTION_ENABLED
-    deadline_option_ht*	 	 deadline_option,
-#endif    
-    rpl_option_ht*    rpl_option
-    ) {
-    uint8_t              temp_8b;
-    uint8_t              type;
-    uint8_t              next_type;
-    uint8_t              size;
-    uint8_t              next_size;
-    uint8_t              hlen;
-    open_addr_t          firstAddr;
-    open_addr_t          nextAddr;
-    open_addr_t          temp_prefix;
-    open_addr_t          temp_addr64;
-    
-    uint8_t              rpi_length;
-    uint8_t              flags;
-    uint16_t             senderRank;
-    
-    uint8_t              RH_copy[127];
-    uint8_t              RH_length;
-    
-    uint8_t				 RH3_length;
-
-    uint8_t sizeRH=0;
-
-    memset(&RH_copy[0],0,127);
-    RH3_length = 0;
-    RH_length = 0;
-    memcpy(&msg->l3_destinationAdd,&ipv6_inner_header->dest,sizeof(open_addr_t));
-    memcpy(&msg->l3_sourceAdd,&ipv6_inner_header->src,sizeof(open_addr_t));
-    
-    // initial first Address by compression reference
-    firstAddr.type = ADDR_128B;
-    if (ipv6_outer_header->src.type != ADDR_NONE){
-        if (rpl_option->rplInstanceID == 0){
-            icmpv6rpl_getRPLDODAGid(&firstAddr.addr_128b[0]);
-        }
-    } else {
-        memcpy(&firstAddr,&ipv6_inner_header->src,sizeof(open_addr_t));
-    }
-    
-    hlen = 0;
-    
-    temp_8b = *((uint8_t*)(msg->payload)+hlen);
-    type    = *((uint8_t*)(msg->payload)+hlen+1);
-    
-    //copy and toss any unknown 6LoRHE
-    while((temp_8b&FORMAT_6LORH_MASK) == ELECTIVE_6LoRH){
-        sizeRH = temp_8b & IPINIP_LEN_6LORH_MASK;
-    	memcpy(&RH_copy[RH_length], msg->payload, sizeRH+2);
-    	packetfunctions_tossHeader(msg, sizeRH+2);
-    	RH_length += 2 + sizeRH;
-        temp_8b = *((uint8_t*)(msg->payload)+hlen);
-        type    = *((uint8_t*)(msg->payload)+hlen+1);
-    }
-
-    hlen += 2;
-
-    // get the first address
-    switch(type){
-    case RH3_6LOTH_TYPE_0:
-        memcpy(&firstAddr.addr_128b[15],msg->payload+hlen,1);
-        hlen += 1;
-        break;
-    case RH3_6LOTH_TYPE_1:
-        memcpy(&firstAddr.addr_128b[14],msg->payload+hlen,2);
-        hlen += 2;
-        break;
-    case RH3_6LOTH_TYPE_2:
-        memcpy(&firstAddr.addr_128b[12],msg->payload+hlen,4);
-        hlen += 4;
-        break;
-    case RH3_6LOTH_TYPE_3:
-        memcpy(&firstAddr.addr_128b[8],msg->payload+hlen,8);
-        hlen += 8;
-        break;
-    case RH3_6LOTH_TYPE_4:
-        memcpy(&firstAddr.addr_128b[0],msg->payload+hlen,16);
-        hlen += 16;
-        break;
-    }
-    
-    packetfunctions_ip128bToMac64b(&firstAddr,&temp_prefix,&temp_addr64);
-    if (
-        packetfunctions_sameAddress(&temp_prefix,idmanager_getMyID(ADDR_PREFIX)) &&
-        packetfunctions_sameAddress(&temp_addr64,idmanager_getMyID(ADDR_64B))
-    ){
-        size = temp_8b & RH3_6LOTH_SIZE_MASK;
-        if (size > 0){
-            // there are at least 2 entries in the header, 
-            // the router removes the first entry and decrements the Size (by 1) 
-            size -= 1;
-            packetfunctions_tossHeader(msg,hlen);
-            packetfunctions_reserveHeaderSize(msg,2);
-            msg->payload[0] = CRITICAL_6LORH | size;
-            msg->payload[1] = type;
-            // get next hop
-            memcpy(&nextAddr,&firstAddr,sizeof(open_addr_t));
-            switch(type){
-            case RH3_6LOTH_TYPE_0:
-                memcpy(&nextAddr.addr_128b[15],msg->payload+2,1);
-                break;
-            case RH3_6LOTH_TYPE_1:
-                memcpy(&nextAddr.addr_128b[14],msg->payload+2,2);
-                break;
-            case RH3_6LOTH_TYPE_2:
-                memcpy(&nextAddr.addr_128b[12],msg->payload+2,4);
-                break;
-            case RH3_6LOTH_TYPE_3:
-                memcpy(&nextAddr.addr_128b[8],msg->payload+2,8);
-                break;
-            case RH3_6LOTH_TYPE_4:
-                memcpy(&nextAddr.addr_128b[0],msg->payload+2,16);
-                break;
-            }
-            packetfunctions_ip128bToMac64b(
-                &nextAddr,
-                &temp_prefix,
-                &msg->l2_nextORpreviousHop
-            );
-        } else {
-            temp_8b   = *((uint8_t*)(msg->payload)+hlen);
-            next_type = *((uint8_t*)(msg->payload)+hlen+1);
-            if (
-                (temp_8b & FORMAT_6LORH_MASK) == CRITICAL_6LORH &&
-                next_type<=RH3_6LOTH_TYPE_4
-            ) {
-                // there is another RH3-6LoRH following, check the type
-                if (next_type >= type){
-                    packetfunctions_tossHeader(msg,hlen);
-                    // get next hop
-                    memcpy(&nextAddr,&firstAddr,sizeof(open_addr_t));
-                    switch(next_type){
-                    case RH3_6LOTH_TYPE_0:
-                        memcpy(&nextAddr.addr_128b[15],msg->payload+2,1);
-                        break;
-                    case RH3_6LOTH_TYPE_1:
-                        memcpy(&nextAddr.addr_128b[14],msg->payload+2,2);
-                        break;
-                    case RH3_6LOTH_TYPE_2:
-                        memcpy(&nextAddr.addr_128b[12],msg->payload+2,4);
-                        break;
-                    case RH3_6LOTH_TYPE_3:
-                        memcpy(&nextAddr.addr_128b[8],msg->payload+2,8);
-                        break;
-                    case RH3_6LOTH_TYPE_4:
-                        memcpy(&nextAddr.addr_128b[0],msg->payload+2,16);
-                        break;
-                    }
-                    packetfunctions_ip128bToMac64b(
-                        &nextAddr,
-                        &temp_prefix,
-                        &msg->l2_nextORpreviousHop
-                    );
-                } else {
-                    hlen += 2;
-                    switch(next_type){
-                    case RH3_6LOTH_TYPE_0:
-                        memcpy(&firstAddr.addr_128b[15],msg->payload+hlen,1);
-                        hlen += 1;
-                        break;
-                    case RH3_6LOTH_TYPE_1:
-                        memcpy(&firstAddr.addr_128b[14],msg->payload+hlen,2);
-                        hlen += 2;
-                        break;
-                    case RH3_6LOTH_TYPE_2:
-                        memcpy(&firstAddr.addr_128b[12],msg->payload+hlen,4);
-                        hlen += 4;
-                        break;
-                    case RH3_6LOTH_TYPE_3:
-                        memcpy(&firstAddr.addr_128b[8],msg->payload+hlen,8);
-                        hlen += 8;
-                        break;
-                    }
-                    next_size = temp_8b & RH3_6LOTH_SIZE_MASK;
-                    packetfunctions_tossHeader(msg,hlen);
-                    if (next_size>0){
-                        next_size -= 1;
-                        packetfunctions_reserveHeaderSize(msg,2);
-                        msg->payload[0] = CRITICAL_6LORH | next_size;
-                        msg->payload[1] = next_type;
-                    }
-                    // add first address
-                    switch(type){
-                    case RH3_6LOTH_TYPE_0:
-                        packetfunctions_reserveHeaderSize(msg,1);
-                        msg->payload[0] = firstAddr.addr_128b[15];
-                        break;
-                    case RH3_6LOTH_TYPE_1:
-                        packetfunctions_reserveHeaderSize(msg,2);
-                        memcpy(&msg->payload[0],&firstAddr.addr_128b[14],2);
-                        break;
-                    case RH3_6LOTH_TYPE_2:
-                        packetfunctions_reserveHeaderSize(msg,4);
-                        memcpy(&msg->payload[0],&firstAddr.addr_128b[12],4);
-                        break;
-                    case RH3_6LOTH_TYPE_3:
-                        packetfunctions_reserveHeaderSize(msg,8);
-                        memcpy(&msg->payload[0],&firstAddr.addr_128b[8],8);
-                        break;
-                    case RH3_6LOTH_TYPE_4:
-                        packetfunctions_reserveHeaderSize(msg,16);
-                        memcpy(&msg->payload[0],&firstAddr.addr_128b[0],16);
-                        break;
-                    }
-                    packetfunctions_reserveHeaderSize(msg,2);
-                    msg->payload[0] = CRITICAL_6LORH | 0;
-                    msg->payload[1] = type;
-                    packetfunctions_ip128bToMac64b(
-                        &firstAddr,
-                        &temp_prefix,
-                        &msg->l2_nextORpreviousHop
-                    );
-                }
-            } else {
-                // there is no next RH3-6loRH, remove current one
-                packetfunctions_tossHeader(msg,hlen);
-                packetfunctions_ip128bToMac64b(
-                    &msg->l3_destinationAdd,
-                    &temp_prefix,
-                    &msg->l2_nextORpreviousHop
-                );
-            }
-        }
-    } else {
-        // log error
-        openserial_printError(
-            COMPONENT_IPHC,
-            ERR_6LOWPAN_UNSUPPORTED,
-            (errorparameter_t)16,
-            (errorparameter_t)(temp_addr64.addr_64b[7])
-        );
-    }
-    // copy RH3s before toss them
-    if (
-        ipv6_outer_header->src.type != ADDR_NONE &&
-        ipv6_outer_header->hopByhop_option != NULL
-    ){
-        // check the length of RH3s
-        RH3_length += ipv6_outer_header->hopByhop_option-msg->payload;
-        memcpy(&RH_copy[RH_length],msg->payload,RH3_length);
-        packetfunctions_tossHeader(msg,RH3_length);
-        RH_length += RH3_length;
-        
-        // retrieve hop-by-hop header (includes RPL option)
-        rpi_length = iphc_retrieveIPv6HopByHopHeader(
-                          msg,
-                          rpl_option
-                     );
-     
-        // toss the headers
-        packetfunctions_tossHeader(
-            msg,
-            rpi_length
-        );
-      
-        flags = rpl_option->flags;
-        senderRank = rpl_option->senderRank;
-        if ((flags & O_FLAG)!=O_FLAG){
-            // wrong direction
-            // log error
-            openserial_printError(
-                COMPONENT_FORWARDING,
-                ERR_WRONG_DIRECTION,
-                (errorparameter_t)flags,
-                (errorparameter_t)senderRank
-            );
-        }
-        if (senderRank > icmpv6rpl_getMyDAGrank()){
-            // loop detected
-            // set flag
-            rpl_option->flags |= R_FLAG;
-            // log error
-            openserial_printError(
-                COMPONENT_FORWARDING,
-                ERR_LOOP_DETECTED,
-                (errorparameter_t) senderRank,
-                (errorparameter_t) icmpv6rpl_getMyDAGrank()
-            );
-        }
-        forwarding_createRplOption(rpl_option, rpl_option->flags);
-        
-#ifdef DEADLINE_OPTION_ENABLED
-        if (deadline_option != NULL)
-            forwarding_createDeadlineOption(deadline_option);
-#endif
-        
-        // toss the IP in IP 6LoRH
-        packetfunctions_tossHeader(msg, ipv6_outer_header->header_length);
-    } else {
-        RH3_length = 0;
-    }
-    
-    // send to next lower layer
-    return iphc_sendFromForwarding(
-        msg,
-        ipv6_outer_header,
-        ipv6_inner_header,
-        rpl_option,
-#ifdef DEADLINE_OPTION_ENABLED
-        deadline_option,
-#endif        
-        &ipv6_outer_header->flow_label,
-        &RH_copy[0],
-        RH_length,
-        PCKTFORWARD
-    );
-}
-
-
-/**
-\brief Create a RPL option.
-
-\param[out] rpl_option A pointer to the structure to fill in.
-\param[in]  flags      The flags to indicate in the RPL option.
-*/
-void forwarding_createRplOption(rpl_option_ht* rpl_option, uint8_t flags) {
-    uint8_t I,K;
-    rpl_option->optionType         = RPL_HOPBYHOP_HEADER_OPTION_TYPE;
-    rpl_option->rplInstanceID      = icmpv6rpl_getRPLIntanceID();
-    rpl_option->senderRank         = icmpv6rpl_getMyDAGrank();
-   
-    if (rpl_option->rplInstanceID == 0){
-       I = 1;
-    } else {
-       I = 0;
-    }
-    
-    if ((rpl_option->senderRank & 0x00FF) == 0){
-        K = 1;
-    } else {
-        K = 0;
-    }
-    
-    rpl_option->flags = (flags & ~I_FLAG & ~K_FLAG) | (I<<1) | K;
-}
-
-#ifdef DEADLINE_OPTION_ENABLED
-/**
-\brief Create a Deadline-6LoRH .
-
-\param[out] delay_option A pointer to the structure to fill in.
-
-*/
-void forwarding_createDeadlineOption(deadline_option_ht* deadline_option) {
-    deadline_option->optionType = DEADLINE_HOPBYHOP_HEADER_OPTION_TYPE;
-}
-#endif
-
+#include "opendefs.h"
+#include "forwarding.h"
+#include "iphc.h"
+#include "openqueue.h"
+#include "openserial.h"
+#include "idmanager.h"
+#include "packetfunctions.h"
+#include "neighbors.h"
+#include "icmpv6.h"
+#include "icmpv6rpl.h"
+#include "openudp.h"
+#include "debugpins.h"
+#include "scheduler.h"
+
+//=========================== variables =======================================
+
+//=========================== prototypes ======================================
+
+void      forwarding_getNextHop(
+   open_addr_t*         destination,
+   open_addr_t*         addressToWrite
+);
+owerror_t forwarding_send_internal_RoutingTable(
+   OpenQueueEntry_t*    msg,
+   ipv6_header_iht*     ipv6_outer_header,
+   ipv6_header_iht*     ipv6_inner_header,
+   rpl_option_ht*       rpl_option,
+#ifdef DEADLINE_OPTION_ENABLED
+   deadline_option_ht*	deadline_option,
+#endif   
+   uint32_t*             flow_label,
+   uint8_t              fw_SendOrfw_Rcv
+);
+owerror_t forwarding_send_internal_SourceRouting(
+   OpenQueueEntry_t*    msg,
+   ipv6_header_iht*     ipv6_outer_header,
+   ipv6_header_iht*     ipv6_inner_header,
+#ifdef DEADLINE_OPTION_ENABLED
+   deadline_option_ht*	deadline_option,
+#endif   
+   rpl_option_ht*       rpl_option
+);
+void      forwarding_createRplOption(
+   rpl_option_ht*       rpl_option,
+   uint8_t              flags
+);
+
+#ifdef DEADLINE_OPTION_ENABLED
+void forwarding_createDeadlineOption(
+   deadline_option_ht*   deadline_option
+);
+#endif
+
+//=========================== public ==========================================
+
+/**
+\brief Initialize this module.
+*/
+void forwarding_init() {
+}
+
+/**
+\brief Send a packet originating at this mote.
+
+This function is called by an upper layer, and only concerns packets originated
+at this mote.
+
+\param[in,out] msg Packet to send.
+*/
+owerror_t forwarding_send(OpenQueueEntry_t* msg) {
+    ipv6_header_iht      ipv6_outer_header;
+    ipv6_header_iht      ipv6_inner_header;
+    rpl_option_ht        rpl_option;
+    open_addr_t          link_local_prefix;
+#ifdef DEADLINE_OPTION_ENABLED
+    deadline_option_ht   deadline_option;
+#endif    
+    open_addr_t*         myprefix;
+    open_addr_t*         myadd64;
+    uint32_t             flow_label = 0;
+
+    open_addr_t          temp_dest_prefix;
+    open_addr_t          temp_dest_mac64b;
+    open_addr_t*         p_dest;
+    open_addr_t*         p_src;  
+    open_addr_t          temp_src_prefix;
+    open_addr_t          temp_src_mac64b;
+    bool                 sac;
+    uint8_t              sam;
+    uint8_t              m;
+    bool                 dac;
+    uint8_t              dam;
+    uint8_t              next_header;
+
+    // take ownership over the packet
+    msg->owner                = COMPONENT_FORWARDING;
+
+    m   = IPHC_M_NO;
+
+    // retrieve my prefix and EUI64
+    myadd64                   = idmanager_getMyID(ADDR_64B);
+
+    // set source address (me)
+    msg->l3_sourceAdd.type=ADDR_128B;
+
+    // if we are sending to a link-local address set the source prefix to link-local
+    if (packetfunctions_isLinkLocal(&msg->l3_destinationAdd)) {
+        memset(&link_local_prefix, 0x00, sizeof(open_addr_t));
+        link_local_prefix.type = ADDR_PREFIX;
+        link_local_prefix.prefix[0] = 0xfe;
+        link_local_prefix.prefix[1] = 0x80;
+        myprefix = &link_local_prefix;
+        sac = IPHC_SAC_STATELESS;
+        dac = IPHC_DAC_STATELESS;
+    } else {
+        myprefix = idmanager_getMyID(ADDR_PREFIX);
+        sac = IPHC_SAC_STATEFUL;
+        dac = IPHC_DAC_STATEFUL;
+    }
+    memcpy(&(msg->l3_sourceAdd.addr_128b[0]),myprefix->prefix,8);
+    memcpy(&(msg->l3_sourceAdd.addr_128b[8]),myadd64->addr_64b,8);
+
+    // initialize IPv6 header
+    memset(&ipv6_outer_header,0,sizeof(ipv6_header_iht));
+    memset(&ipv6_inner_header,0,sizeof(ipv6_header_iht));
+
+    // Set hop limit to the default in-network value as this packet is being
+    // sent from upper layer. This is done here as send_internal() is used by
+    // forwarding of packets as well which carry a hlim. This value is required
+    // to be set to a value as the following function can decrement it.
+    ipv6_inner_header.hop_limit     = IPHC_DEFAULT_HOP_LIMIT;
+
+    // create the RPL hop-by-hop option
+
+    forwarding_createRplOption(
+      &rpl_option,      // rpl_option to fill in
+      0x00              // flags
+    );
+    
+#ifdef DEADLINE_OPTION_ENABLED
+    forwarding_createDeadlineOption(
+      &deadline_option
+    );
+#endif    
+
+    packetfunctions_ip128bToMac64b(&(msg->l3_destinationAdd),&temp_dest_prefix,&temp_dest_mac64b);
+    //xv poipoi -- get the src prefix as well
+    packetfunctions_ip128bToMac64b(&(msg->l3_sourceAdd),&temp_src_prefix,&temp_src_mac64b);
+    //XV -poipoi we want to check if the source address prefix is the same as destination prefix
+    if (packetfunctions_sameAddress(&temp_dest_prefix,&temp_src_prefix)) {
+         // same prefix use 64B address
+         sam = IPHC_SAM_64B;
+         dam = IPHC_DAM_64B;
+         p_dest = &temp_dest_mac64b;      
+         p_src  = &temp_src_mac64b; 
+    } else {
+        //not the same prefix. so the packet travels to another network
+        //check if this is a source routing pkt. in case it is then the DAM is elided as it is in the SrcRouting header.
+        if (packetfunctions_isBroadcastMulticast(&(msg->l3_destinationAdd))==FALSE){
+            sam = IPHC_SAM_128B;
+            dam = IPHC_DAM_128B;
+            p_dest = &(msg->l3_destinationAdd);
+            p_src = &(msg->l3_sourceAdd);
+            
+            ipv6_outer_header.src.type = ADDR_128B;
+            memcpy(&ipv6_outer_header.src,p_src,sizeof(open_addr_t));
+            ipv6_outer_header.hop_limit = IPHC_DEFAULT_HOP_LIMIT;
+        } else {
+           // this is DIO, source address elided, multicast bit is set
+            sam = IPHC_SAM_ELIDED;
+            m   = IPHC_M_YES;
+            dam = IPHC_DAM_ELIDED;
+            p_dest = &(msg->l3_destinationAdd);
+            p_src = &(msg->l3_sourceAdd);
+        }
+    }
+    //IPHC inner header and NHC IPv6 header will be added at here
+
+    if (msg->l4_protocol_compressed){
+        next_header = IPHC_NH_COMPRESSED;
+    }else{
+        next_header = IPHC_NH_INLINE;
+    }
+    iphc_prependIPv6Header(msg,
+                IPHC_TF_ELIDED,
+                flow_label, // value_flowlabel
+                next_header,
+                msg->l4_protocol, // value nh. If compressed this is ignored as LOWPAN_NH is already there.
+                IPHC_HLIM_64,
+                ipv6_outer_header.hop_limit,
+                IPHC_CID_NO,
+                sac,
+                sam,
+                m,
+                dac,
+                dam,
+                p_dest,
+                p_src,            
+                PCKTSEND  
+                );
+    // both of them are compressed
+    ipv6_outer_header.next_header_compressed = TRUE;
+
+    return forwarding_send_internal_RoutingTable(
+        msg,
+        &ipv6_outer_header,
+        &ipv6_inner_header,
+        &rpl_option,
+#ifdef DEADLINE_OPTION_ENABLED
+        &deadline_option,
+#endif        
+        &flow_label,
+        PCKTSEND
+    );
+}
+
+/**
+\brief Indicates a packet has been sent.
+
+\param[in,out] msg   The packet just sent.
+\param[in]     error The outcome of sending it.
+*/
+void forwarding_sendDone(OpenQueueEntry_t* msg, owerror_t error) {
+   
+   // take ownership
+   msg->owner = COMPONENT_FORWARDING;
+   
+   if (msg->creator==COMPONENT_RADIO || msg->creator==COMPONENT_FORWARDING) {
+      // this is a relayed packet
+      
+      // free packet
+      openqueue_freePacketBuffer(msg);
+   } else {
+      // this is a packet created by this mote
+      
+      // indicate sendDone to upper layer
+      switch(msg->l4_protocol) {
+            break;
+         case IANA_UDP:
+            openudp_sendDone(msg,error);
+            break;
+         case IANA_ICMPv6:
+            icmpv6_sendDone(msg,error);
+            break;
+         default:
+            
+            // log error
+            openserial_printCritical(
+               COMPONENT_FORWARDING,
+               ERR_WRONG_TRAN_PROTOCOL,
+               (errorparameter_t)msg->l4_protocol,
+               (errorparameter_t)0
+            );
+            
+            // free packet
+            openqueue_freePacketBuffer(msg);
+      }
+   }
+}
+
+/**
+\brief Indicates a packet was received.
+
+\param[in,out] msg               The packet just sent.
+\param[in]     ipv6_outer_header The information contained in the IPv6 header.
+\param[in]     ipv6_inner_header The hop-by-hop header present in the packet.
+\param[in]     rpl_option        The hop-by-hop options present in the packet.
+*/
+void forwarding_receive(
+      OpenQueueEntry_t*      msg,
+      ipv6_header_iht*       ipv6_outer_header,
+      ipv6_header_iht*       ipv6_inner_header,
+#ifdef DEADLINE_OPTION_ENABLED      
+      deadline_option_ht*	 	 deadline_option,
+#endif      
+      rpl_option_ht*         rpl_option
+    ) {
+    uint8_t flags;
+    uint16_t senderRank;
+   
+    // take ownership
+    msg->owner                     = COMPONENT_FORWARDING;
+
+
+    // determine L4 protocol
+    // get information from ipv6_header
+    msg->l4_protocol            = ipv6_inner_header->next_header;
+    msg->l4_protocol_compressed = ipv6_inner_header->next_header_compressed;
+   
+    // populate packets metadata with L3 information
+    memcpy(&(msg->l3_destinationAdd),&ipv6_inner_header->dest, sizeof(open_addr_t));
+    memcpy(&(msg->l3_sourceAdd),     &ipv6_inner_header->src,  sizeof(open_addr_t));
+
+    if (
+        (
+            idmanager_isMyAddress(&(msg->l3_destinationAdd))
+            ||
+            packetfunctions_isBroadcastMulticast(&(msg->l3_destinationAdd))
+        )
+        &&
+        ipv6_outer_header->next_header!=IANA_IPv6ROUTE
+    ) {
+        if (ipv6_outer_header->src.type != ADDR_NONE || ipv6_outer_header->rhe_length){
+            packetfunctions_tossHeader(msg,ipv6_outer_header->header_length + ipv6_outer_header->rhe_length);
+        }
+        // this packet is for me, no source routing header // toss iphc inner header
+        packetfunctions_tossHeader(msg,ipv6_inner_header->header_length);
+        // indicate received packet to upper layer
+        switch(msg->l4_protocol) {
+            break;
+        case IANA_UDP:
+            openudp_receive(msg);
+            break;
+        case IANA_ICMPv6:
+            icmpv6_receive(msg);
+            break;
+        default:
+            // log error
+            openserial_printError(
+                COMPONENT_FORWARDING,ERR_WRONG_TRAN_PROTOCOL,
+                (errorparameter_t)msg->l4_protocol,
+                (errorparameter_t)1
+            );
+            
+            // free packet
+            openqueue_freePacketBuffer(msg);
+        }
+    } else {
+        // this packet is not for me: relay
+      
+        // change the creator of the packet
+        msg->creator = COMPONENT_FORWARDING;
+        
+#ifdef DEADLINE_OPTION_ENABLED
+        if (deadline_option != NULL) {       
+            // Deadline Option : Drop 
+            if( (deadline_option->time_left <= 0) && (deadline_option->d_flag == 1) ) { // packet expired  
+               deadline_option->time_left = 0;         
+               openserial_printError(
+                         COMPONENT_FORWARDING,
+                         ERR_6LORH_DEADLINE_DROPPED,
+                         (errorparameter_t)0,
+                         (errorparameter_t)0
+               );           
+               openqueue_freePacketBuffer(msg);
+               return;
+           }
+       }
+#endif        
+        
+        if(openqueue_isHighPriorityEntryEnough()==FALSE){
+          // after change the creator to COMPONENT_FORWARDING,
+          // there is no space for high priority packet, drop this message
+          // by free the buffer.
+          openqueue_freePacketBuffer(msg);
+          return;
+        }
+      
+        if (ipv6_outer_header->next_header!=IANA_IPv6ROUTE) {
+            flags = rpl_option->flags;
+            senderRank = rpl_option->senderRank;
+            if ((flags & O_FLAG)!=0){
+                // wrong direction
+                // log error
+                openserial_printError(
+                    COMPONENT_FORWARDING,
+                    ERR_WRONG_DIRECTION,
+                    (errorparameter_t)flags,
+                    (errorparameter_t)senderRank
+                );
+            }
+            if (senderRank < icmpv6rpl_getMyDAGrank()){
+                // loop detected
+                // set flag
+                rpl_option->flags |= R_FLAG;
+                // log error
+                openserial_printError(
+                    COMPONENT_FORWARDING,
+                    ERR_LOOP_DETECTED,
+                    (errorparameter_t) senderRank,
+                    (errorparameter_t) icmpv6rpl_getMyDAGrank()
+                );
+            }
+            forwarding_createRplOption(rpl_option, rpl_option->flags);
+            
+#ifdef DEADLINE_OPTION_ENABLED
+            if (deadline_option != NULL)
+                forwarding_createDeadlineOption(deadline_option);
+#endif
+            
+            // resend as if from upper layer
+            if (
+                forwarding_send_internal_RoutingTable(
+                    msg,
+                    ipv6_outer_header,
+                    ipv6_inner_header,
+                    rpl_option,
+#ifdef DEADLINE_OPTION_ENABLED
+                    deadline_option,
+#endif                    
+                    &(ipv6_outer_header->flow_label),
+                    PCKTFORWARD 
+                )==E_FAIL
+            ) {
+                openqueue_freePacketBuffer(msg);
+            }
+        } else {
+            // source routing header present
+            if (
+                forwarding_send_internal_SourceRouting(
+                    msg,
+                    ipv6_outer_header,
+                    ipv6_inner_header,
+#ifdef DEADLINE_OPTION_ENABLED
+                    deadline_option,
+#endif                    
+                    rpl_option
+                )==E_FAIL
+            ) {
+                // log error
+                openserial_printError(
+                    COMPONENT_FORWARDING,
+                    ERR_INVALID_FWDMODE,
+                    (errorparameter_t)0,
+                    (errorparameter_t)0
+                );
+            }
+        }
+    }
+}
+
+//=========================== private =========================================
+
+/**
+\brief Retrieve the next hop's address from routing table.
+
+\param[in]  destination128b  Final IPv6 destination address.
+\param[out] addressToWrite64b Location to write the EUI64 of next hop to.
+*/
+void forwarding_getNextHop(open_addr_t* destination128b, open_addr_t* addressToWrite64b) {
+   uint8_t         i;
+   open_addr_t     temp_prefix64btoWrite;
+   
+   if (packetfunctions_isBroadcastMulticast(destination128b)) {
+      // IP destination is broadcast, send to 0xffffffffffffffff
+      addressToWrite64b->type = ADDR_64B;
+      for (i=0;i<8;i++) {
+         addressToWrite64b->addr_64b[i] = 0xff;
+      }
+   } else if (neighbors_isStableNeighbor(destination128b)) {
+      // IP destination is 1-hop neighbor, send directly
+      packetfunctions_ip128bToMac64b(destination128b,&temp_prefix64btoWrite,addressToWrite64b);
+   } else {
+      // destination is remote, send to preferred parent
+      icmpv6rpl_getPreferredParentEui64(addressToWrite64b);
+   }
+}
+
+/**
+\brief Send a packet using the routing table to find the next hop.
+
+\param[in,out] msg               The packet to send.
+\param[in]     ipv6_outer_header The packet's IPv6 outer header.
+\param[in]     ipv6_inner_header The packet's IPv6 inner header.
+\param[in]     rpl_option        The hop-by-hop option to add in this packet.
+\param[in]     flow_label        The flowlabel to add in the 6LoWPAN header.
+\param[in]     fw_SendOrfw_Rcv   The packet is originating from this mote
+   (PCKTSEND), or forwarded (PCKTFORWARD).
+*/
+owerror_t forwarding_send_internal_RoutingTable(
+      OpenQueueEntry_t*      msg,
+      ipv6_header_iht*       ipv6_outer_header,
+      ipv6_header_iht*       ipv6_inner_header,
+      rpl_option_ht*         rpl_option,
+#ifdef DEADLINE_OPTION_ENABLED
+      deadline_option_ht*    deadline_option,
+#endif      
+      uint32_t*              flow_label,
+      uint8_t                fw_SendOrfw_Rcv
+   ) {
+   
+   // retrieve the next hop from the routing table
+   forwarding_getNextHop(&(msg->l3_destinationAdd),&(msg->l2_nextORpreviousHop));
+   if (msg->l2_nextORpreviousHop.type==ADDR_NONE) {
+      openserial_printError(
+         COMPONENT_FORWARDING,
+         ERR_NO_NEXTHOP,
+         (errorparameter_t)0,
+         (errorparameter_t)0
+      );
+      return E_FAIL;
+   }
+   
+   if (ipv6_outer_header->src.type != ADDR_NONE){
+      packetfunctions_tossHeader(msg,ipv6_outer_header->header_length);
+   }
+   
+   // send to next lower layer
+   return iphc_sendFromForwarding(
+      msg,
+      ipv6_outer_header,
+      ipv6_inner_header,
+      rpl_option,
+#ifdef DEADLINE_OPTION_ENABLED
+      deadline_option,
+#endif      
+      flow_label,
+      NULL,  // no rh3
+      0,
+      fw_SendOrfw_Rcv
+   );
+}
+
+/**
+\brief Send a packet using the source rout to find the next hop.
+
+\note This is always called for packets being forwarded.
+
+How to process the routing header is detailed in
+http://tools.ietf.org/html/rfc6554#page-9.
+
+\param[in,out] msg               The packet to send.
+\param[in]     ipv6_outer_header The packet's IPv6 outer header.
+\param[in]     ipv6_inner_header The packet's IPv6 inner header.
+\param[in]     rpl_option        The hop-by-hop option to add in this packet.
+*/
+owerror_t forwarding_send_internal_SourceRouting(
+    OpenQueueEntry_t* msg,
+    ipv6_header_iht*  ipv6_outer_header,
+    ipv6_header_iht*  ipv6_inner_header,
+#ifdef DEADLINE_OPTION_ENABLED
+    deadline_option_ht*	 	 deadline_option,
+#endif    
+    rpl_option_ht*    rpl_option
+    ) {
+    uint8_t              temp_8b;
+    uint8_t              type;
+    uint8_t              next_type;
+    uint8_t              size;
+    uint8_t              next_size;
+    uint8_t              hlen;
+    open_addr_t          firstAddr;
+    open_addr_t          nextAddr;
+    open_addr_t          temp_prefix;
+    open_addr_t          temp_addr64;
+    
+    uint8_t              rpi_length;
+    uint8_t              flags;
+    uint16_t             senderRank;
+    
+    uint8_t              RH_copy[127];
+    uint8_t              RH_length;
+    
+    uint8_t				 RH3_length;
+
+    uint8_t sizeRH=0;
+
+    memset(&RH_copy[0],0,127);
+    RH3_length = 0;
+    RH_length = 0;
+    memcpy(&msg->l3_destinationAdd,&ipv6_inner_header->dest,sizeof(open_addr_t));
+    memcpy(&msg->l3_sourceAdd,&ipv6_inner_header->src,sizeof(open_addr_t));
+    
+    // initial first Address by compression reference
+    firstAddr.type = ADDR_128B;
+    if (ipv6_outer_header->src.type != ADDR_NONE){
+        if (rpl_option->rplInstanceID == 0){
+            icmpv6rpl_getRPLDODAGid(&firstAddr.addr_128b[0]);
+        }
+    } else {
+        memcpy(&firstAddr,&ipv6_inner_header->src,sizeof(open_addr_t));
+    }
+    
+    hlen = 0;
+    
+    temp_8b = *((uint8_t*)(msg->payload)+hlen);
+    type    = *((uint8_t*)(msg->payload)+hlen+1);
+    
+    //copy and toss any unknown 6LoRHE
+    while((temp_8b&FORMAT_6LORH_MASK) == ELECTIVE_6LoRH){
+        sizeRH = temp_8b & IPINIP_LEN_6LORH_MASK;
+    	memcpy(&RH_copy[RH_length], msg->payload, sizeRH+2);
+    	packetfunctions_tossHeader(msg, sizeRH+2);
+    	RH_length += 2 + sizeRH;
+        temp_8b = *((uint8_t*)(msg->payload)+hlen);
+        type    = *((uint8_t*)(msg->payload)+hlen+1);
+    }
+
+    hlen += 2;
+
+    // get the first address
+    switch(type){
+    case RH3_6LOTH_TYPE_0:
+        memcpy(&firstAddr.addr_128b[15],msg->payload+hlen,1);
+        hlen += 1;
+        break;
+    case RH3_6LOTH_TYPE_1:
+        memcpy(&firstAddr.addr_128b[14],msg->payload+hlen,2);
+        hlen += 2;
+        break;
+    case RH3_6LOTH_TYPE_2:
+        memcpy(&firstAddr.addr_128b[12],msg->payload+hlen,4);
+        hlen += 4;
+        break;
+    case RH3_6LOTH_TYPE_3:
+        memcpy(&firstAddr.addr_128b[8],msg->payload+hlen,8);
+        hlen += 8;
+        break;
+    case RH3_6LOTH_TYPE_4:
+        memcpy(&firstAddr.addr_128b[0],msg->payload+hlen,16);
+        hlen += 16;
+        break;
+    }
+    
+    packetfunctions_ip128bToMac64b(&firstAddr,&temp_prefix,&temp_addr64);
+    if (
+        packetfunctions_sameAddress(&temp_prefix,idmanager_getMyID(ADDR_PREFIX)) &&
+        packetfunctions_sameAddress(&temp_addr64,idmanager_getMyID(ADDR_64B))
+    ){
+        size = temp_8b & RH3_6LOTH_SIZE_MASK;
+        if (size > 0){
+            // there are at least 2 entries in the header, 
+            // the router removes the first entry and decrements the Size (by 1) 
+            size -= 1;
+            packetfunctions_tossHeader(msg,hlen);
+            packetfunctions_reserveHeaderSize(msg,2);
+            msg->payload[0] = CRITICAL_6LORH | size;
+            msg->payload[1] = type;
+            // get next hop
+            memcpy(&nextAddr,&firstAddr,sizeof(open_addr_t));
+            switch(type){
+            case RH3_6LOTH_TYPE_0:
+                memcpy(&nextAddr.addr_128b[15],msg->payload+2,1);
+                break;
+            case RH3_6LOTH_TYPE_1:
+                memcpy(&nextAddr.addr_128b[14],msg->payload+2,2);
+                break;
+            case RH3_6LOTH_TYPE_2:
+                memcpy(&nextAddr.addr_128b[12],msg->payload+2,4);
+                break;
+            case RH3_6LOTH_TYPE_3:
+                memcpy(&nextAddr.addr_128b[8],msg->payload+2,8);
+                break;
+            case RH3_6LOTH_TYPE_4:
+                memcpy(&nextAddr.addr_128b[0],msg->payload+2,16);
+                break;
+            }
+            packetfunctions_ip128bToMac64b(
+                &nextAddr,
+                &temp_prefix,
+                &msg->l2_nextORpreviousHop
+            );
+        } else {
+            temp_8b   = *((uint8_t*)(msg->payload)+hlen);
+            next_type = *((uint8_t*)(msg->payload)+hlen+1);
+            if (
+                (temp_8b & FORMAT_6LORH_MASK) == CRITICAL_6LORH &&
+                next_type<=RH3_6LOTH_TYPE_4
+            ) {
+                // there is another RH3-6LoRH following, check the type
+                if (next_type >= type){
+                    packetfunctions_tossHeader(msg,hlen);
+                    // get next hop
+                    memcpy(&nextAddr,&firstAddr,sizeof(open_addr_t));
+                    switch(next_type){
+                    case RH3_6LOTH_TYPE_0:
+                        memcpy(&nextAddr.addr_128b[15],msg->payload+2,1);
+                        break;
+                    case RH3_6LOTH_TYPE_1:
+                        memcpy(&nextAddr.addr_128b[14],msg->payload+2,2);
+                        break;
+                    case RH3_6LOTH_TYPE_2:
+                        memcpy(&nextAddr.addr_128b[12],msg->payload+2,4);
+                        break;
+                    case RH3_6LOTH_TYPE_3:
+                        memcpy(&nextAddr.addr_128b[8],msg->payload+2,8);
+                        break;
+                    case RH3_6LOTH_TYPE_4:
+                        memcpy(&nextAddr.addr_128b[0],msg->payload+2,16);
+                        break;
+                    }
+                    packetfunctions_ip128bToMac64b(
+                        &nextAddr,
+                        &temp_prefix,
+                        &msg->l2_nextORpreviousHop
+                    );
+                } else {
+                    hlen += 2;
+                    switch(next_type){
+                    case RH3_6LOTH_TYPE_0:
+                        memcpy(&firstAddr.addr_128b[15],msg->payload+hlen,1);
+                        hlen += 1;
+                        break;
+                    case RH3_6LOTH_TYPE_1:
+                        memcpy(&firstAddr.addr_128b[14],msg->payload+hlen,2);
+                        hlen += 2;
+                        break;
+                    case RH3_6LOTH_TYPE_2:
+                        memcpy(&firstAddr.addr_128b[12],msg->payload+hlen,4);
+                        hlen += 4;
+                        break;
+                    case RH3_6LOTH_TYPE_3:
+                        memcpy(&firstAddr.addr_128b[8],msg->payload+hlen,8);
+                        hlen += 8;
+                        break;
+                    }
+                    next_size = temp_8b & RH3_6LOTH_SIZE_MASK;
+                    packetfunctions_tossHeader(msg,hlen);
+                    if (next_size>0){
+                        next_size -= 1;
+                        packetfunctions_reserveHeaderSize(msg,2);
+                        msg->payload[0] = CRITICAL_6LORH | next_size;
+                        msg->payload[1] = next_type;
+                    }
+                    // add first address
+                    switch(type){
+                    case RH3_6LOTH_TYPE_0:
+                        packetfunctions_reserveHeaderSize(msg,1);
+                        msg->payload[0] = firstAddr.addr_128b[15];
+                        break;
+                    case RH3_6LOTH_TYPE_1:
+                        packetfunctions_reserveHeaderSize(msg,2);
+                        memcpy(&msg->payload[0],&firstAddr.addr_128b[14],2);
+                        break;
+                    case RH3_6LOTH_TYPE_2:
+                        packetfunctions_reserveHeaderSize(msg,4);
+                        memcpy(&msg->payload[0],&firstAddr.addr_128b[12],4);
+                        break;
+                    case RH3_6LOTH_TYPE_3:
+                        packetfunctions_reserveHeaderSize(msg,8);
+                        memcpy(&msg->payload[0],&firstAddr.addr_128b[8],8);
+                        break;
+                    case RH3_6LOTH_TYPE_4:
+                        packetfunctions_reserveHeaderSize(msg,16);
+                        memcpy(&msg->payload[0],&firstAddr.addr_128b[0],16);
+                        break;
+                    }
+                    packetfunctions_reserveHeaderSize(msg,2);
+                    msg->payload[0] = CRITICAL_6LORH | 0;
+                    msg->payload[1] = type;
+                    packetfunctions_ip128bToMac64b(
+                        &firstAddr,
+                        &temp_prefix,
+                        &msg->l2_nextORpreviousHop
+                    );
+                }
+            } else {
+                // there is no next RH3-6loRH, remove current one
+                packetfunctions_tossHeader(msg,hlen);
+                packetfunctions_ip128bToMac64b(
+                    &msg->l3_destinationAdd,
+                    &temp_prefix,
+                    &msg->l2_nextORpreviousHop
+                );
+            }
+        }
+    } else {
+        // log error
+        openserial_printError(
+            COMPONENT_IPHC,
+            ERR_6LOWPAN_UNSUPPORTED,
+            (errorparameter_t)16,
+            (errorparameter_t)(temp_addr64.addr_64b[7])
+        );
+    }
+    // copy RH3s before toss them
+    if (
+        ipv6_outer_header->src.type != ADDR_NONE &&
+        ipv6_outer_header->hopByhop_option != NULL
+    ){
+        // check the length of RH3s
+        RH3_length += ipv6_outer_header->hopByhop_option-msg->payload;
+        memcpy(&RH_copy[RH_length],msg->payload,RH3_length);
+        packetfunctions_tossHeader(msg,RH3_length);
+        RH_length += RH3_length;
+        
+        // retrieve hop-by-hop header (includes RPL option)
+        rpi_length = iphc_retrieveIPv6HopByHopHeader(
+                          msg,
+                          rpl_option
+                     );
+     
+        // toss the headers
+        packetfunctions_tossHeader(
+            msg,
+            rpi_length
+        );
+      
+        flags = rpl_option->flags;
+        senderRank = rpl_option->senderRank;
+        if ((flags & O_FLAG)!=O_FLAG){
+            // wrong direction
+            // log error
+            openserial_printError(
+                COMPONENT_FORWARDING,
+                ERR_WRONG_DIRECTION,
+                (errorparameter_t)flags,
+                (errorparameter_t)senderRank
+            );
+        }
+        if (senderRank > icmpv6rpl_getMyDAGrank()){
+            // loop detected
+            // set flag
+            rpl_option->flags |= R_FLAG;
+            // log error
+            openserial_printError(
+                COMPONENT_FORWARDING,
+                ERR_LOOP_DETECTED,
+                (errorparameter_t) senderRank,
+                (errorparameter_t) icmpv6rpl_getMyDAGrank()
+            );
+        }
+        forwarding_createRplOption(rpl_option, rpl_option->flags);
+        
+#ifdef DEADLINE_OPTION_ENABLED
+        if (deadline_option != NULL)
+            forwarding_createDeadlineOption(deadline_option);
+#endif
+        
+        // toss the IP in IP 6LoRH
+        packetfunctions_tossHeader(msg, ipv6_outer_header->header_length);
+    } else {
+        RH3_length = 0;
+    }
+    
+    // send to next lower layer
+    return iphc_sendFromForwarding(
+        msg,
+        ipv6_outer_header,
+        ipv6_inner_header,
+        rpl_option,
+#ifdef DEADLINE_OPTION_ENABLED
+        deadline_option,
+#endif        
+        &ipv6_outer_header->flow_label,
+        &RH_copy[0],
+        RH_length,
+        PCKTFORWARD
+    );
+}
+
+
+/**
+\brief Create a RPL option.
+
+\param[out] rpl_option A pointer to the structure to fill in.
+\param[in]  flags      The flags to indicate in the RPL option.
+*/
+void forwarding_createRplOption(rpl_option_ht* rpl_option, uint8_t flags) {
+    uint8_t I,K;
+    rpl_option->optionType         = RPL_HOPBYHOP_HEADER_OPTION_TYPE;
+    rpl_option->rplInstanceID      = icmpv6rpl_getRPLIntanceID();
+    rpl_option->senderRank         = icmpv6rpl_getMyDAGrank();
+   
+    if (rpl_option->rplInstanceID == 0){
+       I = 1;
+    } else {
+       I = 0;
+    }
+    
+    if ((rpl_option->senderRank & 0x00FF) == 0){
+        K = 1;
+    } else {
+        K = 0;
+    }
+    
+    rpl_option->flags = (flags & ~I_FLAG & ~K_FLAG) | (I<<1) | K;
+}
+
+#ifdef DEADLINE_OPTION_ENABLED
+/**
+\brief Create a Deadline-6LoRH .
+
+\param[out] delay_option A pointer to the structure to fill in.
+
+*/
+void forwarding_createDeadlineOption(deadline_option_ht* deadline_option) {
+    deadline_option->optionType = DEADLINE_HOPBYHOP_HEADER_OPTION_TYPE;
+}
+#endif
+