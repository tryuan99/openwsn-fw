--- conflicted
+++ resolved
@@ -1,336 +1,330 @@
-#ifndef __IEEE802154E_H
-#define __IEEE802154E_H
-
-/**
-\addtogroup MAClow
-\{
-\addtogroup IEEE802154E
-\{
-*/
-
-#include "opendefs.h"
-#include "board.h"
-#include "opentimers.h"
-#include "schedule.h"
-
-//=========================== debug define ====================================
-
-//=========================== static ==========================================
-static const uint8_t chTemplate_default[] = {
-   5,6,12,7,15,4,14,11,8,0,1,2,13,3,9,10
-};
-
-// refer to RFC8180: https://tools.ietf.org/html/rfc8180#appendix-A.1
-// ASN and join Metric are replaced later when sending an EB
-static const uint8_t ebIEsBytestream[] = {
-    0x1A,0x88,0x06,0x1A,0x00,0x00,            0x00,0x00,                                0x00,0x00,0x01,0x1C,0x00,0x01,
-    0xC8,0x00,0x0A,0x1B,0x01,0x00,SLOTFRAME_LENGTH,0x00,SCHEDULE_MINIMAL_6TISCH_ACTIVE_CELLS,0x00,0x00,0x00,0x00,0x0F
-};
-//=========================== define ==========================================
-
-#define EB_ASN0_OFFSET               4
-#define EB_JP_OFFSET                 9
-#define EB_SLOTFRAME_TS_ID_OFFSET   12
-#define EB_SLOTFRAME_CH_ID_OFFSET   15
-#define EB_SLOTFRAME_LEN_OFFSET     20
-#define EB_SLOTFRAME_NUMLINK_OFFSET 22
-
-#define EB_IE_LEN                   28
-
-#define NUM_CHANNELS                16 // number of channels to channel hop on
-#define DEFAULT_CH_SPACING           1200 // default channel spacing for subghz           
-#define DEFAULT_FREQUENCY_CENTER     863625 // defualt freque
-#define TXRETRIES                    3 // number of MAC retries before declaring failed
-#define TX_POWER                    31 // 1=-25dBm, 31=0dBm (max value)
-#define RESYNCHRONIZATIONGUARD       5 // in 32kHz ticks. min distance to the end of the slot to successfully synchronize
-#define US_PER_TICK                 30 // number of us per 32kHz clock tick
-<<<<<<< HEAD
-#define EB_PORTION                   2 // The portion of minimal cells that used for sending EB.
-#define MAXKAPERIOD               2000 // in slots: @15ms per slot -> ~30 seconds. Max value used by adaptive synchronization.
-#define DESYNCTIMEOUT             2333 // in slots: @15ms per slot -> ~35 seconds. A larger DESYNCTIMEOUT is needed if using a larger KATIMEOUT.
-=======
-#define EB_PORTION                   6 // The portion of minimal cells that used for sending EB.
-#define MAXKAPERIOD               1000 // in slots: 2000@15ms per slot -> ~30 seconds. Max value used by adaptive synchronization.
-#define DESYNCTIMEOUT             2333 // in slots: 2333@15ms per slot -> ~35 seconds. A larger DESYNCTIMEOUT is needed if using a larger KATIMEOUT.
->>>>>>> dcf26e99
-#define LIMITLARGETIMECORRECTION     5 // threshold number of ticks to declare a timeCorrection "large"
-#define LENGTH_IEEE154_MAX         128 // max length of a valid radio packet  
-#define DUTY_CYCLE_WINDOW_LIMIT    (0xFFFFFFFF>>1) // limit of the dutycycle window
-
-//15.4e information elements related
-#define IEEE802154E_PAYLOAD_DESC_LEN_SHIFT                 0x04
-#define IEEE802154E_PAYLOAD_DESC_GROUP_ID_MLME             (1<<11)
-#define IEEE802154E_PAYLOAD_DESC_TYPE_MLME                 (1<<15)
-#define IEEE802154E_DESC_TYPE_LONG                         ((uint16_t)(1<<15))
-#define IEEE802154E_DESC_TYPE_SHORT                        ((uint16_t)(0<<15))
-
-// GROUP_ID changed to 5 (IETF IE) https://openwsn.atlassian.net/browse/FW-569
-#define IANA_IETF_IE_GROUP_ID                              (5<<11)
-#define IANA_IETF_IE_TYPE                                  (1<<15)
-#define IEEE802154E_DESC_LEN_PAYLOAD_ID_TYPE_MASK          0xF800
-
-#define IEEE802154E_DESC_TYPE_HEADER_IE                    0x0000
-#define IEEE802154E_DESC_TYPE_PAYLOAD_IE                   0x8000
-//len field on PAYLOAD/HEADER DESC
-#define IEEE802154E_DESC_LEN_HEADER_IE_MASK                0x007F
-#define IEEE802154E_DESC_LEN_PAYLOAD_IE_MASK               0x07FF
-
-//groupID/elementID field on PAYLOAD/HEADER DESC
-#define IEEE802154E_DESC_ELEMENTID_HEADER_IE_MASK          0x7F80
-#define IEEE802154E_DESC_GROUPID_PAYLOAD_IE_MASK           0x7800
-
-#define IEEE802154E_DESC_ELEMENTID_HEADER_IE_SHIFT         7
-#define IEEE802154E_DESC_GROUPID_PAYLOAD_IE_SHIFT          11
-
-//type field on PAYLOAD/HEADER DESC
-#define IEEE802154E_DESC_TYPE_IE_MASK                      0x8000
-
-#define IEEE802154E_DESC_TYPE_IE_SHIFT                     15
-
-//MLME Sub IE LONG page 83
-#define IEEE802154E_DESC_LEN_LONG_MLME_IE_MASK             0x07FF
-#define IEEE802154E_DESC_SUBID_LONG_MLME_IE_MASK           0x7800
-
-#define IEEE802154E_DESC_SUBID_LONG_MLME_IE_SHIFT          11
-
-//MLME Sub IE SHORT page 82
-#define IEEE802154E_DESC_LEN_SHORT_MLME_IE_MASK            0x00FF
-#define IEEE802154E_DESC_SUBID_SHORT_MLME_IE_MASK          0x7F00
-
-#define IEEE802154E_DESC_SUBID_SHORT_MLME_IE_SHIFT         8
-
-#define IEEE802154E_MLME_SYNC_IE_SUBID                     0x1A
-#define IEEE802154E_MLME_SYNC_IE_SUBID_SHIFT               8
-#define IEEE802154E_MLME_SLOTFRAME_LINK_IE_SUBID           0x1B
-#define IEEE802154E_MLME_SLOTFRAME_LINK_IE_SUBID_SHIFT     8
-#define IEEE802154E_MLME_TIMESLOT_IE_SUBID                 0x1c
-#define IEEE802154E_MLME_TIMESLOT_IE_SUBID_SHIFT           8
-#define IEEE802154E_MLME_CHANNELHOPPING_IE_SUBID           0x09
-#define IEEE802154E_MLME_CHANNELHOPPING_IE_SUBID_SHIFT     11
-
-#define IEEE802154E_MLME_IE_GROUPID                        0x01
-#define IEEE802154E_ACK_NACK_TIMECORRECTION_ELEMENTID      0x1E
-
-/**
-When a packet is received, it is written inside the OpenQueueEntry_t->packet
-buffer, starting at the byte defined below. When a packet is relayed, it
-traverses the stack in which the MAC and IPHC headers are parsed and stripped
-off, then put on again. During that process, the IPv6 hop limit field is
-decremented. Depending on the new value of the hop limit, the IPHC header
-compression algorithm might not be able to compress it, and hence has to carry
-it inline, adding a byte to the header. To avoid having to move bytes around
-inside OpenQueueEntry_t->packet buffer, we start writing the received packet a
-bit after the start of the packet.
-*/
-#define FIRST_FRAME_BYTE             1
-
-// the different states of the IEEE802.15.4e state machine
-typedef enum {
-   S_SLEEP                   = 0x00,   // ready for next slot
-   // synchronizing
-   S_SYNCLISTEN              = 0x01,   // listened for packet to synchronize to network
-   S_SYNCRX                  = 0x02,   // receiving packet to synchronize to network
-   S_SYNCPROC                = 0x03,   // processing packet just received
-   // TX
-   S_TXDATAOFFSET            = 0x04,   // waiting to prepare for Tx data
-   S_TXDATAPREPARE           = 0x05,   // preparing for Tx data
-   S_TXDATAREADY             = 0x06,   // ready to Tx data, waiting for 'go'
-   S_TXDATADELAY             = 0x07,   // 'go' signal given, waiting for SFD Tx data
-   S_TXDATA                  = 0x08,   // Tx data SFD received, sending bytes
-   S_RXACKOFFSET             = 0x09,   // Tx data done, waiting to prepare for Rx ACK
-   S_RXACKPREPARE            = 0x0a,   // preparing for Rx ACK
-   S_RXACKREADY              = 0x0b,   // ready to Rx ACK, waiting for 'go'
-   S_RXACKLISTEN             = 0x0c,   // idle listening for ACK
-   S_RXACK                   = 0x0d,   // Rx ACK SFD received, receiving bytes
-   S_TXPROC                  = 0x0e,   // processing sent data
-   // RX
-   S_RXDATAOFFSET            = 0x0f,   // waiting to prepare for Rx data
-   S_RXDATAPREPARE           = 0x10,   // preparing for Rx data
-   S_RXDATAREADY             = 0x11,   // ready to Rx data, waiting for 'go'
-   S_RXDATALISTEN            = 0x12,   // idle listening for data
-   S_RXDATA                  = 0x13,   // data SFD received, receiving more bytes
-   S_TXACKOFFSET             = 0x14,   // waiting to prepare for Tx ACK
-   S_TXACKPREPARE            = 0x15,   // preparing for Tx ACK
-   S_TXACKREADY              = 0x16,   // Tx ACK ready, waiting for 'go'
-   S_TXACKDELAY              = 0x17,   // 'go' signal given, waiting for SFD Tx ACK
-   S_TXACK                   = 0x18,   // Tx ACK SFD received, sending bytes
-   S_RXPROC                  = 0x19,   // processing received data
-} ieee154e_state_t;
-
-#define  TIMESLOT_TEMPLATE_ID         0x00
-#define  CHANNELHOPPING_TEMPLATE_ID   0x00
-
-// Atomic durations
-// expressed in 32kHz ticks:
-//    - ticks = duration_in_seconds * 32768
-//    - duration_in_seconds = ticks / 32768
-enum ieee154e_atomicdurations_enum {
-   // time-slot related
-#ifdef SLOTDURATION_10MS
-   TsTxOffset                =   70,                  //  2120us
-   TsLongGT                  =   36,                  //  1100us
-   TsTxAckDelay              =   33,                  //  1000us
-   TsShortGT                 =    9,                  //   500us, The standardlized value for this is 400/2=200us(7ticks). Currectly 7 doesn't work for short packet, change it back to 7 when found the problem.
-#else
-   TsTxOffset                =  131,                  //  4000us
-   TsLongGT                  =   43,                  //  1300us
-   TsTxAckDelay              =  151,                  //  4606us
-   TsShortGT                 =   16,                  //   500us
-#endif
-   TsSlotDuration            =  PORT_TsSlotDuration,  // 10000us
-   // execution speed related
-   maxTxDataPrepare          =  PORT_maxTxDataPrepare,
-   maxRxAckPrepare           =  PORT_maxRxAckPrepare,
-   maxRxDataPrepare          =  PORT_maxRxDataPrepare,
-   maxTxAckPrepare           =  PORT_maxTxAckPrepare,
-   // radio speed related
-//   delayTx                   =  PORT_delayTx,         // between GO signal and SFD
-//   delayRx                   =  PORT_delayRx,         // between GO signal and start listening
-   // radio watchdog
-   wdRadioTx                 =   33,                  //  1000us (needs to be >delayTx) (SCuM need a larger value, 43 is tested and works)
-   wdDataDuration            =  164,                  //  5000us (measured 4280us with max payload)
-#ifdef SLOTDURATION_10MS
-   wdAckDuration             =   80,                  //  2400us (measured 1000us)
-#else
-   wdAckDuration             =   98,                  //  3000us (measured 1000us)
-#endif
-};
-
-//shift of bytes in the linkOption bitmap: draft-ietf-6tisch-minimal-10.txt: page 6
-enum ieee154e_linkOption_enum {
-   FLAG_TX_S                 = 0,
-   FLAG_RX_S                 = 1,
-   FLAG_SHARED_S             = 2,
-   FLAG_TIMEKEEPING_S        = 3,   
-};
-
-// FSM timer durations (combinations of atomic durations)
-// TX
-#define DURATION_tt1(delayTx) ieee154e_vars.lastCapturedTime+TsTxOffset-delayTx-maxTxDataPrepare
-#define DURATION_tt2(delayTx) ieee154e_vars.lastCapturedTime+TsTxOffset-delayTx
-#define DURATION_tt3(delayTx) ieee154e_vars.lastCapturedTime+TsTxOffset-delayTx+wdRadioTx
-#define DURATION_tt4          ieee154e_vars.lastCapturedTime+wdDataDuration
-#define DURATION_tt5(delayRx) ieee154e_vars.lastCapturedTime+TsTxAckDelay-TsShortGT-delayRx-maxRxAckPrepare
-#define DURATION_tt6(delayRx) ieee154e_vars.lastCapturedTime+TsTxAckDelay-TsShortGT-delayRx
-#define DURATION_tt7          ieee154e_vars.lastCapturedTime+TsTxAckDelay+TsShortGT
-#define DURATION_tt8          ieee154e_vars.lastCapturedTime+wdAckDuration
-// RX
-#define DURATION_rt1(delayRx) ieee154e_vars.lastCapturedTime+TsTxOffset-TsLongGT-delayRx-maxRxDataPrepare
-#define DURATION_rt2(delayRx) ieee154e_vars.lastCapturedTime+TsTxOffset-TsLongGT-delayRx
-#define DURATION_rt3          ieee154e_vars.lastCapturedTime+TsTxOffset+TsLongGT
-#define DURATION_rt4          ieee154e_vars.lastCapturedTime+wdDataDuration
-#define DURATION_rt5(delayTx) ieee154e_vars.lastCapturedTime+TsTxAckDelay-delayTx-maxTxAckPrepare
-#define DURATION_rt6(delayTx) ieee154e_vars.lastCapturedTime+TsTxAckDelay-delayTx
-#define DURATION_rt7(delayTx) ieee154e_vars.lastCapturedTime+TsTxAckDelay-delayTx+wdRadioTx
-#define DURATION_rt8          ieee154e_vars.lastCapturedTime+wdAckDuration
-
-//=========================== typedef =========================================
-
-// IEEE802.15.4E acknowledgement (ACK)
-typedef struct {
-   PORT_SIGNED_INT_WIDTH timeCorrection;
-} IEEE802154E_ACK_ht;
-
-//=========================== module variables ================================
-
-typedef struct {
-   // misc
-   asn_t                     asn;                     // current absolute slot number
-   slotOffset_t              slotOffset;              // current slot offset
-   slotOffset_t              nextActiveSlotOffset;    // next active slot offset
-   PORT_TIMER_WIDTH          deSyncTimeout;           // how many slots left before looses sync
-   bool                      isSync;                  // TRUE iff mote is synchronized to network
-   OpenQueueEntry_t          localCopyForTransmission;// copy of the frame used for current TX
-   PORT_TIMER_WIDTH          numOfSleepSlots;         // number of slots to sleep between active slots
-   // as shown on the chronogram
-   ieee154e_state_t          state;                   // state of the FSM
-   OpenQueueEntry_t*         dataToSend;              // pointer to the data to send
-   OpenQueueEntry_t*         dataReceived;            // pointer to the data received
-   OpenQueueEntry_t*         ackToSend;               // pointer to the ack to send
-   OpenQueueEntry_t*         ackReceived;             // pointer to the ack received
-   PORT_TIMER_WIDTH          lastCapturedTime;        // last captured time
-   PORT_TIMER_WIDTH          syncCapturedTime;        // captured time used to sync
-   // channel hopping
-   uint8_t                   channel;                 // channel of the current slot
-   uint16_t                  ch_spacing;              // channel spacing of the current slot
-   uint32_t                  frequency;               // frequency of the current slot
-   radioType_t               radioType;               // radio type of the currect slot
-   uint8_t                   asnOffset;               // offset inside the frame
-   uint8_t                   singleChannel;           // the single channel used for transmission
-   bool                      singleChannelChanged;    // detect id singleChannelChanged
-   uint8_t                   chTemplate[NUM_CHANNELS];// storing the template of hopping sequence
-   // template ID
-   uint8_t                   tsTemplateId;            // timeslot template id
-   uint8_t                   chTemplateId;            // channel hopping tempalte id
-   
-   PORT_TIMER_WIDTH          radioOnInit;             // when within the slot the radio turns on
-   PORT_TIMER_WIDTH          radioOnTics;             // how many tics within the slot the radio is on
-   bool                      radioOnThisSlot;         // to control if the radio has been turned on in a slot.
-   
-   //control
-   bool                      isAckEnabled;            // whether reply for ack, used for synchronization test
-   bool                      isSecurityEnabled;       // whether security is applied
-   // time correction
-   int16_t                   timeCorrection;          // store the timeCorrection, prepend and retrieve it inside of frame header
-   
-   uint16_t                  slotDuration;            // duration of slot
-   opentimers_id_t           timerId;                 // id of timer used for implementing TSCH slot FSM 
-   uint32_t                  startOfSlotReference;    // the time refer to the beginning of slot
-   uint8_t                   delayTx;                 // radio specific tx delay
-   uint8_t                   delayRx;                 // radio specific rx delay
-} ieee154e_vars_t;
-
-BEGIN_PACK
-typedef struct {
-   uint8_t                   numSyncPkt;              // how many times synchronized on a non-ACK packet
-   uint8_t                   numSyncAck;              // how many times synchronized on an ACK
-   int16_t                   minCorrection;           // minimum time correction
-   int16_t                   maxCorrection;           // maximum time correction
-   uint8_t                   numDeSync;               // number of times a desync happened
-   uint32_t                  numTicsOn;               // mac dutyCycle
-   uint32_t                  numTicsTotal;            // total tics for which the dutycycle is computed
-} ieee154e_stats_t;
-END_PACK
-
-typedef struct {
-   PORT_TIMER_WIDTH          num_newSlot;
-   PORT_TIMER_WIDTH          num_timer;
-   PORT_TIMER_WIDTH          num_startOfFrame;
-   PORT_TIMER_WIDTH          num_endOfFrame;
-} ieee154e_dbg_t;
-
-//=========================== prototypes ======================================
-
-// admin
-void               ieee154e_init(void);
-// public
-PORT_TIMER_WIDTH   ieee154e_asnDiff(asn_t* someASN);
-#ifdef DEADLINE_OPTION_ENABLED
-int16_t            ieee154e_computeAsnDiff(asn_t* h_asn, asn_t* l_asn);
-void               ieee154e_calculateExpTime(uint16_t max_delay, uint8_t* et_asn);
-void               ieee154e_orderToASNStructure(uint8_t* in,asn_t* val_asn);
-#endif
-bool               ieee154e_isSynch(void);
-void               ieee154e_getAsn(uint8_t* array);
-void               ieee154e_setIsAckEnabled(bool isEnabled);
-void               ieee154e_setSingleChannel(uint8_t channel);
-void               ieee154e_setIsSecurityEnabled(bool isEnabled);
-void               ieee154e_setSlotDuration(uint16_t duration);
-uint16_t           ieee154e_getSlotDuration(void);
-
-uint16_t           ieee154e_getTimeCorrection(void);
-// events
-void               ieee154e_startOfFrame(PORT_TIMER_WIDTH capturedTime);
-void               ieee154e_endOfFrame(PORT_TIMER_WIDTH capturedTime);
-// misc
-bool               debugPrint_asn(void);
-bool               debugPrint_isSync(void);
-bool               debugPrint_macStats(void);
-
-/**
-\}
-\}
-*/
-
-#endif
-
+#ifndef __IEEE802154E_H
+#define __IEEE802154E_H
+
+/**
+\addtogroup MAClow
+\{
+\addtogroup IEEE802154E
+\{
+*/
+
+#include "opendefs.h"
+#include "board.h"
+#include "opentimers.h"
+#include "schedule.h"
+
+//=========================== debug define ====================================
+
+//=========================== static ==========================================
+static const uint8_t chTemplate_default[] = {
+   5,6,12,7,15,4,14,11,8,0,1,2,13,3,9,10
+};
+
+// refer to RFC8180: https://tools.ietf.org/html/rfc8180#appendix-A.1
+// ASN and join Metric are replaced later when sending an EB
+static const uint8_t ebIEsBytestream[] = {
+    0x1A,0x88,0x06,0x1A,0x00,0x00,            0x00,0x00,                                0x00,0x00,0x01,0x1C,0x00,0x01,
+    0xC8,0x00,0x0A,0x1B,0x01,0x00,SLOTFRAME_LENGTH,0x00,SCHEDULE_MINIMAL_6TISCH_ACTIVE_CELLS,0x00,0x00,0x00,0x00,0x0F
+};
+//=========================== define ==========================================
+
+#define EB_ASN0_OFFSET               4
+#define EB_JP_OFFSET                 9
+#define EB_SLOTFRAME_TS_ID_OFFSET   12
+#define EB_SLOTFRAME_CH_ID_OFFSET   15
+#define EB_SLOTFRAME_LEN_OFFSET     20
+#define EB_SLOTFRAME_NUMLINK_OFFSET 22
+
+#define EB_IE_LEN                   28
+
+#define NUM_CHANNELS                16 // number of channels to channel hop on
+#define DEFAULT_CH_SPACING           1200 // default channel spacing for subghz           
+#define DEFAULT_FREQUENCY_CENTER     863625 // defualt freque
+#define TXRETRIES                    3 // number of MAC retries before declaring failed
+#define TX_POWER                    31 // 1=-25dBm, 31=0dBm (max value)
+#define RESYNCHRONIZATIONGUARD       5 // in 32kHz ticks. min distance to the end of the slot to successfully synchronize
+#define US_PER_TICK                 30 // number of us per 32kHz clock tick
+#define EB_PORTION                   2 // The portion of minimal cells that used for sending EB.
+#define MAXKAPERIOD               2000 // in slots: @15ms per slot -> ~30 seconds. Max value used by adaptive synchronization.
+#define DESYNCTIMEOUT             2333 // in slots: 2333@15ms per slot -> ~35 seconds. A larger DESYNCTIMEOUT is needed if using a larger KATIMEOUT.
+#define LIMITLARGETIMECORRECTION     5 // threshold number of ticks to declare a timeCorrection "large"
+#define LENGTH_IEEE154_MAX         128 // max length of a valid radio packet  
+#define DUTY_CYCLE_WINDOW_LIMIT    (0xFFFFFFFF>>1) // limit of the dutycycle window
+
+//15.4e information elements related
+#define IEEE802154E_PAYLOAD_DESC_LEN_SHIFT                 0x04
+#define IEEE802154E_PAYLOAD_DESC_GROUP_ID_MLME             (1<<11)
+#define IEEE802154E_PAYLOAD_DESC_TYPE_MLME                 (1<<15)
+#define IEEE802154E_DESC_TYPE_LONG                         ((uint16_t)(1<<15))
+#define IEEE802154E_DESC_TYPE_SHORT                        ((uint16_t)(0<<15))
+
+// GROUP_ID changed to 5 (IETF IE) https://openwsn.atlassian.net/browse/FW-569
+#define IANA_IETF_IE_GROUP_ID                              (5<<11)
+#define IANA_IETF_IE_TYPE                                  (1<<15)
+#define IEEE802154E_DESC_LEN_PAYLOAD_ID_TYPE_MASK          0xF800
+
+#define IEEE802154E_DESC_TYPE_HEADER_IE                    0x0000
+#define IEEE802154E_DESC_TYPE_PAYLOAD_IE                   0x8000
+//len field on PAYLOAD/HEADER DESC
+#define IEEE802154E_DESC_LEN_HEADER_IE_MASK                0x007F
+#define IEEE802154E_DESC_LEN_PAYLOAD_IE_MASK               0x07FF
+
+//groupID/elementID field on PAYLOAD/HEADER DESC
+#define IEEE802154E_DESC_ELEMENTID_HEADER_IE_MASK          0x7F80
+#define IEEE802154E_DESC_GROUPID_PAYLOAD_IE_MASK           0x7800
+
+#define IEEE802154E_DESC_ELEMENTID_HEADER_IE_SHIFT         7
+#define IEEE802154E_DESC_GROUPID_PAYLOAD_IE_SHIFT          11
+
+//type field on PAYLOAD/HEADER DESC
+#define IEEE802154E_DESC_TYPE_IE_MASK                      0x8000
+
+#define IEEE802154E_DESC_TYPE_IE_SHIFT                     15
+
+//MLME Sub IE LONG page 83
+#define IEEE802154E_DESC_LEN_LONG_MLME_IE_MASK             0x07FF
+#define IEEE802154E_DESC_SUBID_LONG_MLME_IE_MASK           0x7800
+
+#define IEEE802154E_DESC_SUBID_LONG_MLME_IE_SHIFT          11
+
+//MLME Sub IE SHORT page 82
+#define IEEE802154E_DESC_LEN_SHORT_MLME_IE_MASK            0x00FF
+#define IEEE802154E_DESC_SUBID_SHORT_MLME_IE_MASK          0x7F00
+
+#define IEEE802154E_DESC_SUBID_SHORT_MLME_IE_SHIFT         8
+
+#define IEEE802154E_MLME_SYNC_IE_SUBID                     0x1A
+#define IEEE802154E_MLME_SYNC_IE_SUBID_SHIFT               8
+#define IEEE802154E_MLME_SLOTFRAME_LINK_IE_SUBID           0x1B
+#define IEEE802154E_MLME_SLOTFRAME_LINK_IE_SUBID_SHIFT     8
+#define IEEE802154E_MLME_TIMESLOT_IE_SUBID                 0x1c
+#define IEEE802154E_MLME_TIMESLOT_IE_SUBID_SHIFT           8
+#define IEEE802154E_MLME_CHANNELHOPPING_IE_SUBID           0x09
+#define IEEE802154E_MLME_CHANNELHOPPING_IE_SUBID_SHIFT     11
+
+#define IEEE802154E_MLME_IE_GROUPID                        0x01
+#define IEEE802154E_ACK_NACK_TIMECORRECTION_ELEMENTID      0x1E
+
+/**
+When a packet is received, it is written inside the OpenQueueEntry_t->packet
+buffer, starting at the byte defined below. When a packet is relayed, it
+traverses the stack in which the MAC and IPHC headers are parsed and stripped
+off, then put on again. During that process, the IPv6 hop limit field is
+decremented. Depending on the new value of the hop limit, the IPHC header
+compression algorithm might not be able to compress it, and hence has to carry
+it inline, adding a byte to the header. To avoid having to move bytes around
+inside OpenQueueEntry_t->packet buffer, we start writing the received packet a
+bit after the start of the packet.
+*/
+#define FIRST_FRAME_BYTE             1
+
+// the different states of the IEEE802.15.4e state machine
+typedef enum {
+   S_SLEEP                   = 0x00,   // ready for next slot
+   // synchronizing
+   S_SYNCLISTEN              = 0x01,   // listened for packet to synchronize to network
+   S_SYNCRX                  = 0x02,   // receiving packet to synchronize to network
+   S_SYNCPROC                = 0x03,   // processing packet just received
+   // TX
+   S_TXDATAOFFSET            = 0x04,   // waiting to prepare for Tx data
+   S_TXDATAPREPARE           = 0x05,   // preparing for Tx data
+   S_TXDATAREADY             = 0x06,   // ready to Tx data, waiting for 'go'
+   S_TXDATADELAY             = 0x07,   // 'go' signal given, waiting for SFD Tx data
+   S_TXDATA                  = 0x08,   // Tx data SFD received, sending bytes
+   S_RXACKOFFSET             = 0x09,   // Tx data done, waiting to prepare for Rx ACK
+   S_RXACKPREPARE            = 0x0a,   // preparing for Rx ACK
+   S_RXACKREADY              = 0x0b,   // ready to Rx ACK, waiting for 'go'
+   S_RXACKLISTEN             = 0x0c,   // idle listening for ACK
+   S_RXACK                   = 0x0d,   // Rx ACK SFD received, receiving bytes
+   S_TXPROC                  = 0x0e,   // processing sent data
+   // RX
+   S_RXDATAOFFSET            = 0x0f,   // waiting to prepare for Rx data
+   S_RXDATAPREPARE           = 0x10,   // preparing for Rx data
+   S_RXDATAREADY             = 0x11,   // ready to Rx data, waiting for 'go'
+   S_RXDATALISTEN            = 0x12,   // idle listening for data
+   S_RXDATA                  = 0x13,   // data SFD received, receiving more bytes
+   S_TXACKOFFSET             = 0x14,   // waiting to prepare for Tx ACK
+   S_TXACKPREPARE            = 0x15,   // preparing for Tx ACK
+   S_TXACKREADY              = 0x16,   // Tx ACK ready, waiting for 'go'
+   S_TXACKDELAY              = 0x17,   // 'go' signal given, waiting for SFD Tx ACK
+   S_TXACK                   = 0x18,   // Tx ACK SFD received, sending bytes
+   S_RXPROC                  = 0x19,   // processing received data
+} ieee154e_state_t;
+
+#define  TIMESLOT_TEMPLATE_ID         0x00
+#define  CHANNELHOPPING_TEMPLATE_ID   0x00
+
+// Atomic durations
+// expressed in 32kHz ticks:
+//    - ticks = duration_in_seconds * 32768
+//    - duration_in_seconds = ticks / 32768
+enum ieee154e_atomicdurations_enum {
+   // time-slot related
+#ifdef SLOTDURATION_10MS
+   TsTxOffset                =   70,                  //  2120us
+   TsLongGT                  =   36,                  //  1100us
+   TsTxAckDelay              =   33,                  //  1000us
+   TsShortGT                 =    9,                  //   500us, The standardlized value for this is 400/2=200us(7ticks). Currectly 7 doesn't work for short packet, change it back to 7 when found the problem.
+#else
+   TsTxOffset                =  131,                  //  4000us
+   TsLongGT                  =   43,                  //  1300us
+   TsTxAckDelay              =  151,                  //  4606us
+   TsShortGT                 =   16,                  //   500us
+#endif
+   TsSlotDuration            =  PORT_TsSlotDuration,  // 10000us
+   // execution speed related
+   maxTxDataPrepare          =  PORT_maxTxDataPrepare,
+   maxRxAckPrepare           =  PORT_maxRxAckPrepare,
+   maxRxDataPrepare          =  PORT_maxRxDataPrepare,
+   maxTxAckPrepare           =  PORT_maxTxAckPrepare,
+   // radio speed related
+//   delayTx                   =  PORT_delayTx,         // between GO signal and SFD
+//   delayRx                   =  PORT_delayRx,         // between GO signal and start listening
+   // radio watchdog
+   wdRadioTx                 =   33,                  //  1000us (needs to be >delayTx) (SCuM need a larger value, 43 is tested and works)
+   wdDataDuration            =  164,                  //  5000us (measured 4280us with max payload)
+#ifdef SLOTDURATION_10MS
+   wdAckDuration             =   80,                  //  2400us (measured 1000us)
+#else
+   wdAckDuration             =   98,                  //  3000us (measured 1000us)
+#endif
+};
+
+//shift of bytes in the linkOption bitmap: draft-ietf-6tisch-minimal-10.txt: page 6
+enum ieee154e_linkOption_enum {
+   FLAG_TX_S                 = 0,
+   FLAG_RX_S                 = 1,
+   FLAG_SHARED_S             = 2,
+   FLAG_TIMEKEEPING_S        = 3,   
+};
+
+// FSM timer durations (combinations of atomic durations)
+// TX
+#define DURATION_tt1(delayTx) ieee154e_vars.lastCapturedTime+TsTxOffset-delayTx-maxTxDataPrepare
+#define DURATION_tt2(delayTx) ieee154e_vars.lastCapturedTime+TsTxOffset-delayTx
+#define DURATION_tt3(delayTx) ieee154e_vars.lastCapturedTime+TsTxOffset-delayTx+wdRadioTx
+#define DURATION_tt4          ieee154e_vars.lastCapturedTime+wdDataDuration
+#define DURATION_tt5(delayRx) ieee154e_vars.lastCapturedTime+TsTxAckDelay-TsShortGT-delayRx-maxRxAckPrepare
+#define DURATION_tt6(delayRx) ieee154e_vars.lastCapturedTime+TsTxAckDelay-TsShortGT-delayRx
+#define DURATION_tt7          ieee154e_vars.lastCapturedTime+TsTxAckDelay+TsShortGT
+#define DURATION_tt8          ieee154e_vars.lastCapturedTime+wdAckDuration
+// RX
+#define DURATION_rt1(delayRx) ieee154e_vars.lastCapturedTime+TsTxOffset-TsLongGT-delayRx-maxRxDataPrepare
+#define DURATION_rt2(delayRx) ieee154e_vars.lastCapturedTime+TsTxOffset-TsLongGT-delayRx
+#define DURATION_rt3          ieee154e_vars.lastCapturedTime+TsTxOffset+TsLongGT
+#define DURATION_rt4          ieee154e_vars.lastCapturedTime+wdDataDuration
+#define DURATION_rt5(delayTx) ieee154e_vars.lastCapturedTime+TsTxAckDelay-delayTx-maxTxAckPrepare
+#define DURATION_rt6(delayTx) ieee154e_vars.lastCapturedTime+TsTxAckDelay-delayTx
+#define DURATION_rt7(delayTx) ieee154e_vars.lastCapturedTime+TsTxAckDelay-delayTx+wdRadioTx
+#define DURATION_rt8          ieee154e_vars.lastCapturedTime+wdAckDuration
+
+//=========================== typedef =========================================
+
+// IEEE802.15.4E acknowledgement (ACK)
+typedef struct {
+   PORT_SIGNED_INT_WIDTH timeCorrection;
+} IEEE802154E_ACK_ht;
+
+//=========================== module variables ================================
+
+typedef struct {
+   // misc
+   asn_t                     asn;                     // current absolute slot number
+   slotOffset_t              slotOffset;              // current slot offset
+   slotOffset_t              nextActiveSlotOffset;    // next active slot offset
+   PORT_TIMER_WIDTH          deSyncTimeout;           // how many slots left before looses sync
+   bool                      isSync;                  // TRUE iff mote is synchronized to network
+   OpenQueueEntry_t          localCopyForTransmission;// copy of the frame used for current TX
+   PORT_TIMER_WIDTH          numOfSleepSlots;         // number of slots to sleep between active slots
+   // as shown on the chronogram
+   ieee154e_state_t          state;                   // state of the FSM
+   OpenQueueEntry_t*         dataToSend;              // pointer to the data to send
+   OpenQueueEntry_t*         dataReceived;            // pointer to the data received
+   OpenQueueEntry_t*         ackToSend;               // pointer to the ack to send
+   OpenQueueEntry_t*         ackReceived;             // pointer to the ack received
+   PORT_TIMER_WIDTH          lastCapturedTime;        // last captured time
+   PORT_TIMER_WIDTH          syncCapturedTime;        // captured time used to sync
+   // channel hopping
+   uint8_t                   channel;                 // channel of the current slot
+   uint16_t                  ch_spacing;              // channel spacing of the current slot
+   uint32_t                  frequency;               // frequency of the current slot
+   radioType_t               radioType;               // radio type of the currect slot
+   uint8_t                   asnOffset;               // offset inside the frame
+   uint8_t                   singleChannel;           // the single channel used for transmission
+   bool                      singleChannelChanged;    // detect id singleChannelChanged
+   uint8_t                   chTemplate[NUM_CHANNELS];// storing the template of hopping sequence
+   // template ID
+   uint8_t                   tsTemplateId;            // timeslot template id
+   uint8_t                   chTemplateId;            // channel hopping tempalte id
+   
+   PORT_TIMER_WIDTH          radioOnInit;             // when within the slot the radio turns on
+   PORT_TIMER_WIDTH          radioOnTics;             // how many tics within the slot the radio is on
+   bool                      radioOnThisSlot;         // to control if the radio has been turned on in a slot.
+   
+   //control
+   bool                      isAckEnabled;            // whether reply for ack, used for synchronization test
+   bool                      isSecurityEnabled;       // whether security is applied
+   // time correction
+   int16_t                   timeCorrection;          // store the timeCorrection, prepend and retrieve it inside of frame header
+   
+   uint16_t                  slotDuration;            // duration of slot
+   opentimers_id_t           timerId;                 // id of timer used for implementing TSCH slot FSM 
+   uint32_t                  startOfSlotReference;    // the time refer to the beginning of slot
+   uint8_t                   delayTx;                 // radio specific tx delay
+   uint8_t                   delayRx;                 // radio specific rx delay
+} ieee154e_vars_t;
+
+BEGIN_PACK
+typedef struct {
+   uint8_t                   numSyncPkt;              // how many times synchronized on a non-ACK packet
+   uint8_t                   numSyncAck;              // how many times synchronized on an ACK
+   int16_t                   minCorrection;           // minimum time correction
+   int16_t                   maxCorrection;           // maximum time correction
+   uint8_t                   numDeSync;               // number of times a desync happened
+   uint32_t                  numTicsOn;               // mac dutyCycle
+   uint32_t                  numTicsTotal;            // total tics for which the dutycycle is computed
+} ieee154e_stats_t;
+END_PACK
+
+typedef struct {
+   PORT_TIMER_WIDTH          num_newSlot;
+   PORT_TIMER_WIDTH          num_timer;
+   PORT_TIMER_WIDTH          num_startOfFrame;
+   PORT_TIMER_WIDTH          num_endOfFrame;
+} ieee154e_dbg_t;
+
+//=========================== prototypes ======================================
+
+// admin
+void               ieee154e_init(void);
+// public
+PORT_TIMER_WIDTH   ieee154e_asnDiff(asn_t* someASN);
+#ifdef DEADLINE_OPTION_ENABLED
+int16_t            ieee154e_computeAsnDiff(asn_t* h_asn, asn_t* l_asn);
+void               ieee154e_calculateExpTime(uint16_t max_delay, uint8_t* et_asn);
+void               ieee154e_orderToASNStructure(uint8_t* in,asn_t* val_asn);
+#endif
+bool               ieee154e_isSynch(void);
+void               ieee154e_getAsn(uint8_t* array);
+void               ieee154e_setIsAckEnabled(bool isEnabled);
+void               ieee154e_setSingleChannel(uint8_t channel);
+void               ieee154e_setIsSecurityEnabled(bool isEnabled);
+void               ieee154e_setSlotDuration(uint16_t duration);
+uint16_t           ieee154e_getSlotDuration(void);
+
+uint16_t           ieee154e_getTimeCorrection(void);
+// events
+void               ieee154e_startOfFrame(PORT_TIMER_WIDTH capturedTime);
+void               ieee154e_endOfFrame(PORT_TIMER_WIDTH capturedTime);
+// misc
+bool               debugPrint_asn(void);
+bool               debugPrint_isSync(void);
+bool               debugPrint_macStats(void);
+
+/**
+\}
+\}
+*/
+
+#endif
+