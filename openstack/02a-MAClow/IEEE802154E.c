--- conflicted
+++ resolved
@@ -1,2693 +1,2539 @@
-#include "opendefs.h"
-#include "IEEE802154E.h"
-#include "radio.h"
-#include "radiotimer.h"
-#include "IEEE802154.h"
-#include "ieee802154_security_driver.h"
-#include "openqueue.h"
-#include "idmanager.h"
-#include "openserial.h"
-#include "schedule.h"
-#include "packetfunctions.h"
-#include "scheduler.h"
-#include "leds.h"
-#include "neighbors.h"
-#include "debugpins.h"
-#include "sixtop.h"
-#include "adaptive_sync.h"
-#include "processIE.h"
-
-//=========================== variables =======================================
-
-ieee154e_vars_t    ieee154e_vars;
-ieee154e_stats_t   ieee154e_stats;
-ieee154e_dbg_t     ieee154e_dbg;
-
-//=========================== prototypes ======================================
-
-// SYNCHRONIZING
-void     activity_synchronize_newSlot(void);
-void     activity_synchronize_startOfFrame(PORT_RADIOTIMER_WIDTH capturedTime);
-void     activity_synchronize_endOfFrame(PORT_RADIOTIMER_WIDTH capturedTime);
-// TX
-void     activity_ti1ORri1(void);
-void     activity_ti2(void);
-void     activity_tie1(void);
-void     activity_ti3(void);
-void     activity_tie2(void);
-void     activity_ti4(PORT_RADIOTIMER_WIDTH capturedTime);
-void     activity_tie3(void);
-void     activity_ti5(PORT_RADIOTIMER_WIDTH capturedTime);
-void     activity_ti6(void);
-void     activity_tie4(void);
-void     activity_ti7(void);
-void     activity_tie5(void);
-void     activity_ti8(PORT_RADIOTIMER_WIDTH capturedTime);
-void     activity_tie6(void);
-void     activity_ti9(PORT_RADIOTIMER_WIDTH capturedTime);
-// RX
-void     activity_ri2(void);
-void     activity_rie1(void);
-void     activity_ri3(void);
-void     activity_rie2(void);
-void     activity_ri4(PORT_RADIOTIMER_WIDTH capturedTime);
-void     activity_rie3(void);
-void     activity_ri5(PORT_RADIOTIMER_WIDTH capturedTime);
-void     activity_ri6(void);
-void     activity_rie4(void);
-void     activity_ri7(void);
-void     activity_rie5(void);
-void     activity_ri8(PORT_RADIOTIMER_WIDTH capturedTime);
-void     activity_rie6(void);
-void     activity_ri9(PORT_RADIOTIMER_WIDTH capturedTime);
-
-// frame validity check
-bool     isValidRxFrame(ieee802154_header_iht* ieee802514_header);
-bool     isValidAck(ieee802154_header_iht*     ieee802514_header,
-                    OpenQueueEntry_t*          packetSent);
-bool     isValidJoin(OpenQueueEntry_t* eb, ieee802154_header_iht *parsedHeader); 
-// IEs Handling
-bool     ieee154e_processIEs(OpenQueueEntry_t* pkt, uint16_t* lenIE);
-// ASN handling
-void     incrementAsnOffset(void);
-void     ieee154e_resetAsn(void);
-void     ieee154e_syncSlotOffset(void);
-void     asnStoreFromEB(uint8_t* asn);
-void     joinPriorityStoreFromEB(uint8_t jp);
-
-// timeslot template handling
-void     timeslotTemplateIDStoreFromEB(uint8_t id);
-// channelhopping template handling
-void     channelhoppingTemplateIDStoreFromEB(uint8_t id);
-// synchronization
-void     synchronizePacket(PORT_RADIOTIMER_WIDTH timeReceived);
-void     synchronizeAck(PORT_SIGNED_INT_WIDTH timeCorrection);
-void     changeIsSync(bool newIsSync);
-// notifying upper layer
-void     notif_sendDone(OpenQueueEntry_t* packetSent, owerror_t error);
-void     notif_receive(OpenQueueEntry_t* packetReceived);
-// statistics
-void     resetStats(void);
-void     updateStats(PORT_SIGNED_INT_WIDTH timeCorrection);
-// misc
-uint8_t  calculateFrequency(uint8_t channelOffset);
-void     changeState(ieee154e_state_t newstate);
-void     endSlot(void);
-bool     debugPrint_asn(void);
-bool     debugPrint_isSync(void);
-// interrupts
-void     isr_ieee154e_newSlot(void);
-void     isr_ieee154e_timer(void);
-
-//=========================== admin ===========================================
-
-/**
-\brief This function initializes this module.
-
-Call this function once before any other function in this module, possibly
-during boot-up.
-*/
-void ieee154e_init() {
-   
-   // initialize variables
-   memset(&ieee154e_vars,0,sizeof(ieee154e_vars_t));
-   memset(&ieee154e_dbg,0,sizeof(ieee154e_dbg_t));
-   
-   ieee154e_vars.singleChannel     = 0; // 0 means channel hopping
-   ieee154e_vars.isAckEnabled      = TRUE;
-   ieee154e_vars.isSecurityEnabled = FALSE;
-   ieee154e_vars.slotDuration      = TsSlotDuration;
-   ieee154e_vars.numOfSleepSlots   = 1;
-   
-   // default hopping template
-   memcpy(
-       &(ieee154e_vars.chTemplate[0]),
-       chTemplate_default,
-       sizeof(ieee154e_vars.chTemplate)
-   );
-   
-   if (idmanager_getIsDAGroot()==TRUE) {
-      changeIsSync(TRUE);
-   } else {
-      changeIsSync(FALSE);
-   }
-   
-   resetStats();
-   ieee154e_stats.numDeSync                 = 0;
-   
-   // switch radio on
-   radio_rfOn();
-   
-   // set callback functions for the radio
-   radio_setOverflowCb(isr_ieee154e_newSlot);
-   radio_setCompareCb(isr_ieee154e_timer);
-   radio_setStartFrameCb(ieee154e_startOfFrame);
-   radio_setEndFrameCb(ieee154e_endOfFrame);
-   // have the radio start its timer
-   radio_startTimer(ieee154e_vars.slotDuration);
-}
-
-//=========================== public ==========================================
-
-/**
-/brief Difference between some older ASN and the current ASN.
-
-\param[in] someASN some ASN to compare to the current
-
-\returns The ASN difference, or 0xffff if more than 65535 different
-*/
-PORT_RADIOTIMER_WIDTH ieee154e_asnDiff(asn_t* someASN) {
-   PORT_RADIOTIMER_WIDTH diff;
-   INTERRUPT_DECLARATION();
-   DISABLE_INTERRUPTS();
-   if (ieee154e_vars.asn.byte4 != someASN->byte4) {
-      ENABLE_INTERRUPTS();
-      return (PORT_RADIOTIMER_WIDTH)0xFFFFFFFF;;
-   }
-   
-   diff = 0;
-   if (ieee154e_vars.asn.bytes2and3 == someASN->bytes2and3) {
-      ENABLE_INTERRUPTS();
-      return ieee154e_vars.asn.bytes0and1-someASN->bytes0and1;
-   } else if (ieee154e_vars.asn.bytes2and3-someASN->bytes2and3==1) {
-      diff  = ieee154e_vars.asn.bytes0and1;
-      diff += 0xffff-someASN->bytes0and1;
-      diff += 1;
-   } else {
-      diff = (PORT_RADIOTIMER_WIDTH)0xFFFFFFFF;;
-   }
-   ENABLE_INTERRUPTS();
-   return diff;
-}
-
-//======= events
-
-/**
-\brief Indicates a new slot has just started.
-
-This function executes in ISR mode, when the new slot timer fires.
-*/
-void isr_ieee154e_newSlot() {
-   radio_setTimerPeriod(ieee154e_vars.slotDuration);
-   if (ieee154e_vars.isSync==FALSE) {
-      if (idmanager_getIsDAGroot()==TRUE) {
-         changeIsSync(TRUE);
-         ieee154e_resetAsn();
-         ieee154e_vars.nextActiveSlotOffset = schedule_getNextActiveSlotOffset();
-      } else {
-         activity_synchronize_newSlot();
-      }
-   } else {
-#ifdef ADAPTIVE_SYNC
-     // adaptive synchronization
-      adaptive_sync_countCompensationTimeout();
-#endif
-      activity_ti1ORri1();
-   }
-   ieee154e_dbg.num_newSlot++;
-}
-
-/**
-\brief Indicates the FSM timer has fired.
-
-This function executes in ISR mode, when the FSM timer fires.
-*/
-void isr_ieee154e_timer() {
-   switch (ieee154e_vars.state) {
-      case S_TXDATAOFFSET:
-         activity_ti2();
-         break;
-      case S_TXDATAPREPARE:
-         activity_tie1();
-         break;
-      case S_TXDATAREADY:
-         activity_ti3();
-         break;
-      case S_TXDATADELAY:
-         activity_tie2();
-         break;
-      case S_TXDATA:
-         activity_tie3();
-         break;
-      case S_RXACKOFFSET:
-         activity_ti6();
-         break;
-      case S_RXACKPREPARE:
-         activity_tie4();
-         break;
-      case S_RXACKREADY:
-         activity_ti7();
-         break;
-      case S_RXACKLISTEN:
-         activity_tie5();
-         break;
-      case S_RXACK:
-         activity_tie6();
-         break;
-      case S_RXDATAOFFSET:
-         activity_ri2(); 
-         break;
-      case S_RXDATAPREPARE:
-         activity_rie1();
-         break;
-      case S_RXDATAREADY:
-         activity_ri3();
-         break;
-      case S_RXDATALISTEN:
-         activity_rie2();
-         break;
-      case S_RXDATA:
-         activity_rie3();
-         break;
-      case S_TXACKOFFSET: 
-         activity_ri6();
-         break;
-      case S_TXACKPREPARE:
-         activity_rie4();
-         break;
-      case S_TXACKREADY:
-         activity_ri7();
-         break;
-      case S_TXACKDELAY:
-         activity_rie5();
-         break;
-      case S_TXACK:
-         activity_rie6();
-         break;
-      default:
-         // log the error
-         openserial_printError(COMPONENT_IEEE802154E,ERR_WRONG_STATE_IN_TIMERFIRES,
-                               (errorparameter_t)ieee154e_vars.state,
-                               (errorparameter_t)ieee154e_vars.slotOffset);
-         // abort
-         endSlot();
-         break;
-   }
-   ieee154e_dbg.num_timer++;
-}
-
-/**
-\brief Indicates the radio just received the first byte of a packet.
-
-This function executes in ISR mode.
-*/
-void ieee154e_startOfFrame(PORT_RADIOTIMER_WIDTH capturedTime) {
-   if (ieee154e_vars.isSync==FALSE) {
-     activity_synchronize_startOfFrame(capturedTime);
-   } else {
-      switch (ieee154e_vars.state) {
-         case S_TXDATADELAY:   
-            activity_ti4(capturedTime);
-            break;
-         case S_RXACKREADY:
-            /*
-            It is possible to receive in this state for radio where there is no
-            way of differentiated between "ready to listen" and "listening"
-            (e.g. CC2420). We must therefore expect to the start of a packet in
-            this "ready" state.
-            */
-            // no break!
-         case S_RXACKLISTEN:
-            activity_ti8(capturedTime);
-            break;
-         case S_RXDATAREADY:
-            /*
-            Similarly as above.
-            */
-            // no break!
-         case S_RXDATALISTEN:
-            activity_ri4(capturedTime);
-            break;
-         case S_TXACKDELAY:
-            activity_ri8(capturedTime);
-            break;
-         default:
-            // log the error
-            openserial_printError(COMPONENT_IEEE802154E,ERR_WRONG_STATE_IN_NEWSLOT,
-                                  (errorparameter_t)ieee154e_vars.state,
-                                  (errorparameter_t)ieee154e_vars.slotOffset);
-            // abort
-            endSlot();
-            break;
-      }
-   }
-   ieee154e_dbg.num_startOfFrame++;
-}
-
-/**
-\brief Indicates the radio just received the last byte of a packet.
-
-This function executes in ISR mode.
-*/
-void ieee154e_endOfFrame(PORT_RADIOTIMER_WIDTH capturedTime) {
-   if (ieee154e_vars.isSync==FALSE) {
-      activity_synchronize_endOfFrame(capturedTime);
-   } else {
-      switch (ieee154e_vars.state) {
-         case S_TXDATA:
-            activity_ti5(capturedTime);
-            break;
-         case S_RXACK:
-            activity_ti9(capturedTime);
-            break;
-         case S_RXDATA:
-            activity_ri5(capturedTime);
-            break;
-         case S_TXACK:
-            activity_ri9(capturedTime);
-            break;
-         default:
-            // log the error
-            openserial_printError(COMPONENT_IEEE802154E,ERR_WRONG_STATE_IN_ENDOFFRAME,
-                                  (errorparameter_t)ieee154e_vars.state,
-                                  (errorparameter_t)ieee154e_vars.slotOffset);
-            // abort
-            endSlot();
-            break;
-      }
-   }
-   ieee154e_dbg.num_endOfFrame++;
-}
-
-//======= misc
-
-/**
-\brief Trigger this module to print status information, over serial.
-
-debugPrint_* functions are used by the openserial module to continuously print
-status information about several modules in the OpenWSN stack.
-
-\returns TRUE if this function printed something, FALSE otherwise.
-*/
-bool debugPrint_asn() {
-   asn_t output;
-   output.byte4         =  ieee154e_vars.asn.byte4;
-   output.bytes2and3    =  ieee154e_vars.asn.bytes2and3;
-   output.bytes0and1    =  ieee154e_vars.asn.bytes0and1;
-   openserial_printStatus(STATUS_ASN,(uint8_t*)&output,sizeof(output));
-   return TRUE;
-}
-
-/**
-\brief Trigger this module to print status information, over serial.
-
-debugPrint_* functions are used by the openserial module to continuously print
-status information about several modules in the OpenWSN stack.
-
-\returns TRUE if this function printed something, FALSE otherwise.
-*/
-bool debugPrint_isSync() {
-   uint8_t output=0;
-   output = ieee154e_vars.isSync;
-   openserial_printStatus(STATUS_ISSYNC,(uint8_t*)&output,sizeof(uint8_t));
-   return TRUE;
-}
-
-/**
-\brief Trigger this module to print status information, over serial.
-
-debugPrint_* functions are used by the openserial module to continuously print
-status information about several modules in the OpenWSN stack.
-
-\returns TRUE if this function printed something, FALSE otherwise.
-*/
-bool debugPrint_macStats() {
-   // send current stats over serial
-   openserial_printStatus(STATUS_MACSTATS,(uint8_t*)&ieee154e_stats,sizeof(ieee154e_stats_t));
-   return TRUE;
-}
-
-//=========================== private =========================================
-
-//======= SYNCHRONIZING
-
-port_INLINE void activity_synchronize_newSlot() {
-   // I'm in the middle of receiving a packet
-   if (ieee154e_vars.state==S_SYNCRX) {
-      return;
-   }
-   
-   // if this is the first time I call this function while not synchronized,
-   // switch on the radio in Rx mode
-   if (ieee154e_vars.state!=S_SYNCLISTEN) {
-      // change state
-      changeState(S_SYNCLISTEN);
-      
-      // turn off the radio (in case it wasn't yet)
-      radio_rfOff();
-      
-      // configure the radio to listen to the default synchronizing channel
-      radio_setFrequency(SYNCHRONIZING_CHANNEL);
-      
-      // update record of current channel
-      ieee154e_vars.freq = SYNCHRONIZING_CHANNEL;
-      
-      // switch on the radio in Rx mode.
-      radio_rxEnable();
-      ieee154e_vars.radioOnInit=radio_getTimerValue();
-      ieee154e_vars.radioOnThisSlot=TRUE;
-      radio_rxNow();
-   }
-   
-   // if I'm already in S_SYNCLISTEN, while not synchronized,
-   // but the synchronizing channel has been changed,
-   // change the synchronizing channel
-   if ((ieee154e_vars.state==S_SYNCLISTEN) && (ieee154e_vars.singleChannelChanged == TRUE)) {
-      // turn off the radio (in case it wasn't yet)
-      radio_rfOff();
-      
-      // update record of current channel
-      ieee154e_vars.freq = calculateFrequency(ieee154e_vars.singleChannel);
-      
-      // configure the radio to listen to the default synchronizing channel
-      radio_setFrequency(ieee154e_vars.freq);
-      
-      // switch on the radio in Rx mode.
-      radio_rxEnable();
-      ieee154e_vars.radioOnInit=radio_getTimerValue();
-      ieee154e_vars.radioOnThisSlot=TRUE;
-      radio_rxNow();
-      ieee154e_vars.singleChannelChanged = FALSE;
-   }
-   
-   // increment ASN (used only to schedule serial activity)
-   incrementAsnOffset();
-   
-   // to be able to receive and transmist serial even when not synchronized
-   // take turns every 8 slots sending and receiving
-   if        ((ieee154e_vars.asn.bytes0and1&0x000f)==0x0000) {
-      openserial_stop();
-      openserial_startOutput();
-   } else if ((ieee154e_vars.asn.bytes0and1&0x000f)==0x0008) {
-      openserial_stop();
-      openserial_startInput();
-   }
-}
-
-port_INLINE void activity_synchronize_startOfFrame(PORT_RADIOTIMER_WIDTH capturedTime) {
-   
-   // don't care about packet if I'm not listening
-   if (ieee154e_vars.state!=S_SYNCLISTEN) {
-      return;
-   }
-   
-   // change state
-   changeState(S_SYNCRX);
-   
-   // stop the serial
-   openserial_stop();
-   
-   // record the captured time 
-   ieee154e_vars.lastCapturedTime = capturedTime;
-   
-   // record the captured time (for sync)
-   ieee154e_vars.syncCapturedTime = capturedTime;
-}
-
-port_INLINE void activity_synchronize_endOfFrame(PORT_RADIOTIMER_WIDTH capturedTime) {
-   ieee802154_header_iht ieee802514_header;
-   uint16_t              lenIE;
-   
-   // check state
-   if (ieee154e_vars.state!=S_SYNCRX) {
-      // log the error
-      openserial_printError(COMPONENT_IEEE802154E,ERR_WRONG_STATE_IN_ENDFRAME_SYNC,
-                            (errorparameter_t)ieee154e_vars.state,
-                            (errorparameter_t)0);
-      // abort
-      endSlot();
-   }
-   
-   // change state
-   changeState(S_SYNCPROC);
-   
-   // get a buffer to put the (received) frame in
-   ieee154e_vars.dataReceived = openqueue_getFreePacketBuffer(COMPONENT_IEEE802154E);
-   if (ieee154e_vars.dataReceived==NULL) {
-      // log the error
-      openserial_printError(COMPONENT_IEEE802154E,ERR_NO_FREE_PACKET_BUFFER,
-                            (errorparameter_t)0,
-                            (errorparameter_t)0);
-      // abort
-      endSlot();
-      return;
-   }
-   
-   // declare ownership over that packet
-   ieee154e_vars.dataReceived->creator = COMPONENT_IEEE802154E;
-   ieee154e_vars.dataReceived->owner   = COMPONENT_IEEE802154E;
-   
-   /*
-   The do-while loop that follows is a little parsing trick.
-   Because it contains a while(0) condition, it gets executed only once.
-   The behavior is:
-   - if a break occurs inside the do{} body, the error code below the loop
-     gets executed. This indicates something is wrong with the packet being 
-     parsed.
-   - if a return occurs inside the do{} body, the error code below the loop
-     does not get executed. This indicates the received packet is correct.
-   */
-   do { // this "loop" is only executed once
-      
-      // retrieve the received data frame from the radio's Rx buffer
-      ieee154e_vars.dataReceived->payload = &(ieee154e_vars.dataReceived->packet[FIRST_FRAME_BYTE]);
-      radio_getReceivedFrame(       ieee154e_vars.dataReceived->payload,
-                                   &ieee154e_vars.dataReceived->length,
-                             sizeof(ieee154e_vars.dataReceived->packet),
-                                   &ieee154e_vars.dataReceived->l1_rssi,
-                                   &ieee154e_vars.dataReceived->l1_lqi,
-                                   &ieee154e_vars.dataReceived->l1_crc);
-      
-      // break if packet too short
-      if (ieee154e_vars.dataReceived->length<LENGTH_CRC || ieee154e_vars.dataReceived->length>LENGTH_IEEE154_MAX) {
-         // break from the do-while loop and execute abort code below
-          openserial_printError(COMPONENT_IEEE802154E,ERR_INVALIDPACKETFROMRADIO,
-                            (errorparameter_t)0,
-                            ieee154e_vars.dataReceived->length);
-         break;
-      }
-      
-      // toss CRC (2 last bytes)
-      packetfunctions_tossFooter(   ieee154e_vars.dataReceived, LENGTH_CRC);
-      
-      // break if invalid CRC
-      if (ieee154e_vars.dataReceived->l1_crc==FALSE) {
-         // break from the do-while loop and execute abort code below
-         break;
-      }
-      
-      // parse the IEEE802.15.4 header (synchronize, end of frame)
-      ieee802154_retrieveHeader(ieee154e_vars.dataReceived,&ieee802514_header);
-      
-      // break if invalid IEEE802.15.4 header
-      if (ieee802514_header.valid==FALSE) {
-         // break from the do-while loop and execute the clean-up code below
-         break;
-      }
-      
-      // store header details in packet buffer
-      ieee154e_vars.dataReceived->l2_frameType = ieee802514_header.frameType;
-      ieee154e_vars.dataReceived->l2_dsn       = ieee802514_header.dsn;
-      memcpy(&(ieee154e_vars.dataReceived->l2_nextORpreviousHop),&(ieee802514_header.src),sizeof(open_addr_t));
-
-      if (ieee154e_vars.dataReceived->l2_securityLevel != IEEE154_ASH_SLF_TYPE_NOSEC) {
-         // If we are not synced, we need to parse IEs and retrieve the ASN
-         // before authenticating the beacon, because nonce is created from the ASN
-         if (!ieee154e_vars.isSync && ieee802514_header.frameType == IEEE154_TYPE_BEACON) {
-            if (!isValidJoin(ieee154e_vars.dataReceived, &ieee802514_header)) {
-               // invalidate variables
-               memset(&ieee154e_vars, 0, sizeof(ieee154e_vars_t));
-               break;
-            }
-         }
-         else if (IEEE802154_SECURITY.incomingFrame(ieee154e_vars.dataReceived) != E_SUCCESS) {
-            break;
-         }
-      } // checked if unsecured frame should pass during header retrieval
-
-      // toss the IEEE802.15.4 header -- this does not include IEs as they are processed
-      // next.
-      packetfunctions_tossHeader(ieee154e_vars.dataReceived,ieee802514_header.headerLength);
-     
-      // process IEs
-      lenIE = 0;
-      if (
-            (
-               ieee802514_header.valid==TRUE                                                       &&
-               ieee802514_header.ieListPresent==TRUE                                               &&
-               ieee802514_header.frameType==IEEE154_TYPE_BEACON                                    &&
-               packetfunctions_sameAddress(&ieee802514_header.panid,idmanager_getMyID(ADDR_PANID)) &&
-               ieee154e_processIEs(ieee154e_vars.dataReceived,&lenIE)
-            )==FALSE) {
-         // break from the do-while loop and execute the clean-up code below
-         break;
-      }
-    
-      // turn off the radio
-      radio_rfOff();
-      
-      // compute radio duty cycle
-      ieee154e_vars.radioOnTics += (radio_getTimerValue()-ieee154e_vars.radioOnInit);
-
-      // toss the IEs
-      packetfunctions_tossHeader(ieee154e_vars.dataReceived,lenIE);
-      
-      // synchronize (for the first time) to the sender's EB
-      synchronizePacket(ieee154e_vars.syncCapturedTime);
-      
-      // declare synchronized
-      changeIsSync(TRUE);
-      
-      // log the info
-      openserial_printInfo(COMPONENT_IEEE802154E,ERR_SYNCHRONIZED,
-                            (errorparameter_t)ieee154e_vars.slotOffset,
-                            (errorparameter_t)0);
-      
-      // send received EB up the stack so RES can update statistics (synchronizing)
-      notif_receive(ieee154e_vars.dataReceived);
-      
-      // clear local variable
-      ieee154e_vars.dataReceived = NULL;
-      
-      // official end of synchronization
-      endSlot();
-      
-      // everything went well, return here not to execute the error code below
-      return;
-      
-   } while(0);
-   
-   // free the (invalid) received data buffer so RAM memory can be recycled
-   openqueue_freePacketBuffer(ieee154e_vars.dataReceived);
-   
-   // clear local variable
-   ieee154e_vars.dataReceived = NULL;
-   
-   // return to listening state
-   changeState(S_SYNCLISTEN);
-}
-
-port_INLINE bool ieee154e_processIEs(OpenQueueEntry_t* pkt, uint16_t* lenIE) {
-   uint8_t               ptr;
-   uint8_t               temp_8b;
-   uint8_t               gr_elem_id;
-   uint8_t               subid;
-   uint16_t              temp_16b;
-   uint16_t              len;
-   uint16_t              sublen;
-   // flag used for understanding if the slotoffset should be inferred from both ASN and slotframe length
-   bool                  f_asn2slotoffset;
-   uint8_t               i; // used for find the index in channel hopping template
-   
-   ptr=0;
-   
-   // payload IE header, header IE is processed before when retrieve header  
-   
-   //candidate IE header  if type ==0 header IE if type==1 payload IE
-   temp_8b    = *((uint8_t*)(pkt->payload)+ptr);
-   ptr++;
-   
-   temp_16b   = temp_8b + ((*((uint8_t*)(pkt->payload)+ptr)) << 8);
-   ptr++;
-   
-   *lenIE     = ptr;
-   
-   if ((temp_16b & IEEE802154E_DESC_TYPE_PAYLOAD_IE) == IEEE802154E_DESC_TYPE_PAYLOAD_IE){
-      // payload IE
-      
-      len          = temp_16b & IEEE802154E_DESC_LEN_PAYLOAD_IE_MASK;
-      gr_elem_id   = (temp_16b & IEEE802154E_DESC_GROUPID_PAYLOAD_IE_MASK)>>IEEE802154E_DESC_GROUPID_PAYLOAD_IE_SHIFT;
-   } else {
-      // header IE
-      
-      len          = temp_16b & IEEE802154E_DESC_LEN_HEADER_IE_MASK;
-      gr_elem_id   = (temp_16b & IEEE802154E_DESC_ELEMENTID_HEADER_IE_MASK)>>IEEE802154E_DESC_ELEMENTID_HEADER_IE_SHIFT; 
-   }
-   
-   *lenIE         += len;
-   
-   //===== sub-elements
-   
-   switch(gr_elem_id){
-      
-      case IEEE802154E_MLME_IE_GROUPID:
-         // MLME IE
-         f_asn2slotoffset = FALSE;
-         do {
-            
-            //read sub IE header
-            temp_8b     = *((uint8_t*)(pkt->payload)+ptr);
-            ptr         = ptr + 1;
-            temp_16b    = temp_8b  + ((*((uint8_t*)(pkt->payload)+ptr))<<8);
-            ptr         = ptr + 1;
-            
-            len         = len - 2; //remove header fields len
-            
-            if ((temp_16b & IEEE802154E_DESC_TYPE_LONG) == IEEE802154E_DESC_TYPE_LONG){
-               // long sub-IE
-               
-               sublen   = temp_16b & IEEE802154E_DESC_LEN_LONG_MLME_IE_MASK;
-               subid    = (temp_16b & IEEE802154E_DESC_SUBID_LONG_MLME_IE_MASK)>>IEEE802154E_DESC_SUBID_LONG_MLME_IE_SHIFT; 
-            } else {
-               // short sub-IE
-               
-               sublen   = temp_16b & IEEE802154E_DESC_LEN_SHORT_MLME_IE_MASK;
-               subid    = (temp_16b & IEEE802154E_DESC_SUBID_SHORT_MLME_IE_MASK)>>IEEE802154E_DESC_SUBID_SHORT_MLME_IE_SHIFT; 
-            }
-            
-            switch(subid){
-               
-               case IEEE802154E_MLME_SYNC_IE_SUBID:
-                  // Sync IE: ASN and Join Priority 
-                  
-                  if (idmanager_getIsDAGroot()==FALSE) {
-                     // ASN
-                     asnStoreFromEB((uint8_t*)(pkt->payload)+ptr);
-                     // ASN is known, but the frame length is not
-                     // frame length will be known after parsing the frame and link IE
-                     f_asn2slotoffset = TRUE;
-                     ptr = ptr + 5;
-                     // join priority
-                     joinPriorityStoreFromEB(*((uint8_t*)(pkt->payload)+ptr));
-                     ptr = ptr + 1;
-                  }
-                  break;
-               
-               case IEEE802154E_MLME_SLOTFRAME_LINK_IE_SUBID:
-                  if ((idmanager_getIsDAGroot()==FALSE) && (ieee154e_isSynch()==FALSE)) {
-                     processIE_retrieveSlotframeLinkIE(pkt,&ptr);
-                  }
-                  break;
-               
-               case IEEE802154E_MLME_TIMESLOT_IE_SUBID:
-                  if (idmanager_getIsDAGroot()==FALSE) {
-                      // timelsot template ID
-                      timeslotTemplateIDStoreFromEB(*((uint8_t*)(pkt->payload)+ptr));
-                      ptr = ptr + 1;
-                      if (ieee154e_vars.tsTemplateId != TIMESLOT_TEMPLATE_ID){
-                          ieee154e_vars.slotDuration = *((uint8_t*)(pkt->payload)+ptr);
-                          ptr = ptr + 1;
-                          ieee154e_vars.slotDuration |= ((*((uint8_t*)(pkt->payload)+ptr))<<8) & 0xff00;
-                          ptr = ptr + 1;
-                      }
-                  }
-                  break;
-                  
-               case IEEE802154E_MLME_CHANNELHOPPING_IE_SUBID:
-                  if (idmanager_getIsDAGroot()==FALSE) {
-                      // timelsot template ID
-                      channelhoppingTemplateIDStoreFromEB(*((uint8_t*)(pkt->payload)+ptr));
-                      ptr = ptr + 1;
-                  }
-                  break;
-               default:
-                  return FALSE;
-                  break;
-            }
-            
-            len = len - sublen;
-         } while(len>0);
-         if (f_asn2slotoffset == TRUE) {
-            // at this point, ASN and frame length are known
-            // the current slotoffset can be inferred
-            ieee154e_syncSlotOffset();
-            schedule_syncSlotOffset(ieee154e_vars.slotOffset);
-            ieee154e_vars.nextActiveSlotOffset = schedule_getNextActiveSlotOffset();
-            /* 
-            infer the asnOffset based on the fact that
-            ieee154e_vars.freq = 11 + (asnOffset + channelOffset)%16 
-            */
-            for (i=0;i<16;i++){
-                if ((ieee154e_vars.freq - 11)==ieee154e_vars.chTemplate[i]){
-                    break;
-                }
-            }
-            ieee154e_vars.asnOffset = i - schedule_getChannelOffset();
-         }
-         break;
-         
-      default:
-         *lenIE = 0; //no header or not recognized.
-         return FALSE;
-   }
-   
-   if(*lenIE>127) {
-      // log the error
-      openserial_printError(
-         COMPONENT_IEEE802154E,
-         ERR_HEADER_TOO_LONG,
-         (errorparameter_t)*lenIE,
-         (errorparameter_t)1
-      );
-   }
-   return TRUE;
-}
-
-//======= TX
-
-port_INLINE void activity_ti1ORri1() {
-   cellType_t  cellType;
-   open_addr_t neighbor;
-   uint8_t     i;
-   sync_IE_ht  sync_IE;
-   bool        changeToRX=FALSE;
-   bool        couldSendEB=FALSE;
-
-   // increment ASN (do this first so debug pins are in sync)
-   incrementAsnOffset();
-   
-   // wiggle debug pins
-   debugpins_slot_toggle();
-   if (ieee154e_vars.slotOffset==0) {
-      debugpins_frame_toggle();
-   }
-   
-   // desynchronize if needed
-   if (idmanager_getIsDAGroot()==FALSE) {
-      if(ieee154e_vars.deSyncTimeout > ieee154e_vars.numOfSleepSlots){
-         ieee154e_vars.deSyncTimeout -= ieee154e_vars.numOfSleepSlots;
-      }
-      else{
-            // Reset sleep slots
-            ieee154e_vars.numOfSleepSlots = 1;
-            
-            // declare myself desynchronized
-            changeIsSync(FALSE);
-           
-            // log the error
-            openserial_printError(COMPONENT_IEEE802154E,ERR_DESYNCHRONIZED,
-                                  (errorparameter_t)ieee154e_vars.slotOffset,
-                                  (errorparameter_t)0);
-               
-            // update the statistics
-            ieee154e_stats.numDeSync++;
-               
-            // abort
-            endSlot();
-            return;
-      }
-   }
-   
-   // if the previous slot took too long, we will not be in the right state
-   if (ieee154e_vars.state!=S_SLEEP) {
-      // log the error
-      openserial_printError(COMPONENT_IEEE802154E,ERR_WRONG_STATE_IN_STARTSLOT,
-                            (errorparameter_t)ieee154e_vars.state,
-                            (errorparameter_t)ieee154e_vars.slotOffset);
-      // abort
-      endSlot();
-      return;
-   }
-
-   // Reset sleep slots
-   ieee154e_vars.numOfSleepSlots = 1;
-   
-   if (ieee154e_vars.slotOffset==ieee154e_vars.nextActiveSlotOffset) {
-      // this is the next active slot
-      
-      // advance the schedule
-      schedule_advanceSlot();
-      
-      // calculate the frequency to transmit on
-      ieee154e_vars.freq = calculateFrequency(schedule_getChannelOffset()); 
-      
-      // find the next one
-      ieee154e_vars.nextActiveSlotOffset = schedule_getNextActiveSlotOffset();
-      if (idmanager_getIsSlotSkip() && idmanager_getIsDAGroot()==FALSE) {
-          if (ieee154e_vars.nextActiveSlotOffset>ieee154e_vars.slotOffset) {
-               ieee154e_vars.numOfSleepSlots = ieee154e_vars.nextActiveSlotOffset-ieee154e_vars.slotOffset;
-          } else {
-               ieee154e_vars.numOfSleepSlots = schedule_getFrameLength()+ieee154e_vars.nextActiveSlotOffset-ieee154e_vars.slotOffset; 
-          }
-          
-          radio_setTimerPeriod(TsSlotDuration*(ieee154e_vars.numOfSleepSlots));
-           
-          //increase ASN by numOfSleepSlots-1 slots as at this slot is already incremented by 1
-          for (i=0;i<ieee154e_vars.numOfSleepSlots-1;i++){
-             incrementAsnOffset();
-          }
-      }  
-      ieee154e_vars.nextActiveSlotOffset = schedule_getNextActiveSlotOffset();      
-   } else {
-      // this is NOT the next active slot, abort
-      // stop using serial
-      openserial_stop();
-      // abort the slot
-      endSlot();
-      //start outputing serial
-      openserial_startOutput();
-      return;
-   }
-   
-   // check the schedule to see what type of slot this is
-   cellType = schedule_getType();
-   switch (cellType) {
-      case CELLTYPE_TXRX:
-      case CELLTYPE_TX:
-         // stop using serial
-         openserial_stop();
-         // assuming that there is nothing to send
-         ieee154e_vars.dataToSend = NULL;
-         // check whether we can send
-         if (schedule_getOkToSend()) {
-            schedule_getNeighbor(&neighbor);
-            ieee154e_vars.dataToSend = openqueue_macGetDataPacket(&neighbor);
-            if ((ieee154e_vars.dataToSend==NULL) && (cellType==CELLTYPE_TXRX)) {
-               couldSendEB=TRUE;
-               // look for an EB packet in the queue
-               ieee154e_vars.dataToSend = openqueue_macGetEBPacket();
-            }
-         }
-         if (ieee154e_vars.dataToSend==NULL) {
-            if (cellType==CELLTYPE_TX) {
-               // abort
-               endSlot();
-               break;
-            } else {
-               changeToRX=TRUE;
-            }
-         } else {
-            // change state
-            changeState(S_TXDATAOFFSET);
-            // change owner
-            ieee154e_vars.dataToSend->owner = COMPONENT_IEEE802154E;
-            if (couldSendEB==TRUE) {        // I will be sending an EB
-               //copy synch IE  -- should be Little endian???
-               // fill in the ASN field of the EB
-               ieee154e_getAsn(sync_IE.asn);
-               sync_IE.join_priority = (icmpv6rpl_getMyDAGrank()/MINHOPRANKINCREASE)-1; //poipoi -- use dagrank(rank)-1
-               memcpy(ieee154e_vars.dataToSend->l2_ASNpayload,&sync_IE,sizeof(sync_IE_ht));
-            }
-            // record that I attempt to transmit this packet
-            ieee154e_vars.dataToSend->l2_numTxAttempts++;
-#ifdef SLOT_FSM_IMPLEMENTATION_MULTIPLE_TIMER_INTERRUPT
-            // 1. schedule timer for loading packet
-            radiotimer_schedule(ACTION_LOAD_PACKET,      DURATION_tt1);
-            // prepare the packet for load packet action at DURATION_tt1
-            // make a local copy of the frame
-            packetfunctions_duplicatePacket(&ieee154e_vars.localCopyForTransmission, ieee154e_vars.dataToSend);
-
-            // check if packet needs to be encrypted/authenticated before transmission 
-            if (ieee154e_vars.localCopyForTransmission.l2_securityLevel != IEEE154_ASH_SLF_TYPE_NOSEC) { // security enabled
-                // encrypt in a local copy
-                if (IEEE802154_SECURITY.outgoingFrame(&ieee154e_vars.localCopyForTransmission) != E_SUCCESS) {
-                    // keep the frame in the OpenQueue in order to retry later
-                    endSlot(); // abort
-                    return;
-                }
-            }
-            // add 2 CRC bytes only to the local copy as we end up here for each retransmission
-            packetfunctions_reserveFooterSize(&ieee154e_vars.localCopyForTransmission, 2);
-            // set the tx buffer address and length register.(packet is NOT loaded at this moment)
-            radio_loadPacket_prepare(ieee154e_vars.localCopyForTransmission.payload,
-                                     ieee154e_vars.localCopyForTransmission.length);
-            // 2. schedule timer for sending packet
-            radiotimer_schedule(ACTION_SEND_PACKET,  DURATION_tt2);
-            // 3. schedule timer radio tx watchdog
-            radiotimer_schedule(ACTION_NORMAL_TIMER, DURATION_tt3);
-            // 4. set capture interrupt for Tx SFD senddone and packet senddone
-            radiotimer_setCapture(ACTION_TX_SFD_DONE);
-            radiotimer_setCapture(ACTION_TX_SEND_DONE);
-#else
-            // arm tt1
-            radiotimer_schedule(DURATION_tt1);
-#endif
-            break;
-         }
-      case CELLTYPE_RX:
-         if (changeToRX==FALSE) {
-            // stop using serial
-            openserial_stop();
-         }
-         // change state
-         changeState(S_RXDATAOFFSET);
-#ifdef SLOT_FSM_IMPLEMENTATION_MULTIPLE_TIMER_INTERRUPT
-         // arm rt1
-         radiotimer_schedule(ACTION_RADIORX_ENABLE,DURATION_rt1);
-         radio_rxPacket_prepare();
-         // 2. schedule timer for starting 
-         radiotimer_schedule(ACTION_NORMAL_TIMER,DURATION_rt2);
-         // 3.  set capture interrupt for Rx SFD done and receiving packet done
-         radiotimer_setCapture(ACTION_RX_SFD_DONE);
-         radiotimer_setCapture(ACTION_RX_DONE);
-#else
-         // arm rt1
-         radiotimer_schedule(DURATION_rt1);
-#endif
-         break;
-      case CELLTYPE_SERIALRX:
-         // stop using serial
-         openserial_stop();
-         // abort the slot
-         endSlot();
-         //start inputting serial data
-         openserial_startInput();
-         //this is to emulate a set of serial input slots without having the slotted structure.
-
-         //skip the serial rx slots
-         ieee154e_vars.numOfSleepSlots = NUMSERIALRX;
-         
-         //increase ASN by NUMSERIALRX-1 slots as at this slot is already incremented by 1
-         for (i=0;i<NUMSERIALRX-1;i++){
-            incrementAsnOffset();
-            // advance the schedule
-            schedule_advanceSlot();
-            // find the next one
-            ieee154e_vars.nextActiveSlotOffset = schedule_getNextActiveSlotOffset();
-         }
-         // possibly skip additional slots if enabled
-         if (idmanager_getIsSlotSkip() && idmanager_getIsDAGroot()==FALSE) {
-             if (ieee154e_vars.nextActiveSlotOffset>ieee154e_vars.slotOffset) {
-                 ieee154e_vars.numOfSleepSlots = ieee154e_vars.nextActiveSlotOffset-ieee154e_vars.slotOffset+NUMSERIALRX-1;
-             } else {
-                 ieee154e_vars.numOfSleepSlots = schedule_getFrameLength()+ieee154e_vars.nextActiveSlotOffset-ieee154e_vars.slotOffset+NUMSERIALRX-1; 
-             }
-              
-             //only increase ASN by numOfSleepSlots-NUMSERIALRX
-             for (i=0;i<ieee154e_vars.numOfSleepSlots-NUMSERIALRX;i++){
-                incrementAsnOffset();
-             }
-         }
-         // set the timer based on calcualted number of slots to skip
-         radio_setTimerPeriod(TsSlotDuration*(ieee154e_vars.numOfSleepSlots));
-         
-#ifdef ADAPTIVE_SYNC
-         // deal with the case when schedule multi slots
-         adaptive_sync_countCompensationTimeout_compoundSlots(NUMSERIALRX-1);
-#endif
-         break;
-      case CELLTYPE_MORESERIALRX:
-         // do nothing (not even endSlot())
-         break;
-      default:
-         // stop using serial
-         openserial_stop();
-         // log the error
-         openserial_printCritical(COMPONENT_IEEE802154E,ERR_WRONG_CELLTYPE,
-                               (errorparameter_t)cellType,
-                               (errorparameter_t)ieee154e_vars.slotOffset);
-         // abort
-         endSlot();
-         break;
-   }
-}
-
-port_INLINE void activity_ti2() {
-<<<<<<< HEAD
-    
-    // change state
-    changeState(S_TXDATAPREPARE);
-    
-#ifdef SLOT_FSM_IMPLEMENTATION_MULTIPLE_TIMER_INTERRUPT
-#else
-    // make a local copy of the frame
-    packetfunctions_duplicatePacket(&ieee154e_vars.localCopyForTransmission, ieee154e_vars.dataToSend);
-
-    // check if packet needs to be encrypted/authenticated before transmission 
-    if (ieee154e_vars.localCopyForTransmission.l2_securityLevel != IEEE154_ASH_SLF_TYPE_NOSEC) { // security enabled
-        // encrypt in a local copy
-        if (IEEE802154_SECURITY.outgoingFrame(&ieee154e_vars.localCopyForTransmission) != E_SUCCESS) {
-            // keep the frame in the OpenQueue in order to retry later
-            endSlot(); // abort
-            return;
-        }
-    }
-    
-    // add 2 CRC bytes only to the local copy as we end up here for each retransmission
-    packetfunctions_reserveFooterSize(&ieee154e_vars.localCopyForTransmission, 2);
-#endif
-    // calculate the frequency to transmit on
-    ieee154e_vars.freq = calculateFrequency(schedule_getChannelOffset()); 
-    
-    // configure the radio for that frequency
-    radio_setFrequency(ieee154e_vars.freq);
-   
-    // load the packet in the radio's Tx buffer
-    radio_loadPacket(ieee154e_vars.localCopyForTransmission.payload,
-                     ieee154e_vars.localCopyForTransmission.length);
-    // enable the radio in Tx mode. This does not send the packet.
-    radio_txEnable();
-
-    ieee154e_vars.radioOnInit=radio_getTimerValue();
-    ieee154e_vars.radioOnThisSlot=TRUE;
-#ifdef SLOT_FSM_IMPLEMENTATION_MULTIPLE_TIMER_INTERRUPT
-#else
-    // arm tt2
-    radiotimer_schedule(DURATION_tt2);
-#endif
-    // change state
-    changeState(S_TXDATAREADY);
-#ifdef SLOT_FSM_IMPLEMENTATION_MULTIPLE_TIMER_INTERRUPT
-    // update state in advance
-    changeState(S_TXDATADELAY);
-#endif
-=======
-   
-   // change state
-   changeState(S_TXDATAPREPARE);
-   
-   // arm tt2
-   radiotimer_schedule(DURATION_tt2);
-
-   // make a local copy of the frame
-   packetfunctions_duplicatePacket(&ieee154e_vars.localCopyForTransmission, ieee154e_vars.dataToSend);
-
-   // check if packet needs to be encrypted/authenticated before transmission 
-   if (ieee154e_vars.localCopyForTransmission.l2_securityLevel != IEEE154_ASH_SLF_TYPE_NOSEC) { // security enabled
-      // encrypt in a local copy
-      if (IEEE802154_SECURITY.outgoingFrame(&ieee154e_vars.localCopyForTransmission) != E_SUCCESS) {
-         // keep the frame in the OpenQueue in order to retry later
-         endSlot(); // abort
-         return;
-      }
-   }
-   
-   // add 2 CRC bytes only to the local copy as we end up here for each retransmission
-   packetfunctions_reserveFooterSize(&ieee154e_vars.localCopyForTransmission, 2);
-   
-   // configure the radio for that frequency
-   radio_setFrequency(ieee154e_vars.freq);
-   
-   // load the packet in the radio's Tx buffer
-   radio_loadPacket(ieee154e_vars.localCopyForTransmission.payload,
-                    ieee154e_vars.localCopyForTransmission.length);
-   
-   // enable the radio in Tx mode. This does not send the packet.
-   radio_txEnable();
-   ieee154e_vars.radioOnInit=radio_getTimerValue();
-   ieee154e_vars.radioOnThisSlot=TRUE;
-   
-   // change state
-   changeState(S_TXDATAREADY);
->>>>>>> 6bb7a173
-}
-
-port_INLINE void activity_tie1() {
-   // log the error
-   openserial_printError(COMPONENT_IEEE802154E,ERR_MAXTXDATAPREPARE_OVERFLOW,
-                         (errorparameter_t)ieee154e_vars.state,
-                         (errorparameter_t)ieee154e_vars.slotOffset);
-   
-   // abort
-   endSlot();
-}
-
-port_INLINE void activity_ti3() {
-    // change state
-    changeState(S_TXDATADELAY);
-#ifdef SLOT_FSM_IMPLEMENTATION_MULTIPLE_TIMER_INTERRUPT
-#else
-    // arm tt3
-    radiotimer_schedule(DURATION_tt3);
-    
-    // give the 'go' to transmit
-    radio_txNow();
-#endif
-}
-
-port_INLINE void activity_tie2() {
-    // log the error
-   openserial_printError(COMPONENT_IEEE802154E,ERR_WDRADIO_OVERFLOWS,
-                         (errorparameter_t)ieee154e_vars.state,
-                         (errorparameter_t)ieee154e_vars.slotOffset);
-    
-    // abort
-    endSlot();
-}
-
-//start of frame interrupt
-port_INLINE void activity_ti4(PORT_RADIOTIMER_WIDTH capturedTime) {
-    // change state
-    changeState(S_TXDATA);
-#ifdef SLOT_FSM_IMPLEMENTATION_MULTIPLE_TIMER_INTERRUPT
-    // cancel tt3
-    radiotimer_cancel(ACTION_NORMAL_TIMER);
-#else
-    // cancel tt3
-    radiotimer_cancel();
-#endif
-    // record the captured time
-    ieee154e_vars.lastCapturedTime = capturedTime;
-#ifdef SLOT_FSM_IMPLEMENTATION_MULTIPLE_TIMER_INTERRUPT
-    // arm tt4
-    radiotimer_schedule(ACTION_NORMAL_TIMER,DURATION_tt4);
-#else
-    // arm tt4
-    radiotimer_schedule(DURATION_tt4);
-#endif
-}
-
-port_INLINE void activity_tie3() {
-    // log the error
-    openserial_printError(COMPONENT_IEEE802154E,ERR_WDDATADURATION_OVERFLOWS,
-                         (errorparameter_t)ieee154e_vars.state,
-                         (errorparameter_t)ieee154e_vars.slotOffset);
-    
-    // abort
-    endSlot();
-}
-
-port_INLINE void activity_ti5(PORT_RADIOTIMER_WIDTH capturedTime) {
-    bool listenForAck;
-    
-    // change state
-    changeState(S_RXACKOFFSET);
-#ifdef SLOT_FSM_IMPLEMENTATION_MULTIPLE_TIMER_INTERRUPT
-    // cancel tt4
-    radiotimer_cancel(ACTION_NORMAL_TIMER);
-#else
-    // cancel tt4
-    radiotimer_cancel();
-#endif
-    // turn off the radio
-    radio_rfOff();
-    ieee154e_vars.radioOnTics+=(radio_getTimerValue()-ieee154e_vars.radioOnInit);
-    
-    // record the captured time
-    ieee154e_vars.lastCapturedTime = capturedTime;
-    
-    // decides whether to listen for an ACK
-    if (packetfunctions_isBroadcastMulticast(&ieee154e_vars.dataToSend->l2_nextORpreviousHop)==TRUE) {
-        listenForAck = FALSE;
-    } else {
-        listenForAck = TRUE;
-    }
-    
-    if (listenForAck==TRUE) {
-#ifdef SLOT_FSM_IMPLEMENTATION_MULTIPLE_TIMER_INTERRUPT
-        // 1. schedule timer for enabling receiving
-        // arm tt5
-        radiotimer_schedule(ACTION_RADIORX_ENABLE,DURATION_tt5);
-        // set receiving buffer address (radio is NOT enabled at this moment)
-        radio_rxPacket_prepare();
-        // 2. schedule timer for starting receiving
-        radiotimer_schedule(ACTION_NORMAL_TIMER,DURATION_tt6);
-        // 3. set capture for receiving SFD and packet receiving done
-        radiotimer_setCapture(ACTION_RX_SFD_DONE);
-        radiotimer_setCapture(ACTION_RX_DONE);
-#else
-        // arm tt5
-        radiotimer_schedule(DURATION_tt5);
-#endif
-    } else {
-        // indicate succesful Tx to schedule to keep statistics
-        schedule_indicateTx(&ieee154e_vars.asn,TRUE);
-        // indicate to upper later the packet was sent successfully
-        notif_sendDone(ieee154e_vars.dataToSend,E_SUCCESS);
-        // reset local variable
-        ieee154e_vars.dataToSend = NULL;
-        // abort
-        endSlot();
-    }
-}
-
-port_INLINE void activity_ti6() {
-<<<<<<< HEAD
-    // change state
-    changeState(S_RXACKPREPARE);
-    // calculate the frequency to transmit on
-    ieee154e_vars.freq = calculateFrequency(schedule_getChannelOffset()); 
-    
-    // configure the radio for that frequency
-    radio_setFrequency(ieee154e_vars.freq);
-    
-#ifdef SLOT_FSM_IMPLEMENTATION_MULTIPLE_TIMER_INTERRUPT
-    // enable the radio in Rx mode. The radio is not actively listening yet.
-    radio_rxEnable_scum();
-#else
-    radio_rxEnable();
-#endif
-    
-    //caputre init of radio for duty cycle calculation
-    ieee154e_vars.radioOnInit=radio_getTimerValue();
-    ieee154e_vars.radioOnThisSlot=TRUE;
-#ifdef SLOT_FSM_IMPLEMENTATION_MULTIPLE_TIMER_INTERRUPT
-#else
-    // arm tt6
-    radiotimer_schedule(DURATION_tt6);
-#endif   
-    // change state
-    changeState(S_RXACKREADY);
-=======
-   // change state
-   changeState(S_RXACKPREPARE);
-   // arm tt6
-   radiotimer_schedule(DURATION_tt6);
-   // configure the radio for that frequency
-   radio_setFrequency(ieee154e_vars.freq);
-   
-   // enable the radio in Rx mode. The radio is not actively listening yet.
-   radio_rxEnable();
-   //caputre init of radio for duty cycle calculation
-   ieee154e_vars.radioOnInit=radio_getTimerValue();
-   ieee154e_vars.radioOnThisSlot=TRUE;
-   
-   // change state
-   changeState(S_RXACKREADY);
->>>>>>> 6bb7a173
-}
-
-port_INLINE void activity_tie4() {
-   // log the error
-   openserial_printError(COMPONENT_IEEE802154E,ERR_MAXRXACKPREPARE_OVERFLOWS,
-                         (errorparameter_t)ieee154e_vars.state,
-                         (errorparameter_t)ieee154e_vars.slotOffset);
-   
-   // abort
-   endSlot();
-}
-
-port_INLINE void activity_ti7() {
-   // change state
-   changeState(S_RXACKLISTEN);
-   
-   // start listening
-   radio_rxNow();
-#ifdef SLOT_FSM_IMPLEMENTATION_MULTIPLE_TIMER_INTERRUPT
-   // arm tt7
-   radiotimer_schedule(ACTION_NORMAL_TIMER,DURATION_tt7);
-#else
-   // arm tt7
-   radiotimer_schedule(DURATION_tt7);
-#endif
-}
-
-port_INLINE void activity_tie5() {
-    // indicate transmit failed to schedule to keep stats
-    schedule_indicateTx(&ieee154e_vars.asn,FALSE);
-    
-    // decrement transmits left counter
-    ieee154e_vars.dataToSend->l2_retriesLeft--;
-    
-    if (ieee154e_vars.dataToSend->l2_retriesLeft==0) {
-        // indicate tx fail if no more retries left
-        notif_sendDone(ieee154e_vars.dataToSend,E_FAIL);
-    } else {
-        // return packet to the virtual COMPONENT_SIXTOP_TO_IEEE802154E component
-        ieee154e_vars.dataToSend->owner = COMPONENT_SIXTOP_TO_IEEE802154E;
-    }
-    
-    // reset local variable
-    ieee154e_vars.dataToSend = NULL;
-    
-    // abort
-    endSlot();
-}
-
-port_INLINE void activity_ti8(PORT_RADIOTIMER_WIDTH capturedTime) {
-    // change state
-    changeState(S_RXACK);
-#ifdef SLOT_FSM_IMPLEMENTATION_MULTIPLE_TIMER_INTERRUPT
-    // cancel tt7
-    radiotimer_cancel(ACTION_NORMAL_TIMER);
-#else
-    // cancel tt7
-    radiotimer_cancel();
-#endif
-    // record the captured time
-    ieee154e_vars.lastCapturedTime = capturedTime;
-#ifdef SLOT_FSM_IMPLEMENTATION_MULTIPLE_TIMER_INTERRUPT
-    // arm tt8
-    radiotimer_schedule(ACTION_NORMAL_TIMER,DURATION_tt8);
-#else
-    // arm tt8
-    radiotimer_schedule(DURATION_tt8);
-#endif
-}
-
-port_INLINE void activity_tie6() {
-    // log the error
-    openserial_printError(COMPONENT_IEEE802154E,ERR_WDACKDURATION_OVERFLOWS,
-                         (errorparameter_t)ieee154e_vars.state,
-                         (errorparameter_t)ieee154e_vars.slotOffset);
-    // abort
-    endSlot();
-}
-
-port_INLINE void activity_ti9(PORT_RADIOTIMER_WIDTH capturedTime) {
-    ieee802154_header_iht     ieee802514_header;
-    
-    // change state
-    changeState(S_TXPROC);
-#ifdef SLOT_FSM_IMPLEMENTATION_MULTIPLE_TIMER_INTERRUPT
-    // cancel tt8
-    radiotimer_cancel(ACTION_NORMAL_TIMER);
-#else
-    // cancel tt8
-    radiotimer_cancel();
-#endif
-    // turn off the radio
-    radio_rfOff();
-    //compute tics radio on.
-    ieee154e_vars.radioOnTics+=(radio_getTimerValue()-ieee154e_vars.radioOnInit);
-    
-    // record the captured time
-    ieee154e_vars.lastCapturedTime = capturedTime;
-    
-    // get a buffer to put the (received) ACK in
-    ieee154e_vars.ackReceived = openqueue_getFreePacketBuffer(COMPONENT_IEEE802154E);
-    if (ieee154e_vars.ackReceived==NULL) {
-        // log the error
-        openserial_printError(COMPONENT_IEEE802154E,ERR_NO_FREE_PACKET_BUFFER,
-                            (errorparameter_t)0,
-                            (errorparameter_t)0);
-        // abort
-        endSlot();
-        return;
-    }
-    
-    // declare ownership over that packet
-    ieee154e_vars.ackReceived->creator = COMPONENT_IEEE802154E;
-    ieee154e_vars.ackReceived->owner   = COMPONENT_IEEE802154E;
-    
-    /*
-    The do-while loop that follows is a little parsing trick.
-    Because it contains a while(0) condition, it gets executed only once.
-    Below the do-while loop is some code to cleans up the ack variable.
-    Anywhere in the do-while loop, a break statement can be called to jump to
-    the clean up code early. If the loop ends without a break, the received
-    packet was correct. If it got aborted early (through a break), the packet
-    was faulty.
-    */
-    do { // this "loop" is only executed once
-        
-        // retrieve the received ack frame from the radio's Rx buffer
-        ieee154e_vars.ackReceived->payload = &(ieee154e_vars.ackReceived->packet[FIRST_FRAME_BYTE]);
-        radio_getReceivedFrame(       ieee154e_vars.ackReceived->payload,
-                                   &ieee154e_vars.ackReceived->length,
-                             sizeof(ieee154e_vars.ackReceived->packet),
-                                   &ieee154e_vars.ackReceived->l1_rssi,
-                                   &ieee154e_vars.ackReceived->l1_lqi,
-                                   &ieee154e_vars.ackReceived->l1_crc);
-        
-        // break if wrong length
-        if (ieee154e_vars.ackReceived->length<LENGTH_CRC || ieee154e_vars.ackReceived->length>LENGTH_IEEE154_MAX) {
-            // break from the do-while loop and execute the clean-up code below
-            openserial_printError(COMPONENT_IEEE802154E,ERR_INVALIDPACKETFROMRADIO,
-                            (errorparameter_t)1,
-                            ieee154e_vars.ackReceived->length);
-        
-            break;
-        }
-        
-        // toss CRC (2 last bytes)
-        packetfunctions_tossFooter(   ieee154e_vars.ackReceived, LENGTH_CRC);
-    
-        // break if invalid CRC
-        if (ieee154e_vars.ackReceived->l1_crc==FALSE) {
-            // break from the do-while loop and execute the clean-up code below
-            break;
-        }
-      
-        // parse the IEEE802.15.4 header (RX ACK)
-        ieee802154_retrieveHeader(ieee154e_vars.ackReceived,&ieee802514_header);
-      
-        // break if invalid IEEE802.15.4 header
-        if (ieee802514_header.valid==FALSE) {
-            // break from the do-while loop and execute the clean-up code below
-            break;
-        }
-
-<<<<<<< HEAD
-        // store header details in packet buffer
-        ieee154e_vars.ackReceived->l2_frameType  = ieee802514_header.frameType;
-        ieee154e_vars.ackReceived->l2_dsn        = ieee802514_header.dsn;
-        memcpy(&(ieee154e_vars.ackReceived->l2_nextORpreviousHop),&(ieee802514_header.src),sizeof(open_addr_t));
-
-        // check the security level of the ACK frame and decrypt/authenticate
-        if (ieee154e_vars.ackReceived->l2_securityLevel != IEEE154_ASH_SLF_TYPE_NOSEC) {
-            if (IEEE802154_SECURITY.incomingFrame(ieee154e_vars.ackReceived) != E_SUCCESS) {
-                break;
-            }
-        } // checked if unsecured frame should pass during header retrieval
-        
-        // toss the IEEE802.15.4 header
-        packetfunctions_tossHeader(ieee154e_vars.ackReceived,ieee802514_header.headerLength);
-        
-        // break if invalid ACK
-        if (isValidAck(&ieee802514_header,ieee154e_vars.dataToSend)==FALSE) {
-            // break from the do-while loop and execute the clean-up code below
-            break;
-        }
-        
-        if (
-=======
-      // store header details in packet buffer
-      ieee154e_vars.ackReceived->l2_frameType  = ieee802514_header.frameType;
-      ieee154e_vars.ackReceived->l2_dsn        = ieee802514_header.dsn;
-      memcpy(&(ieee154e_vars.ackReceived->l2_nextORpreviousHop),&(ieee802514_header.src),sizeof(open_addr_t));
-
-      // check the security level of the ACK frame and decrypt/authenticate
-      if (ieee154e_vars.ackReceived->l2_securityLevel != IEEE154_ASH_SLF_TYPE_NOSEC) {
-          if (IEEE802154_SECURITY.incomingFrame(ieee154e_vars.ackReceived) != E_SUCCESS) {
-             break;
-          }
-      } // checked if unsecured frame should pass during header retrieval
-      
-      // toss the IEEE802.15.4 header
-      packetfunctions_tossHeader(ieee154e_vars.ackReceived,ieee802514_header.headerLength);
-    
-      // break if invalid ACK
-      if (isValidAck(&ieee802514_header,ieee154e_vars.dataToSend)==FALSE) {
-         // break from the do-while loop and execute the clean-up code below
-         break;
-      }
-         
-      if (
->>>>>>> 6bb7a173
-            idmanager_getIsDAGroot()==FALSE &&
-            icmpv6rpl_isPreferredParent(&(ieee154e_vars.ackReceived->l2_nextORpreviousHop))
-        ) {
-            synchronizeAck(ieee802514_header.timeCorrection);
-        }
-        
-        // inform schedule of successful transmission
-        schedule_indicateTx(&ieee154e_vars.asn,TRUE);
-        
-        // inform upper layer
-        notif_sendDone(ieee154e_vars.dataToSend,E_SUCCESS);
-        ieee154e_vars.dataToSend = NULL;
-        
-        // in any case, execute the clean-up code below (processing of ACK done)
-    } while (0);
-    
-    // free the received ack so corresponding RAM memory can be recycled
-    openqueue_freePacketBuffer(ieee154e_vars.ackReceived);
-    
-    // clear local variable
-    ieee154e_vars.ackReceived = NULL;
-    
-    // official end of Tx slot
-    endSlot();
-}
-
-//======= RX
-
-port_INLINE void activity_ri2() {
-<<<<<<< HEAD
-    // change state
-    changeState(S_RXDATAPREPARE);
-    
-    // calculate the frequency to transmit on
-    ieee154e_vars.freq = calculateFrequency(schedule_getChannelOffset()); 
-    
-    // configure the radio for that frequency
-    radio_setFrequency(ieee154e_vars.freq);
-#ifdef SLOT_FSM_IMPLEMENTATION_MULTIPLE_TIMER_INTERRUPT
-    radio_rxEnable_scum();
-#else
-    // enable the radio in Rx mode. The radio does not actively listen yet.
-    radio_rxEnable();
-#endif
-    ieee154e_vars.radioOnInit=radio_getTimerValue();
-    ieee154e_vars.radioOnThisSlot=TRUE;
-#ifdef SLOT_FSM_IMPLEMENTATION_MULTIPLE_TIMER_INTERRUPT
-#else
-    // arm rt2
-    radiotimer_schedule(DURATION_rt2);
-#endif
-    // change state
-    changeState(S_RXDATAREADY);
-=======
-   // change state
-   changeState(S_RXDATAPREPARE);
-   
-   // arm rt2
-   radiotimer_schedule(DURATION_rt2);
-   
-   // configure the radio for that frequency
-   radio_setFrequency(ieee154e_vars.freq);
-   
-   // enable the radio in Rx mode. The radio does not actively listen yet.
-   radio_rxEnable();
-   ieee154e_vars.radioOnInit=radio_getTimerValue();
-   ieee154e_vars.radioOnThisSlot=TRUE;
-
-       
-   // change state
-   changeState(S_RXDATAREADY);
->>>>>>> 6bb7a173
-}
-
-port_INLINE void activity_rie1() {
-   // log the error
-   openserial_printError(COMPONENT_IEEE802154E,ERR_MAXRXDATAPREPARE_OVERFLOWS,
-                         (errorparameter_t)ieee154e_vars.state,
-                         (errorparameter_t)ieee154e_vars.slotOffset);
-   
-   // abort
-   endSlot();
-}
-
-port_INLINE void activity_ri3() {
-    // change state
-    changeState(S_RXDATALISTEN);
-    
-    // give the 'go' to receive
-    radio_rxNow();
-#ifdef SLOT_FSM_IMPLEMENTATION_MULTIPLE_TIMER_INTERRUPT
-    // arm rt3
-    radiotimer_schedule(ACTION_NORMAL_TIMER,DURATION_rt3);
-#else
-    // arm rt3 
-    radiotimer_schedule(DURATION_rt3);
-#endif
-}
-
-port_INLINE void activity_rie2() {
-   // abort
-   endSlot();
-}
-
-port_INLINE void activity_ri4(PORT_RADIOTIMER_WIDTH capturedTime) {
-
-   // change state
-   changeState(S_RXDATA);
-#ifdef SLOT_FSM_IMPLEMENTATION_MULTIPLE_TIMER_INTERRUPT
-   // cancel rt3
-   radiotimer_cancel(ACTION_NORMAL_TIMER);
-#else
-   // cancel rt3
-   radiotimer_cancel();
-#endif
-   // record the captured time
-   ieee154e_vars.lastCapturedTime = capturedTime;
-   
-   // record the captured time to sync
-   ieee154e_vars.syncCapturedTime = capturedTime;
-#ifdef SLOT_FSM_IMPLEMENTATION_MULTIPLE_TIMER_INTERRUPT
-   radiotimer_schedule(ACTION_NORMAL_TIMER,DURATION_rt4);
-#else
-   radiotimer_schedule(DURATION_rt4);
-#endif
-}
-
-port_INLINE void activity_rie3() {
-     
-   // log the error
-   openserial_printError(COMPONENT_IEEE802154E,ERR_WDDATADURATION_OVERFLOWS,
-                         (errorparameter_t)ieee154e_vars.state,
-                         (errorparameter_t)ieee154e_vars.slotOffset);
-   
-   // abort
-   endSlot();
-}
-
-port_INLINE void activity_ri5(PORT_RADIOTIMER_WIDTH capturedTime) {
-   ieee802154_header_iht ieee802514_header;
-   uint16_t lenIE=0;
-   
-   // change state
-   changeState(S_TXACKOFFSET);
-#ifdef SLOT_FSM_IMPLEMENTATION_MULTIPLE_TIMER_INTERRUPT
-   // cancel rt4
-   radiotimer_cancel(ACTION_NORMAL_TIMER);
-#else
-   // cancel rt4
-   radiotimer_cancel();
-#endif
-   // turn off the radio
-   radio_rfOff();
-   ieee154e_vars.radioOnTics+=radio_getTimerValue()-ieee154e_vars.radioOnInit;
-   // get a buffer to put the (received) data in
-   ieee154e_vars.dataReceived = openqueue_getFreePacketBuffer(COMPONENT_IEEE802154E);
-   if (ieee154e_vars.dataReceived==NULL) {
-      // log the error
-      openserial_printError(COMPONENT_IEEE802154E,ERR_NO_FREE_PACKET_BUFFER,
-                            (errorparameter_t)0,
-                            (errorparameter_t)0);
-      // abort
-      endSlot();
-      return;
-   }
-   
-   // declare ownership over that packet
-   ieee154e_vars.dataReceived->creator = COMPONENT_IEEE802154E;
-   ieee154e_vars.dataReceived->owner   = COMPONENT_IEEE802154E;
-
-   /*
-   The do-while loop that follows is a little parsing trick.
-   Because it contains a while(0) condition, it gets executed only once.
-   The behavior is:
-   - if a break occurs inside the do{} body, the error code below the loop
-     gets executed. This indicates something is wrong with the packet being 
-     parsed.
-   - if a return occurs inside the do{} body, the error code below the loop
-     does not get executed. This indicates the received packet is correct.
-   */
-   do { // this "loop" is only executed once
-      
-      // retrieve the received data frame from the radio's Rx buffer
-      ieee154e_vars.dataReceived->payload = &(ieee154e_vars.dataReceived->packet[FIRST_FRAME_BYTE]);
-      radio_getReceivedFrame(       ieee154e_vars.dataReceived->payload,
-                                   &ieee154e_vars.dataReceived->length,
-                             sizeof(ieee154e_vars.dataReceived->packet),
-                                   &ieee154e_vars.dataReceived->l1_rssi,
-                                   &ieee154e_vars.dataReceived->l1_lqi,
-                                   &ieee154e_vars.dataReceived->l1_crc);
-      
-      // break if wrong length
-      if (ieee154e_vars.dataReceived->length<LENGTH_CRC || ieee154e_vars.dataReceived->length>LENGTH_IEEE154_MAX ) {
-         // jump to the error code below this do-while loop
-        openserial_printError(COMPONENT_IEEE802154E,ERR_INVALIDPACKETFROMRADIO,
-                            (errorparameter_t)2,
-                            ieee154e_vars.dataReceived->length);
-         break;
-      }
-      
-      // toss CRC (2 last bytes)
-      packetfunctions_tossFooter(   ieee154e_vars.dataReceived, LENGTH_CRC);
-      
-      // if CRC doesn't check, stop
-      if (ieee154e_vars.dataReceived->l1_crc==FALSE) {
-         // jump to the error code below this do-while loop
-         break;
-      }
-      
-      // parse the IEEE802.15.4 header (RX DATA)
-      ieee802154_retrieveHeader(ieee154e_vars.dataReceived,&ieee802514_header);
-      
-      // break if invalid IEEE802.15.4 header
-      if (ieee802514_header.valid==FALSE) {
-         // break from the do-while loop and execute the clean-up code below
-         break;
-      }
-
-      // store header details in packet buffer
-      ieee154e_vars.dataReceived->l2_frameType      = ieee802514_header.frameType;
-      ieee154e_vars.dataReceived->l2_dsn            = ieee802514_header.dsn;
-      ieee154e_vars.dataReceived->l2_IEListPresent  = ieee802514_header.ieListPresent;
-      memcpy(&(ieee154e_vars.dataReceived->l2_nextORpreviousHop),&(ieee802514_header.src),sizeof(open_addr_t));
-
-      // if security is enabled, decrypt/authenticate the frame.
-      if (ieee154e_vars.dataReceived->l2_securityLevel != IEEE154_ASH_SLF_TYPE_NOSEC) {
-         if (IEEE802154_SECURITY.incomingFrame(ieee154e_vars.dataReceived) != E_SUCCESS) {
-<<<<<<< HEAD
-            break;
-=======
-             break;
->>>>>>> 6bb7a173
-         }
-      } // checked if unsecured frame should pass during header retrieval
-
-      // toss the IEEE802.15.4 header
-      packetfunctions_tossHeader(ieee154e_vars.dataReceived,ieee802514_header.headerLength);
-
-      // handle IEs xv poipoi
-      // reset join priority 
-      // retrieve IE in sixtop
-      if ((ieee802514_header.valid==TRUE &&
-          ieee802514_header.ieListPresent==TRUE && 
-          ieee802514_header.frameType==IEEE154_TYPE_BEACON && // if it is not a beacon and have ie, the ie will be processed in sixtop
-          packetfunctions_sameAddress(&ieee802514_header.panid,idmanager_getMyID(ADDR_PANID)) && 
-          ieee154e_processIEs(ieee154e_vars.dataReceived,&lenIE))==FALSE) {
-          //log  that the packet is not carrying IEs
-      }
-      
-     // toss the IEs including Synch
-      packetfunctions_tossHeader(ieee154e_vars.dataReceived,lenIE);
-            
-      // record the captured time
-      ieee154e_vars.lastCapturedTime = capturedTime;
-      
-      // if I just received an invalid frame, stop
-      if (isValidRxFrame(&ieee802514_header)==FALSE) {
-         // jump to the error code below this do-while loop
-         break;
-      }
-      
-      // record the timeCorrection and print out at end of slot
-      ieee154e_vars.dataReceived->l2_timeCorrection = (PORT_SIGNED_INT_WIDTH)((PORT_SIGNED_INT_WIDTH)TsTxOffset-(PORT_SIGNED_INT_WIDTH)ieee154e_vars.syncCapturedTime);
-      
-      // check if ack requested
-      if (ieee802514_header.ackRequested==1 && ieee154e_vars.isAckEnabled == TRUE) {
-#ifdef SLOT_FSM_IMPLEMENTATION_MULTIPLE_TIMER_INTERRUPT
-            // 1. schedule timer for loading packet
-            radiotimer_schedule(ACTION_LOAD_PACKET,DURATION_rt5);
-            // get a buffer to put the ack to send in
-           ieee154e_vars.ackToSend = openqueue_getFreePacketBuffer(COMPONENT_IEEE802154E);
-           if (ieee154e_vars.ackToSend==NULL) {
-              // log the error
-              openserial_printError(COMPONENT_IEEE802154E,ERR_NO_FREE_PACKET_BUFFER,
-                                    (errorparameter_t)0,
-                                    (errorparameter_t)0);
-              // indicate we received a packet anyway (we don't want to loose any)
-              notif_receive(ieee154e_vars.dataReceived);
-              // free local variable
-              ieee154e_vars.dataReceived = NULL;
-              // abort
-              endSlot();
-              return;
-           }
-           
-           // declare ownership over that packet
-           ieee154e_vars.ackToSend->creator = COMPONENT_IEEE802154E;
-           ieee154e_vars.ackToSend->owner   = COMPONENT_IEEE802154E;
-           
-           // calculate the time timeCorrection (this is the time the sender is off w.r.t to this node. A negative number means
-           // the sender is too late.
-           ieee154e_vars.timeCorrection = (PORT_SIGNED_INT_WIDTH)((PORT_SIGNED_INT_WIDTH)TsTxOffset-(PORT_SIGNED_INT_WIDTH)ieee154e_vars.syncCapturedTime);
-           
-           // prepend the IEEE802.15.4 header to the ACK
-           ieee154e_vars.ackToSend->l2_frameType = IEEE154_TYPE_ACK;
-           ieee154e_vars.ackToSend->l2_dsn       = ieee154e_vars.dataReceived->l2_dsn;
-
-           // To send ACK, we use the same security level (including NOSEC) and keys
-           // that were present in the DATA packet.
-           ieee154e_vars.ackToSend->l2_securityLevel = ieee154e_vars.dataReceived->l2_securityLevel;
-           ieee154e_vars.ackToSend->l2_keyIdMode     = ieee154e_vars.dataReceived->l2_keyIdMode;
-           ieee154e_vars.ackToSend->l2_keyIndex      = ieee154e_vars.dataReceived->l2_keyIndex;
-
-           ieee802154_prependHeader(ieee154e_vars.ackToSend,
-                                    ieee154e_vars.ackToSend->l2_frameType,
-                                    FALSE,//no payloadIE in ack
-                                    ieee154e_vars.dataReceived->l2_dsn,
-                                    &(ieee154e_vars.dataReceived->l2_nextORpreviousHop)
-                                    );
-           
-           // if security is enabled, encrypt directly in OpenQueue as there are no retransmissions for ACKs
-           if (ieee154e_vars.ackToSend->l2_securityLevel != IEEE154_ASH_SLF_TYPE_NOSEC) {
-                if (IEEE802154_SECURITY.outgoingFrame(ieee154e_vars.ackToSend) != E_SUCCESS) {
-                    openqueue_freePacketBuffer(ieee154e_vars.ackToSend);
-                    endSlot();
-                    return;
-                }
-            }
-            // space for 2-byte CRC
-            packetfunctions_reserveFooterSize(ieee154e_vars.ackToSend,2);
-            // set tx buffer address and length to prepare loading packet (packet is NOT loaded at this moment)
-            radio_loadPacket_prepare(ieee154e_vars.ackToSend->payload,
-                                    ieee154e_vars.ackToSend->length);
-            radiotimer_schedule(ACTION_SEND_PACKET,DURATION_rt6);
-            // 2. schedule timer for radio tx watchdog
-            radiotimer_schedule(ACTION_NORMAL_TIMER,DURATION_rt7);
-            // 3. set capture for SFD senddone and Tx send done
-            radiotimer_setCapture(ACTION_TX_SFD_DONE);
-            radiotimer_setCapture(ACTION_TX_SEND_DONE);
-#else
-         // arm rt5
-         radiotimer_schedule(DURATION_rt5);
-#endif
-      } else {
-         // synchronize to the received packet iif I'm not a DAGroot and this is my preferred parent
-         if (idmanager_getIsDAGroot()==FALSE && icmpv6rpl_isPreferredParent(&(ieee154e_vars.dataReceived->l2_nextORpreviousHop))) {
-            synchronizePacket(ieee154e_vars.syncCapturedTime);
-         }
-         // indicate reception to upper layer (no ACK asked)
-         notif_receive(ieee154e_vars.dataReceived);
-         // reset local variable
-         ieee154e_vars.dataReceived = NULL;
-         // abort
-         endSlot();
-      }
-      
-      // everything went well, return here not to execute the error code below
-      return;
-      
-   } while(0);
-   
-   // free the (invalid) received data so RAM memory can be recycled
-   openqueue_freePacketBuffer(ieee154e_vars.dataReceived);
-   
-   // clear local variable
-   ieee154e_vars.dataReceived = NULL;
-   
-   // abort
-   endSlot();
-}
-
-port_INLINE void activity_ri6() {
-<<<<<<< HEAD
-    
-    // change state
-    changeState(S_TXACKPREPARE);
-#ifdef SLOT_FSM_IMPLEMENTATION_MULTIPLE_TIMER_INTERRUPT
-#else
-    // get a buffer to put the ack to send in
-    ieee154e_vars.ackToSend = openqueue_getFreePacketBuffer(COMPONENT_IEEE802154E);
-    if (ieee154e_vars.ackToSend==NULL) {
-        // log the error
-        openserial_printError(COMPONENT_IEEE802154E,ERR_NO_FREE_PACKET_BUFFER,
-=======
-   
-   // change state
-   changeState(S_TXACKPREPARE);
-
-   // arm rt6
-   radiotimer_schedule(DURATION_rt6);
-   
-   // get a buffer to put the ack to send in
-   ieee154e_vars.ackToSend = openqueue_getFreePacketBuffer(COMPONENT_IEEE802154E);
-   if (ieee154e_vars.ackToSend==NULL) {
-      // log the error
-      openserial_printError(COMPONENT_IEEE802154E,ERR_NO_FREE_PACKET_BUFFER,
->>>>>>> 6bb7a173
-                            (errorparameter_t)0,
-                            (errorparameter_t)0);
-        // indicate we received a packet anyway (we don't want to loose any)
-        notif_receive(ieee154e_vars.dataReceived);
-        // free local variable
-        ieee154e_vars.dataReceived = NULL;
-        // abort
-        endSlot();
-        return;
-    }
-    
-    // declare ownership over that packet
-    ieee154e_vars.ackToSend->creator = COMPONENT_IEEE802154E;
-    ieee154e_vars.ackToSend->owner   = COMPONENT_IEEE802154E;
-    
-    // calculate the time timeCorrection (this is the time the sender is off w.r.t to this node. A negative number means
-    // the sender is too late.
-    ieee154e_vars.timeCorrection = (PORT_SIGNED_INT_WIDTH)((PORT_SIGNED_INT_WIDTH)TsTxOffset-(PORT_SIGNED_INT_WIDTH)ieee154e_vars.syncCapturedTime);
-    
-    // prepend the IEEE802.15.4 header to the ACK
-    ieee154e_vars.ackToSend->l2_frameType = IEEE154_TYPE_ACK;
-    ieee154e_vars.ackToSend->l2_dsn       = ieee154e_vars.dataReceived->l2_dsn;
-    
-    // To send ACK, we use the same security level (including NOSEC) and keys
-    // that were present in the DATA packet.
-    ieee154e_vars.ackToSend->l2_securityLevel = ieee154e_vars.dataReceived->l2_securityLevel;
-    ieee154e_vars.ackToSend->l2_keyIdMode     = ieee154e_vars.dataReceived->l2_keyIdMode;
-    ieee154e_vars.ackToSend->l2_keyIndex      = ieee154e_vars.dataReceived->l2_keyIndex;
-    
-    ieee802154_prependHeader(ieee154e_vars.ackToSend,
-                            ieee154e_vars.ackToSend->l2_frameType,
-                            FALSE,//no payloadIE in ack
-                            ieee154e_vars.dataReceived->l2_dsn,
-                            &(ieee154e_vars.dataReceived->l2_nextORpreviousHop)
-                            );
-<<<<<<< HEAD
-    
-    // if security is enabled, encrypt directly in OpenQueue as there are no retransmissions for ACKs
-    if (ieee154e_vars.ackToSend->l2_securityLevel != IEEE154_ASH_SLF_TYPE_NOSEC) {
-        if (IEEE802154_SECURITY.outgoingFrame(ieee154e_vars.ackToSend) != E_SUCCESS) {
-            openqueue_freePacketBuffer(ieee154e_vars.ackToSend);
-            endSlot();
-            return;
-        }
-    }
-    // space for 2-byte CRC
-   packetfunctions_reserveFooterSize(ieee154e_vars.ackToSend,2);
-#endif
-    // calculate the frequency to transmit on
-    ieee154e_vars.freq = calculateFrequency(schedule_getChannelOffset()); 
-    
-    // configure the radio for that frequency
-    radio_setFrequency(ieee154e_vars.freq);
-    
-    // load the packet in the radio's Tx buffer
-    radio_loadPacket(ieee154e_vars.ackToSend->payload,
-                    ieee154e_vars.ackToSend->length);
-    
-    // enable the radio in Tx mode. This does not send that packet.
-    radio_txEnable();
-    ieee154e_vars.radioOnInit=radio_getTimerValue();
-    ieee154e_vars.radioOnThisSlot=TRUE;
-#ifdef SLOT_FSM_IMPLEMENTATION_MULTIPLE_TIMER_INTERRUPT
-#else
-    // arm rt6
-    radiotimer_schedule(DURATION_rt6);
-#endif
-    // change state
-    changeState(S_TXACKREADY);
-#ifdef SLOT_FSM_IMPLEMENTATION_MULTIPLE_TIMER_INTERRUPT
-    changeState(S_TXACKDELAY);
-#endif
-=======
-   
-   // if security is enabled, encrypt directly in OpenQueue as there are no retransmissions for ACKs
-   if (ieee154e_vars.ackToSend->l2_securityLevel != IEEE154_ASH_SLF_TYPE_NOSEC) {
-      if (IEEE802154_SECURITY.outgoingFrame(ieee154e_vars.ackToSend) != E_SUCCESS) {
-           openqueue_freePacketBuffer(ieee154e_vars.ackToSend);
-           endSlot();
-           return;
-      }
-   }
-    // space for 2-byte CRC
-   packetfunctions_reserveFooterSize(ieee154e_vars.ackToSend,2);
-   
-   // configure the radio for that frequency
-   radio_setFrequency(ieee154e_vars.freq);
-   
-   // load the packet in the radio's Tx buffer
-   radio_loadPacket(ieee154e_vars.ackToSend->payload,
-                    ieee154e_vars.ackToSend->length);
-   
-   // enable the radio in Tx mode. This does not send that packet.
-   radio_txEnable();
-   ieee154e_vars.radioOnInit=radio_getTimerValue();
-   ieee154e_vars.radioOnThisSlot=TRUE;
-   
-   // change state
-   changeState(S_TXACKREADY);
->>>>>>> 6bb7a173
-}
-
-port_INLINE void activity_rie4() {
-    // log the error
-    openserial_printError(COMPONENT_IEEE802154E,ERR_MAXTXACKPREPARE_OVERFLOWS,
-                         (errorparameter_t)ieee154e_vars.state,
-                         (errorparameter_t)ieee154e_vars.slotOffset);
-   
-    // abort
-    endSlot();
-}
-
-port_INLINE void activity_ri7() {
-    // change state
-    changeState(S_TXACKDELAY);
-#ifdef SLOT_FSM_IMPLEMENTATION_MULTIPLE_TIMER_INTERRUPT
-#else
-    // arm rt7
-    radiotimer_schedule(DURATION_rt7);
-    
-    // give the 'go' to transmit
-    radio_txNow(); 
-#endif
-}
-
-port_INLINE void activity_rie5() {
-   // log the error
-   openserial_printError(COMPONENT_IEEE802154E,ERR_WDRADIOTX_OVERFLOWS,
-                         (errorparameter_t)ieee154e_vars.state,
-                         (errorparameter_t)ieee154e_vars.slotOffset);
-   
-   // abort
-   endSlot();
-}
-
-port_INLINE void activity_ri8(PORT_RADIOTIMER_WIDTH capturedTime) {
-    // change state
-    changeState(S_TXACK);
-#ifdef SLOT_FSM_IMPLEMENTATION_MULTIPLE_TIMER_INTERRUPT
-    // cancel rt7
-    radiotimer_cancel(ACTION_NORMAL_TIMER);
-#else
-    // cancel rt7
-    radiotimer_cancel();
-#endif
-    // record the captured time
-    ieee154e_vars.lastCapturedTime = capturedTime;
-#ifdef SLOT_FSM_IMPLEMENTATION_MULTIPLE_TIMER_INTERRUPT
-    // arm rt8
-    radiotimer_schedule(ACTION_NORMAL_TIMER,DURATION_rt8);
-#else
-    // arm rt8
-    radiotimer_schedule(DURATION_rt8);
-#endif
-}
-
-port_INLINE void activity_rie6() {
-   // log the error
-   openserial_printError(COMPONENT_IEEE802154E,ERR_WDACKDURATION_OVERFLOWS,
-                         (errorparameter_t)ieee154e_vars.state,
-                         (errorparameter_t)ieee154e_vars.slotOffset);
-   
-   // abort
-   endSlot();
-}
-
-port_INLINE void activity_ri9(PORT_RADIOTIMER_WIDTH capturedTime) {
-   // change state
-   changeState(S_RXPROC);
-#ifdef SLOT_FSM_IMPLEMENTATION_MULTIPLE_TIMER_INTERRUPT
-   // cancel rt8
-   radiotimer_cancel(ACTION_NORMAL_TIMER);
-#else
-   // cancel rt8
-   radiotimer_cancel();
-#endif
-   // record the captured time
-   ieee154e_vars.lastCapturedTime = capturedTime;
-   
-   // free the ack we just sent so corresponding RAM memory can be recycled
-   openqueue_freePacketBuffer(ieee154e_vars.ackToSend);
-   
-   // clear local variable
-   ieee154e_vars.ackToSend = NULL;
-   
-   // synchronize to the received packet
-   if (idmanager_getIsDAGroot()==FALSE && icmpv6rpl_isPreferredParent(&(ieee154e_vars.dataReceived->l2_nextORpreviousHop))) {
-      synchronizePacket(ieee154e_vars.syncCapturedTime);
-   }
-   
-   // inform upper layer of reception (after ACK sent)
-   notif_receive(ieee154e_vars.dataReceived);
-   
-   // clear local variable
-   ieee154e_vars.dataReceived = NULL;
-   
-   // official end of Rx slot
-   endSlot();
-}
-
-//======= frame validity check
-
-/**
-\brief Decides whether the packet I just received is valid received frame.
-
-A valid Rx frame satisfies the following constraints:
-- its IEEE802.15.4 header is well formatted
-- it's a DATA of BEACON frame (i.e. not ACK and not COMMAND)
-- it's sent on the same PANid as mine
-- it's for me (unicast or broadcast)
-
-\param[in] ieee802514_header IEEE802.15.4 header of the packet I just received
-
-\returns TRUE if packet is valid received frame, FALSE otherwise
-*/
-port_INLINE bool isValidRxFrame(ieee802154_header_iht* ieee802514_header) {
-   return ieee802514_header->valid==TRUE                                                           && \
-          (
-             ieee802514_header->frameType==IEEE154_TYPE_DATA                   ||
-             ieee802514_header->frameType==IEEE154_TYPE_BEACON
-          )                                                                                        && \
-          packetfunctions_sameAddress(&ieee802514_header->panid,idmanager_getMyID(ADDR_PANID))     && \
-          (
-             idmanager_isMyAddress(&ieee802514_header->dest)                   ||
-             packetfunctions_isBroadcastMulticast(&ieee802514_header->dest)
-          );
-}
-
-/**
-\brief Decides whether the packet I just received is a valid ACK.
-
-A packet is a valid ACK if it satisfies the following conditions:
-- the IEEE802.15.4 header is valid
-- the frame type is 'ACK'
-- the sequence number in the ACK matches the sequence number of the packet sent
-- the ACK contains my PANid
-- the packet is unicast to me
-- the packet comes from the neighbor I sent the data to
-
-\param[in] ieee802514_header IEEE802.15.4 header of the packet I just received
-\param[in] packetSent points to the packet I just sent
-
-\returns TRUE if packet is a valid ACK, FALSE otherwise.
-*/
-port_INLINE bool isValidAck(ieee802154_header_iht* ieee802514_header, OpenQueueEntry_t* packetSent) {
-   /*
-   return ieee802514_header->valid==TRUE                                                           && \
-          ieee802514_header->frameType==IEEE154_TYPE_ACK                                           && \
-          ieee802514_header->dsn==packetSent->l2_dsn                                               && \
-          packetfunctions_sameAddress(&ieee802514_header->panid,idmanager_getMyID(ADDR_PANID))     && \
-          idmanager_isMyAddress(&ieee802514_header->dest)                                          && \
-          packetfunctions_sameAddress(&ieee802514_header->src,&packetSent->l2_nextORpreviousHop);
-   */
-   // poipoi don't check for seq num
-   return ieee802514_header->valid==TRUE                                                           && \
-          ieee802514_header->frameType==IEEE154_TYPE_ACK                                           && \
-          packetfunctions_sameAddress(&ieee802514_header->panid,idmanager_getMyID(ADDR_PANID))     && \
-          idmanager_isMyAddress(&ieee802514_header->dest)                                          && \
-          packetfunctions_sameAddress(&ieee802514_header->src,&packetSent->l2_nextORpreviousHop);
-}
-
-//======= ASN handling
-
-port_INLINE void incrementAsnOffset() {
-   frameLength_t frameLength;
-   
-   // increment the asn
-   ieee154e_vars.asn.bytes0and1++;
-   if (ieee154e_vars.asn.bytes0and1==0) {
-      ieee154e_vars.asn.bytes2and3++;
-      if (ieee154e_vars.asn.bytes2and3==0) {
-         ieee154e_vars.asn.byte4++;
-      }
-   }
-   
-   // increment the offsets
-   frameLength = schedule_getFrameLength();
-   if (frameLength == 0) {
-      ieee154e_vars.slotOffset++;
-   } else {
-      ieee154e_vars.slotOffset  = (ieee154e_vars.slotOffset+1)%frameLength;
-   }
-   ieee154e_vars.asnOffset   = (ieee154e_vars.asnOffset+1)%16;
-}
-
-port_INLINE void ieee154e_resetAsn(){
-    // reset slotoffset
-    ieee154e_vars.slotOffset     = 0;
-    ieee154e_vars.asnOffset      = 0;
-    // reset asn
-    ieee154e_vars.asn.byte4      = 0;
-    ieee154e_vars.asn.bytes2and3 = 0;
-    ieee154e_vars.asn.bytes0and1 = 0;
-}
-
-//from upper layer that want to send the ASN to compute timing or latency
-port_INLINE void ieee154e_getAsn(uint8_t* array) {
-   array[0]         = (ieee154e_vars.asn.bytes0and1     & 0xff);
-   array[1]         = (ieee154e_vars.asn.bytes0and1/256 & 0xff);
-   array[2]         = (ieee154e_vars.asn.bytes2and3     & 0xff);
-   array[3]         = (ieee154e_vars.asn.bytes2and3/256 & 0xff);
-   array[4]         =  ieee154e_vars.asn.byte4;
-}
-
-port_INLINE uint16_t ieee154e_getTimeCorrection() {
-    int16_t returnVal;
-    
-    returnVal = (uint16_t)(ieee154e_vars.timeCorrection);
-    
-    return returnVal;
-}
-
-port_INLINE void joinPriorityStoreFromEB(uint8_t jp){
-  ieee154e_vars.dataReceived->l2_joinPriority = jp;
-  ieee154e_vars.dataReceived->l2_joinPriorityPresent = TRUE;     
-}
-
-// This function parses IEs from an EB to get to the ASN before security
-// processing is invoked. It should be called *only* when a node has no/lost sync.
-// This way, we can authenticate EBs and reject unwanted ones.
-bool isValidJoin(OpenQueueEntry_t* eb, ieee802154_header_iht *parsedHeader) {
-   uint16_t              lenIE;
-
-   // toss the header in order to get to IEs
-   packetfunctions_tossHeader(eb, parsedHeader->headerLength);
-     
-   // process IEs
-   // at this stage, this can work only if EB is authenticated but not encrypted
-   lenIE = 0;
-   if (
-         (
-            parsedHeader->valid==TRUE                                                       &&
-            parsedHeader->ieListPresent==TRUE                                               &&
-            parsedHeader->frameType==IEEE154_TYPE_BEACON                                    &&
-            packetfunctions_sameAddress(&parsedHeader->panid,idmanager_getMyID(ADDR_PANID)) &&
-            ieee154e_processIEs(eb,&lenIE)
-         )==FALSE) {
-      return FALSE;
-   }
-   
-   // put everything back in place in order to invoke security-incoming on the
-   // correct frame length and correct pointers (first byte of the frame)
-   packetfunctions_reserveHeaderSize(eb, parsedHeader->headerLength);
-
-   // verify EB's authentication tag
-   if (IEEE802154_SECURITY.incomingFrame(eb) == E_SUCCESS) {
-      return TRUE;
-   }
-
-   return FALSE;
-}
-
-port_INLINE void asnStoreFromEB(uint8_t* asn) {
-   
-   // store the ASN
-   ieee154e_vars.asn.bytes0and1   =     asn[0]+
-                                    256*asn[1];
-   ieee154e_vars.asn.bytes2and3   =     asn[2]+
-                                    256*asn[3];
-   ieee154e_vars.asn.byte4        =     asn[4];
-}
-
-port_INLINE void ieee154e_syncSlotOffset() {
-   frameLength_t frameLength;
-   uint32_t slotOffset;
-   
-   frameLength = schedule_getFrameLength();
-   
-   // determine the current slotOffset
-   slotOffset = ieee154e_vars.asn.byte4;
-   slotOffset = slotOffset % frameLength;
-   slotOffset = slotOffset << 16;
-   slotOffset = slotOffset + ieee154e_vars.asn.bytes2and3;
-   slotOffset = slotOffset % frameLength;
-   slotOffset = slotOffset << 16;
-   slotOffset = slotOffset + ieee154e_vars.asn.bytes0and1;
-   slotOffset = slotOffset % frameLength;
-   
-   ieee154e_vars.slotOffset       = (slotOffset_t) slotOffset;
-}
-
-void ieee154e_setIsAckEnabled(bool isEnabled){
-    ieee154e_vars.isAckEnabled = isEnabled;
-}
-
-void ieee154e_setSingleChannel(uint8_t channel){
-    if (
-        (channel < 11 || channel > 26) &&
-         channel != 0   // channel == 0 means channel hopping is enabled
-    ) {
-        // log wrong channel, should be  : (0, or 11~26)
-        return;
-    }
-    ieee154e_vars.singleChannel = channel;
-    ieee154e_vars.singleChannelChanged = TRUE;
-}
-
-void ieee154e_setIsSecurityEnabled(bool isEnabled){
-    ieee154e_vars.isSecurityEnabled = isEnabled;
-}
-
-void ieee154e_setSlotDuration(uint16_t duration){
-    ieee154e_vars.slotDuration = duration;
-}
-
-uint16_t ieee154e_getSlotDuration(){
-    return ieee154e_vars.slotDuration;
-}
-
-// timeslot template handling
-port_INLINE void timeslotTemplateIDStoreFromEB(uint8_t id){
-    ieee154e_vars.tsTemplateId = id;
-}
-
-// channelhopping template handling
-port_INLINE void channelhoppingTemplateIDStoreFromEB(uint8_t id){
-    ieee154e_vars.chTemplateId = id;
-}
-//======= synchronization
-
-void synchronizePacket(PORT_RADIOTIMER_WIDTH timeReceived) {
-   PORT_SIGNED_INT_WIDTH timeCorrection;
-   PORT_RADIOTIMER_WIDTH newPeriod;
-   PORT_RADIOTIMER_WIDTH currentPeriod;
-   PORT_RADIOTIMER_WIDTH currentValue;
-   
-   // record the current timer value and period
-   currentValue                   =  radio_getTimerValue();
-   currentPeriod                  =  radio_getTimerPeriod();
-   
-   // calculate new period
-   timeCorrection                 =  (PORT_SIGNED_INT_WIDTH)((PORT_SIGNED_INT_WIDTH)timeReceived - (PORT_SIGNED_INT_WIDTH)TsTxOffset);
-
-
-   // The interrupt beginning a new slot can either occur after the packet has been
-   // or while it is being received, possibly because the mote is not yet synchronized.
-   // In the former case we simply take the usual slotLength and correct it.
-   // In the latter case the timer did already roll over and
-   // currentValue < timeReceived. slotLength did then already pass which is why
-   // we need the new slot to end after the remaining time which is timeCorrection
-   // and in this constellation is guaranteed to be positive.
-   if (currentValue < timeReceived) {
-       newPeriod = (PORT_RADIOTIMER_WIDTH)timeCorrection;
-   } else {
-       newPeriod =  (PORT_RADIOTIMER_WIDTH)((PORT_SIGNED_INT_WIDTH)currentPeriod + timeCorrection);
-   }
-
-   // detect whether I'm too close to the edge of the slot, in that case,
-   // skip a slot and increase the temporary slot length to be 2 slots long
-   if ((PORT_SIGNED_INT_WIDTH)newPeriod - (PORT_SIGNED_INT_WIDTH)currentValue < (PORT_SIGNED_INT_WIDTH)RESYNCHRONIZATIONGUARD) {
-      newPeriod                  +=  ieee154e_vars.slotDuration;
-      incrementAsnOffset();
-   }
-   
-   // resynchronize by applying the new period
-   radio_setTimerPeriod(newPeriod);
-#ifdef ADAPTIVE_SYNC
-   // indicate time correction to adaptive sync module
-   adaptive_sync_indicateTimeCorrection(timeCorrection,ieee154e_vars.dataReceived->l2_nextORpreviousHop);
-#endif
-   // reset the de-synchronization timeout
-   ieee154e_vars.deSyncTimeout    = DESYNCTIMEOUT;
-   
-   // log a large timeCorrection
-   if (
-         ieee154e_vars.isSync==TRUE &&
-         (
-            timeCorrection<-LIMITLARGETIMECORRECTION ||
-            timeCorrection> LIMITLARGETIMECORRECTION
-         )
-      ) {
-      openserial_printError(COMPONENT_IEEE802154E,ERR_LARGE_TIMECORRECTION,
-                            (errorparameter_t)timeCorrection,
-                            (errorparameter_t)0);
-   }
-   
-   // update the stats
-   ieee154e_stats.numSyncPkt++;
-   updateStats(timeCorrection);
-   
-#ifdef OPENSIM
-   debugpins_syncPacket_set();
-   debugpins_syncPacket_clr();
-#endif
-}
-
-void synchronizeAck(PORT_SIGNED_INT_WIDTH timeCorrection) {
-   PORT_RADIOTIMER_WIDTH newPeriod;
-   PORT_RADIOTIMER_WIDTH currentPeriod;
-   
-   // calculate new period
-   currentPeriod                  =  radio_getTimerPeriod();
-   newPeriod                      =  (PORT_RADIOTIMER_WIDTH)((PORT_SIGNED_INT_WIDTH)currentPeriod+timeCorrection);
-
-   // resynchronize by applying the new period
-   radio_setTimerPeriod(newPeriod);
-
-   // reset the de-synchronization timeout
-   ieee154e_vars.deSyncTimeout    = DESYNCTIMEOUT;
-#ifdef ADAPTIVE_SYNC
-   // indicate time correction to adaptive sync module
-   adaptive_sync_indicateTimeCorrection((-timeCorrection),ieee154e_vars.ackReceived->l2_nextORpreviousHop);
-#endif
-   // log a large timeCorrection
-   if (
-         ieee154e_vars.isSync==TRUE &&
-         (
-            timeCorrection<-LIMITLARGETIMECORRECTION ||
-            timeCorrection> LIMITLARGETIMECORRECTION
-         )
-      ) {
-      openserial_printError(COMPONENT_IEEE802154E,ERR_LARGE_TIMECORRECTION,
-                            (errorparameter_t)timeCorrection,
-                            (errorparameter_t)1);
-   }
-
-   // update the stats
-   ieee154e_stats.numSyncAck++;
-   updateStats(timeCorrection);
-   
-#ifdef OPENSIM
-   debugpins_syncAck_set();
-   debugpins_syncAck_clr();
-#endif
-}
-
-void changeIsSync(bool newIsSync) {
-   ieee154e_vars.isSync = newIsSync;
-   
-   if (ieee154e_vars.isSync==TRUE) {
-      leds_sync_on();
-      resetStats();
-   } else {
-      leds_sync_off();
-      schedule_resetBackoff();
-   }
-}
-
-//======= notifying upper layer
-
-void notif_sendDone(OpenQueueEntry_t* packetSent, owerror_t error) {
-   // record the outcome of the trasmission attempt
-   packetSent->l2_sendDoneError   = error;
-   // record the current ASN
-   memcpy(&packetSent->l2_asn,&ieee154e_vars.asn,sizeof(asn_t));
-   // associate this packet with the virtual component
-   // COMPONENT_IEEE802154E_TO_RES so RES can knows it's for it
-   packetSent->owner              = COMPONENT_IEEE802154E_TO_SIXTOP;
-   // post RES's sendDone task
-   scheduler_push_task(task_sixtopNotifSendDone,TASKPRIO_SIXTOP_NOTIF_TXDONE);
-   // wake up the scheduler
-   SCHEDULER_WAKEUP();
-}
-
-void notif_receive(OpenQueueEntry_t* packetReceived) {
-   // record the current ASN
-   memcpy(&packetReceived->l2_asn, &ieee154e_vars.asn, sizeof(asn_t));
-   // indicate reception to the schedule, to keep statistics
-   schedule_indicateRx(&packetReceived->l2_asn);
-   // associate this packet with the virtual component
-   // COMPONENT_IEEE802154E_TO_SIXTOP so sixtop can knows it's for it
-   packetReceived->owner          = COMPONENT_IEEE802154E_TO_SIXTOP;
-   // post RES's Receive task
-   scheduler_push_task(task_sixtopNotifReceive,TASKPRIO_SIXTOP_NOTIF_RX);
-   // wake up the scheduler
-   SCHEDULER_WAKEUP();
-}
-
-//======= stats
-
-port_INLINE void resetStats() {
-   ieee154e_stats.numSyncPkt      =    0;
-   ieee154e_stats.numSyncAck      =    0;
-   ieee154e_stats.minCorrection   =  127;
-   ieee154e_stats.maxCorrection   = -127;
-   ieee154e_stats.numTicsOn       =    0;
-   ieee154e_stats.numTicsTotal    =    0;
-   // do not reset the number of de-synchronizations
-}
-
-void updateStats(PORT_SIGNED_INT_WIDTH timeCorrection) {
-   // update minCorrection
-   if (timeCorrection<ieee154e_stats.minCorrection) {
-     ieee154e_stats.minCorrection = timeCorrection;
-   }
-   // update maxConnection
-   if(timeCorrection>ieee154e_stats.maxCorrection) {
-     ieee154e_stats.maxCorrection = timeCorrection;
-   }
-}
-
-//======= misc
-
-/**
-\brief Calculates the frequency channel to transmit on, based on the 
-absolute slot number and the channel offset of the requested slot.
-
-During normal operation, the frequency used is a function of the 
-channelOffset indicating in the schedule, and of the ASN of the
-slot. This ensures channel hopping, consecutive packets sent in the same slot
-in the schedule are done on a difference frequency channel.
-
-During development, you can force single channel operation by having this
-function return a constant channel number (between 11 and 26). This allows you
-to use a single-channel sniffer; but you can not schedule two links on two
-different channel offsets in the same slot.
-
-\param[in] channelOffset channel offset for the current slot
-
-\returns The calculated frequency channel, an integer between 11 and 26.
-*/
-port_INLINE uint8_t calculateFrequency(uint8_t channelOffset) {
-    if (ieee154e_vars.singleChannel >= 11 && ieee154e_vars.singleChannel <= 26 ) {
-        return ieee154e_vars.singleChannel; // single channel
-    } else {
-        // channel hopping enabled, use the channel depending on hopping template
-        return 11 + ieee154e_vars.chTemplate[(ieee154e_vars.asnOffset+channelOffset)%16];
-    }
-    //return 11+(ieee154e_vars.asnOffset+channelOffset)%16; //channel hopping
-}
-
-/**
-\brief Changes the state of the IEEE802.15.4e FSM.
-
-Besides simply updating the state global variable,
-this function toggles the FSM debug pin.
-
-\param[in] newstate The state the IEEE802.15.4e FSM is now in.
-*/
-void changeState(ieee154e_state_t newstate) {
-   // update the state
-   ieee154e_vars.state = newstate;
-   // wiggle the FSM debug pin
-   switch (ieee154e_vars.state) {
-      case S_SYNCLISTEN:
-      case S_TXDATAOFFSET:
-         debugpins_fsm_set();
-         break;
-      case S_SLEEP:
-      case S_RXDATAOFFSET:
-         debugpins_fsm_clr();
-         break;
-      case S_SYNCRX:
-      case S_SYNCPROC:
-      case S_TXDATAPREPARE:
-      case S_TXDATAREADY:
-      case S_TXDATADELAY:
-      case S_TXDATA:
-      case S_RXACKOFFSET:
-      case S_RXACKPREPARE:
-      case S_RXACKREADY:
-      case S_RXACKLISTEN:
-      case S_RXACK:
-      case S_TXPROC:
-      case S_RXDATAPREPARE:
-      case S_RXDATAREADY:
-      case S_RXDATALISTEN:
-      case S_RXDATA:
-      case S_TXACKOFFSET:
-      case S_TXACKPREPARE:
-      case S_TXACKREADY:
-      case S_TXACKDELAY:
-      case S_TXACK:
-      case S_RXPROC:
-         debugpins_fsm_toggle();
-         break;
-   }
-}
-
-/**
-\brief Housekeeping tasks to do at the end of each slot.
-
-This functions is called once in each slot, when there is nothing more
-to do. This might be when an error occured, or when everything went well.
-This function resets the state of the FSM so it is ready for the next slot.
-
-Note that by the time this function is called, any received packet should already
-have been sent to the upper layer. Similarly, in a Tx slot, the sendDone
-function should already have been done. If this is not the case, this function
-will do that for you, but assume that something went wrong.
-*/
-void endSlot() {
-   // turn off the radio
-   radio_rfOff();
-   
-   // compute the duty cycle if radio has been turned on
-   if (ieee154e_vars.radioOnThisSlot==TRUE){  
-      ieee154e_vars.radioOnTics+=(radio_getTimerValue()-ieee154e_vars.radioOnInit);
-   }
-#ifdef SLOT_FSM_IMPLEMENTATION_MULTIPLE_TIMER_INTERRUPT
-   radiotimer_cancel(ACTION_ALL_RADIOTIMER_INTERRUPT);
-#else
-   // clear any pending timer
-   radiotimer_cancel();
-#endif
-   // reset capturedTimes
-   ieee154e_vars.lastCapturedTime = 0;
-   ieee154e_vars.syncCapturedTime = 0;
-   
-   //computing duty cycle.
-   ieee154e_stats.numTicsOn+=ieee154e_vars.radioOnTics;//accumulate and tics the radio is on for that window
-   ieee154e_stats.numTicsTotal+=radio_getTimerPeriod();//increment total tics by timer period.
-
-   if (ieee154e_stats.numTicsTotal>DUTY_CYCLE_WINDOW_LIMIT){
-      ieee154e_stats.numTicsTotal = ieee154e_stats.numTicsTotal>>1;
-      ieee154e_stats.numTicsOn    = ieee154e_stats.numTicsOn>>1;
-   }
-
-   //clear vars for duty cycle on this slot   
-   ieee154e_vars.radioOnTics=0;
-   ieee154e_vars.radioOnThisSlot=FALSE;
-   
-   // clean up dataToSend
-   if (ieee154e_vars.dataToSend!=NULL) {
-      // if everything went well, dataToSend was set to NULL in ti9
-      // getting here means transmit failed
-      
-      // indicate Tx fail to schedule to update stats
-      schedule_indicateTx(&ieee154e_vars.asn,FALSE);
-      
-      //decrement transmits left counter
-      ieee154e_vars.dataToSend->l2_retriesLeft--;
-      
-      if (ieee154e_vars.dataToSend->l2_retriesLeft==0) {
-         // indicate tx fail if no more retries left
-         notif_sendDone(ieee154e_vars.dataToSend,E_FAIL);
-      } else {
-         // return packet to the virtual COMPONENT_SIXTOP_TO_IEEE802154E component
-         ieee154e_vars.dataToSend->owner = COMPONENT_SIXTOP_TO_IEEE802154E;
-      }
-      
-      // reset local variable
-      ieee154e_vars.dataToSend = NULL;
-   }
-   
-   // clean up dataReceived
-   if (ieee154e_vars.dataReceived!=NULL) {
-      // assume something went wrong. If everything went well, dataReceived
-      // would have been set to NULL in ri9.
-      // indicate  "received packet" to upper layer since we don't want to loose packets
-      notif_receive(ieee154e_vars.dataReceived);
-      // reset local variable
-      ieee154e_vars.dataReceived = NULL;
-   }
-   
-   // clean up ackToSend
-   if (ieee154e_vars.ackToSend!=NULL) {
-      // free ackToSend so corresponding RAM memory can be recycled
-      openqueue_freePacketBuffer(ieee154e_vars.ackToSend);
-      // reset local variable
-      ieee154e_vars.ackToSend = NULL;
-   }
-   
-   // clean up ackReceived
-   if (ieee154e_vars.ackReceived!=NULL) {
-      // free ackReceived so corresponding RAM memory can be recycled
-      openqueue_freePacketBuffer(ieee154e_vars.ackReceived);
-      // reset local variable
-      ieee154e_vars.ackReceived = NULL;
-   }
-   
-   
-   // change state
-   changeState(S_SLEEP);
-}
-
-bool ieee154e_isSynch(){
-   return ieee154e_vars.isSync;
-}
+#include "opendefs.h"
+#include "IEEE802154E.h"
+#include "radio.h"
+#include "radiotimer.h"
+#include "IEEE802154.h"
+#include "ieee802154_security_driver.h"
+#include "openqueue.h"
+#include "idmanager.h"
+#include "openserial.h"
+#include "schedule.h"
+#include "packetfunctions.h"
+#include "scheduler.h"
+#include "leds.h"
+#include "neighbors.h"
+#include "debugpins.h"
+#include "sixtop.h"
+#include "adaptive_sync.h"
+#include "processIE.h"
+
+//=========================== variables =======================================
+
+ieee154e_vars_t    ieee154e_vars;
+ieee154e_stats_t   ieee154e_stats;
+ieee154e_dbg_t     ieee154e_dbg;
+
+//=========================== prototypes ======================================
+
+// SYNCHRONIZING
+void     activity_synchronize_newSlot(void);
+void     activity_synchronize_startOfFrame(PORT_RADIOTIMER_WIDTH capturedTime);
+void     activity_synchronize_endOfFrame(PORT_RADIOTIMER_WIDTH capturedTime);
+// TX
+void     activity_ti1ORri1(void);
+void     activity_ti2(void);
+void     activity_tie1(void);
+void     activity_ti3(void);
+void     activity_tie2(void);
+void     activity_ti4(PORT_RADIOTIMER_WIDTH capturedTime);
+void     activity_tie3(void);
+void     activity_ti5(PORT_RADIOTIMER_WIDTH capturedTime);
+void     activity_ti6(void);
+void     activity_tie4(void);
+void     activity_ti7(void);
+void     activity_tie5(void);
+void     activity_ti8(PORT_RADIOTIMER_WIDTH capturedTime);
+void     activity_tie6(void);
+void     activity_ti9(PORT_RADIOTIMER_WIDTH capturedTime);
+// RX
+void     activity_ri2(void);
+void     activity_rie1(void);
+void     activity_ri3(void);
+void     activity_rie2(void);
+void     activity_ri4(PORT_RADIOTIMER_WIDTH capturedTime);
+void     activity_rie3(void);
+void     activity_ri5(PORT_RADIOTIMER_WIDTH capturedTime);
+void     activity_ri6(void);
+void     activity_rie4(void);
+void     activity_ri7(void);
+void     activity_rie5(void);
+void     activity_ri8(PORT_RADIOTIMER_WIDTH capturedTime);
+void     activity_rie6(void);
+void     activity_ri9(PORT_RADIOTIMER_WIDTH capturedTime);
+
+// frame validity check
+bool     isValidRxFrame(ieee802154_header_iht* ieee802514_header);
+bool     isValidAck(ieee802154_header_iht*     ieee802514_header,
+                    OpenQueueEntry_t*          packetSent);
+bool     isValidJoin(OpenQueueEntry_t* eb, ieee802154_header_iht *parsedHeader); 
+// IEs Handling
+bool     ieee154e_processIEs(OpenQueueEntry_t* pkt, uint16_t* lenIE);
+// ASN handling
+void     incrementAsnOffset(void);
+void     ieee154e_resetAsn(void);
+void     ieee154e_syncSlotOffset(void);
+void     asnStoreFromEB(uint8_t* asn);
+void     joinPriorityStoreFromEB(uint8_t jp);
+
+// timeslot template handling
+void     timeslotTemplateIDStoreFromEB(uint8_t id);
+// channelhopping template handling
+void     channelhoppingTemplateIDStoreFromEB(uint8_t id);
+// synchronization
+void     synchronizePacket(PORT_RADIOTIMER_WIDTH timeReceived);
+void     synchronizeAck(PORT_SIGNED_INT_WIDTH timeCorrection);
+void     changeIsSync(bool newIsSync);
+// notifying upper layer
+void     notif_sendDone(OpenQueueEntry_t* packetSent, owerror_t error);
+void     notif_receive(OpenQueueEntry_t* packetReceived);
+// statistics
+void     resetStats(void);
+void     updateStats(PORT_SIGNED_INT_WIDTH timeCorrection);
+// misc
+uint8_t  calculateFrequency(uint8_t channelOffset);
+void     changeState(ieee154e_state_t newstate);
+void     endSlot(void);
+bool     debugPrint_asn(void);
+bool     debugPrint_isSync(void);
+// interrupts
+void     isr_ieee154e_newSlot(void);
+void     isr_ieee154e_timer(void);
+
+//=========================== admin ===========================================
+
+/**
+\brief This function initializes this module.
+
+Call this function once before any other function in this module, possibly
+during boot-up.
+*/
+void ieee154e_init() {
+   
+   // initialize variables
+   memset(&ieee154e_vars,0,sizeof(ieee154e_vars_t));
+   memset(&ieee154e_dbg,0,sizeof(ieee154e_dbg_t));
+   
+   ieee154e_vars.singleChannel     = 0; // 0 means channel hopping
+   ieee154e_vars.isAckEnabled      = TRUE;
+   ieee154e_vars.isSecurityEnabled = FALSE;
+   ieee154e_vars.slotDuration      = TsSlotDuration;
+   ieee154e_vars.numOfSleepSlots   = 1;
+   
+   // default hopping template
+   memcpy(
+       &(ieee154e_vars.chTemplate[0]),
+       chTemplate_default,
+       sizeof(ieee154e_vars.chTemplate)
+   );
+   
+   if (idmanager_getIsDAGroot()==TRUE) {
+      changeIsSync(TRUE);
+   } else {
+      changeIsSync(FALSE);
+   }
+   
+   resetStats();
+   ieee154e_stats.numDeSync                 = 0;
+   
+   // switch radio on
+   radio_rfOn();
+   
+   // set callback functions for the radio
+   radio_setOverflowCb(isr_ieee154e_newSlot);
+   radio_setCompareCb(isr_ieee154e_timer);
+   radio_setStartFrameCb(ieee154e_startOfFrame);
+   radio_setEndFrameCb(ieee154e_endOfFrame);
+   // have the radio start its timer
+   radio_startTimer(ieee154e_vars.slotDuration);
+}
+
+//=========================== public ==========================================
+
+/**
+/brief Difference between some older ASN and the current ASN.
+
+\param[in] someASN some ASN to compare to the current
+
+\returns The ASN difference, or 0xffff if more than 65535 different
+*/
+PORT_RADIOTIMER_WIDTH ieee154e_asnDiff(asn_t* someASN) {
+   PORT_RADIOTIMER_WIDTH diff;
+   INTERRUPT_DECLARATION();
+   DISABLE_INTERRUPTS();
+   if (ieee154e_vars.asn.byte4 != someASN->byte4) {
+      ENABLE_INTERRUPTS();
+      return (PORT_RADIOTIMER_WIDTH)0xFFFFFFFF;;
+   }
+   
+   diff = 0;
+   if (ieee154e_vars.asn.bytes2and3 == someASN->bytes2and3) {
+      ENABLE_INTERRUPTS();
+      return ieee154e_vars.asn.bytes0and1-someASN->bytes0and1;
+   } else if (ieee154e_vars.asn.bytes2and3-someASN->bytes2and3==1) {
+      diff  = ieee154e_vars.asn.bytes0and1;
+      diff += 0xffff-someASN->bytes0and1;
+      diff += 1;
+   } else {
+      diff = (PORT_RADIOTIMER_WIDTH)0xFFFFFFFF;;
+   }
+   ENABLE_INTERRUPTS();
+   return diff;
+}
+
+//======= events
+
+/**
+\brief Indicates a new slot has just started.
+
+This function executes in ISR mode, when the new slot timer fires.
+*/
+void isr_ieee154e_newSlot() {
+   radio_setTimerPeriod(ieee154e_vars.slotDuration);
+   if (ieee154e_vars.isSync==FALSE) {
+      if (idmanager_getIsDAGroot()==TRUE) {
+         changeIsSync(TRUE);
+         ieee154e_resetAsn();
+         ieee154e_vars.nextActiveSlotOffset = schedule_getNextActiveSlotOffset();
+      } else {
+         activity_synchronize_newSlot();
+      }
+   } else {
+#ifdef ADAPTIVE_SYNC
+     // adaptive synchronization
+      adaptive_sync_countCompensationTimeout();
+#endif
+      activity_ti1ORri1();
+   }
+   ieee154e_dbg.num_newSlot++;
+}
+
+/**
+\brief Indicates the FSM timer has fired.
+
+This function executes in ISR mode, when the FSM timer fires.
+*/
+void isr_ieee154e_timer() {
+   switch (ieee154e_vars.state) {
+      case S_TXDATAOFFSET:
+         activity_ti2();
+         break;
+      case S_TXDATAPREPARE:
+         activity_tie1();
+         break;
+      case S_TXDATAREADY:
+         activity_ti3();
+         break;
+      case S_TXDATADELAY:
+         activity_tie2();
+         break;
+      case S_TXDATA:
+         activity_tie3();
+         break;
+      case S_RXACKOFFSET:
+         activity_ti6();
+         break;
+      case S_RXACKPREPARE:
+         activity_tie4();
+         break;
+      case S_RXACKREADY:
+         activity_ti7();
+         break;
+      case S_RXACKLISTEN:
+         activity_tie5();
+         break;
+      case S_RXACK:
+         activity_tie6();
+         break;
+      case S_RXDATAOFFSET:
+         activity_ri2(); 
+         break;
+      case S_RXDATAPREPARE:
+         activity_rie1();
+         break;
+      case S_RXDATAREADY:
+         activity_ri3();
+         break;
+      case S_RXDATALISTEN:
+         activity_rie2();
+         break;
+      case S_RXDATA:
+         activity_rie3();
+         break;
+      case S_TXACKOFFSET: 
+         activity_ri6();
+         break;
+      case S_TXACKPREPARE:
+         activity_rie4();
+         break;
+      case S_TXACKREADY:
+         activity_ri7();
+         break;
+      case S_TXACKDELAY:
+         activity_rie5();
+         break;
+      case S_TXACK:
+         activity_rie6();
+         break;
+      default:
+         // log the error
+         openserial_printError(COMPONENT_IEEE802154E,ERR_WRONG_STATE_IN_TIMERFIRES,
+                               (errorparameter_t)ieee154e_vars.state,
+                               (errorparameter_t)ieee154e_vars.slotOffset);
+         // abort
+         endSlot();
+         break;
+   }
+   ieee154e_dbg.num_timer++;
+}
+
+/**
+\brief Indicates the radio just received the first byte of a packet.
+
+This function executes in ISR mode.
+*/
+void ieee154e_startOfFrame(PORT_RADIOTIMER_WIDTH capturedTime) {
+   if (ieee154e_vars.isSync==FALSE) {
+     activity_synchronize_startOfFrame(capturedTime);
+   } else {
+      switch (ieee154e_vars.state) {
+         case S_TXDATADELAY:   
+            activity_ti4(capturedTime);
+            break;
+         case S_RXACKREADY:
+            /*
+            It is possible to receive in this state for radio where there is no
+            way of differentiated between "ready to listen" and "listening"
+            (e.g. CC2420). We must therefore expect to the start of a packet in
+            this "ready" state.
+            */
+            // no break!
+         case S_RXACKLISTEN:
+            activity_ti8(capturedTime);
+            break;
+         case S_RXDATAREADY:
+            /*
+            Similarly as above.
+            */
+            // no break!
+         case S_RXDATALISTEN:
+            activity_ri4(capturedTime);
+            break;
+         case S_TXACKDELAY:
+            activity_ri8(capturedTime);
+            break;
+         default:
+            // log the error
+            openserial_printError(COMPONENT_IEEE802154E,ERR_WRONG_STATE_IN_NEWSLOT,
+                                  (errorparameter_t)ieee154e_vars.state,
+                                  (errorparameter_t)ieee154e_vars.slotOffset);
+            // abort
+            endSlot();
+            break;
+      }
+   }
+   ieee154e_dbg.num_startOfFrame++;
+}
+
+/**
+\brief Indicates the radio just received the last byte of a packet.
+
+This function executes in ISR mode.
+*/
+void ieee154e_endOfFrame(PORT_RADIOTIMER_WIDTH capturedTime) {
+   if (ieee154e_vars.isSync==FALSE) {
+      activity_synchronize_endOfFrame(capturedTime);
+   } else {
+      switch (ieee154e_vars.state) {
+         case S_TXDATA:
+            activity_ti5(capturedTime);
+            break;
+         case S_RXACK:
+            activity_ti9(capturedTime);
+            break;
+         case S_RXDATA:
+            activity_ri5(capturedTime);
+            break;
+         case S_TXACK:
+            activity_ri9(capturedTime);
+            break;
+         default:
+            // log the error
+            openserial_printError(COMPONENT_IEEE802154E,ERR_WRONG_STATE_IN_ENDOFFRAME,
+                                  (errorparameter_t)ieee154e_vars.state,
+                                  (errorparameter_t)ieee154e_vars.slotOffset);
+            // abort
+            endSlot();
+            break;
+      }
+   }
+   ieee154e_dbg.num_endOfFrame++;
+}
+
+//======= misc
+
+/**
+\brief Trigger this module to print status information, over serial.
+
+debugPrint_* functions are used by the openserial module to continuously print
+status information about several modules in the OpenWSN stack.
+
+\returns TRUE if this function printed something, FALSE otherwise.
+*/
+bool debugPrint_asn() {
+   asn_t output;
+   output.byte4         =  ieee154e_vars.asn.byte4;
+   output.bytes2and3    =  ieee154e_vars.asn.bytes2and3;
+   output.bytes0and1    =  ieee154e_vars.asn.bytes0and1;
+   openserial_printStatus(STATUS_ASN,(uint8_t*)&output,sizeof(output));
+   return TRUE;
+}
+
+/**
+\brief Trigger this module to print status information, over serial.
+
+debugPrint_* functions are used by the openserial module to continuously print
+status information about several modules in the OpenWSN stack.
+
+\returns TRUE if this function printed something, FALSE otherwise.
+*/
+bool debugPrint_isSync() {
+   uint8_t output=0;
+   output = ieee154e_vars.isSync;
+   openserial_printStatus(STATUS_ISSYNC,(uint8_t*)&output,sizeof(uint8_t));
+   return TRUE;
+}
+
+/**
+\brief Trigger this module to print status information, over serial.
+
+debugPrint_* functions are used by the openserial module to continuously print
+status information about several modules in the OpenWSN stack.
+
+\returns TRUE if this function printed something, FALSE otherwise.
+*/
+bool debugPrint_macStats() {
+   // send current stats over serial
+   openserial_printStatus(STATUS_MACSTATS,(uint8_t*)&ieee154e_stats,sizeof(ieee154e_stats_t));
+   return TRUE;
+}
+
+//=========================== private =========================================
+
+//======= SYNCHRONIZING
+
+port_INLINE void activity_synchronize_newSlot() {
+   // I'm in the middle of receiving a packet
+   if (ieee154e_vars.state==S_SYNCRX) {
+      return;
+   }
+   
+   // if this is the first time I call this function while not synchronized,
+   // switch on the radio in Rx mode
+   if (ieee154e_vars.state!=S_SYNCLISTEN) {
+      // change state
+      changeState(S_SYNCLISTEN);
+      
+      // turn off the radio (in case it wasn't yet)
+      radio_rfOff();
+      
+      // configure the radio to listen to the default synchronizing channel
+      radio_setFrequency(SYNCHRONIZING_CHANNEL);
+      
+      // update record of current channel
+      ieee154e_vars.freq = SYNCHRONIZING_CHANNEL;
+      
+      // switch on the radio in Rx mode.
+      radio_rxEnable();
+      ieee154e_vars.radioOnInit=radio_getTimerValue();
+      ieee154e_vars.radioOnThisSlot=TRUE;
+      radio_rxNow();
+   }
+   
+   // if I'm already in S_SYNCLISTEN, while not synchronized,
+   // but the synchronizing channel has been changed,
+   // change the synchronizing channel
+   if ((ieee154e_vars.state==S_SYNCLISTEN) && (ieee154e_vars.singleChannelChanged == TRUE)) {
+      // turn off the radio (in case it wasn't yet)
+      radio_rfOff();
+      
+      // update record of current channel
+      ieee154e_vars.freq = calculateFrequency(ieee154e_vars.singleChannel);
+      
+      // configure the radio to listen to the default synchronizing channel
+      radio_setFrequency(ieee154e_vars.freq);
+      
+      // switch on the radio in Rx mode.
+      radio_rxEnable();
+      ieee154e_vars.radioOnInit=radio_getTimerValue();
+      ieee154e_vars.radioOnThisSlot=TRUE;
+      radio_rxNow();
+      ieee154e_vars.singleChannelChanged = FALSE;
+   }
+   
+   // increment ASN (used only to schedule serial activity)
+   incrementAsnOffset();
+   
+   // to be able to receive and transmist serial even when not synchronized
+   // take turns every 8 slots sending and receiving
+   if        ((ieee154e_vars.asn.bytes0and1&0x000f)==0x0000) {
+      openserial_stop();
+      openserial_startOutput();
+   } else if ((ieee154e_vars.asn.bytes0and1&0x000f)==0x0008) {
+      openserial_stop();
+      openserial_startInput();
+   }
+}
+
+port_INLINE void activity_synchronize_startOfFrame(PORT_RADIOTIMER_WIDTH capturedTime) {
+   
+   // don't care about packet if I'm not listening
+   if (ieee154e_vars.state!=S_SYNCLISTEN) {
+      return;
+   }
+   
+   // change state
+   changeState(S_SYNCRX);
+   
+   // stop the serial
+   openserial_stop();
+   
+   // record the captured time 
+   ieee154e_vars.lastCapturedTime = capturedTime;
+   
+   // record the captured time (for sync)
+   ieee154e_vars.syncCapturedTime = capturedTime;
+}
+
+port_INLINE void activity_synchronize_endOfFrame(PORT_RADIOTIMER_WIDTH capturedTime) {
+   ieee802154_header_iht ieee802514_header;
+   uint16_t              lenIE;
+   
+   // check state
+   if (ieee154e_vars.state!=S_SYNCRX) {
+      // log the error
+      openserial_printError(COMPONENT_IEEE802154E,ERR_WRONG_STATE_IN_ENDFRAME_SYNC,
+                            (errorparameter_t)ieee154e_vars.state,
+                            (errorparameter_t)0);
+      // abort
+      endSlot();
+   }
+   
+   // change state
+   changeState(S_SYNCPROC);
+   
+   // get a buffer to put the (received) frame in
+   ieee154e_vars.dataReceived = openqueue_getFreePacketBuffer(COMPONENT_IEEE802154E);
+   if (ieee154e_vars.dataReceived==NULL) {
+      // log the error
+      openserial_printError(COMPONENT_IEEE802154E,ERR_NO_FREE_PACKET_BUFFER,
+                            (errorparameter_t)0,
+                            (errorparameter_t)0);
+      // abort
+      endSlot();
+      return;
+   }
+   
+   // declare ownership over that packet
+   ieee154e_vars.dataReceived->creator = COMPONENT_IEEE802154E;
+   ieee154e_vars.dataReceived->owner   = COMPONENT_IEEE802154E;
+   
+   /*
+   The do-while loop that follows is a little parsing trick.
+   Because it contains a while(0) condition, it gets executed only once.
+   The behavior is:
+   - if a break occurs inside the do{} body, the error code below the loop
+     gets executed. This indicates something is wrong with the packet being 
+     parsed.
+   - if a return occurs inside the do{} body, the error code below the loop
+     does not get executed. This indicates the received packet is correct.
+   */
+   do { // this "loop" is only executed once
+      
+      // retrieve the received data frame from the radio's Rx buffer
+      ieee154e_vars.dataReceived->payload = &(ieee154e_vars.dataReceived->packet[FIRST_FRAME_BYTE]);
+      radio_getReceivedFrame(       ieee154e_vars.dataReceived->payload,
+                                   &ieee154e_vars.dataReceived->length,
+                             sizeof(ieee154e_vars.dataReceived->packet),
+                                   &ieee154e_vars.dataReceived->l1_rssi,
+                                   &ieee154e_vars.dataReceived->l1_lqi,
+                                   &ieee154e_vars.dataReceived->l1_crc);
+      
+      // break if packet too short
+      if (ieee154e_vars.dataReceived->length<LENGTH_CRC || ieee154e_vars.dataReceived->length>LENGTH_IEEE154_MAX) {
+         // break from the do-while loop and execute abort code below
+          openserial_printError(COMPONENT_IEEE802154E,ERR_INVALIDPACKETFROMRADIO,
+                            (errorparameter_t)0,
+                            ieee154e_vars.dataReceived->length);
+         break;
+      }
+      
+      // toss CRC (2 last bytes)
+      packetfunctions_tossFooter(   ieee154e_vars.dataReceived, LENGTH_CRC);
+      
+      // break if invalid CRC
+      if (ieee154e_vars.dataReceived->l1_crc==FALSE) {
+         // break from the do-while loop and execute abort code below
+         break;
+      }
+      
+      // parse the IEEE802.15.4 header (synchronize, end of frame)
+      ieee802154_retrieveHeader(ieee154e_vars.dataReceived,&ieee802514_header);
+      
+      // break if invalid IEEE802.15.4 header
+      if (ieee802514_header.valid==FALSE) {
+         // break from the do-while loop and execute the clean-up code below
+         break;
+      }
+      
+      // store header details in packet buffer
+      ieee154e_vars.dataReceived->l2_frameType = ieee802514_header.frameType;
+      ieee154e_vars.dataReceived->l2_dsn       = ieee802514_header.dsn;
+      memcpy(&(ieee154e_vars.dataReceived->l2_nextORpreviousHop),&(ieee802514_header.src),sizeof(open_addr_t));
+
+      if (ieee154e_vars.dataReceived->l2_securityLevel != IEEE154_ASH_SLF_TYPE_NOSEC) {
+         // If we are not synced, we need to parse IEs and retrieve the ASN
+         // before authenticating the beacon, because nonce is created from the ASN
+         if (!ieee154e_vars.isSync && ieee802514_header.frameType == IEEE154_TYPE_BEACON) {
+            if (!isValidJoin(ieee154e_vars.dataReceived, &ieee802514_header)) {
+               // invalidate variables
+               memset(&ieee154e_vars, 0, sizeof(ieee154e_vars_t));
+               break;
+            }
+         }
+         else if (IEEE802154_SECURITY.incomingFrame(ieee154e_vars.dataReceived) != E_SUCCESS) {
+            break;
+         }
+      } // checked if unsecured frame should pass during header retrieval
+
+      // toss the IEEE802.15.4 header -- this does not include IEs as they are processed
+      // next.
+      packetfunctions_tossHeader(ieee154e_vars.dataReceived,ieee802514_header.headerLength);
+     
+      // process IEs
+      lenIE = 0;
+      if (
+            (
+               ieee802514_header.valid==TRUE                                                       &&
+               ieee802514_header.ieListPresent==TRUE                                               &&
+               ieee802514_header.frameType==IEEE154_TYPE_BEACON                                    &&
+               packetfunctions_sameAddress(&ieee802514_header.panid,idmanager_getMyID(ADDR_PANID)) &&
+               ieee154e_processIEs(ieee154e_vars.dataReceived,&lenIE)
+            )==FALSE) {
+         // break from the do-while loop and execute the clean-up code below
+         break;
+      }
+    
+      // turn off the radio
+      radio_rfOff();
+      
+      // compute radio duty cycle
+      ieee154e_vars.radioOnTics += (radio_getTimerValue()-ieee154e_vars.radioOnInit);
+
+      // toss the IEs
+      packetfunctions_tossHeader(ieee154e_vars.dataReceived,lenIE);
+      
+      // synchronize (for the first time) to the sender's EB
+      synchronizePacket(ieee154e_vars.syncCapturedTime);
+      
+      // declare synchronized
+      changeIsSync(TRUE);
+      
+      // log the info
+      openserial_printInfo(COMPONENT_IEEE802154E,ERR_SYNCHRONIZED,
+                            (errorparameter_t)ieee154e_vars.slotOffset,
+                            (errorparameter_t)0);
+      
+      // send received EB up the stack so RES can update statistics (synchronizing)
+      notif_receive(ieee154e_vars.dataReceived);
+      
+      // clear local variable
+      ieee154e_vars.dataReceived = NULL;
+      
+      // official end of synchronization
+      endSlot();
+      
+      // everything went well, return here not to execute the error code below
+      return;
+      
+   } while(0);
+   
+   // free the (invalid) received data buffer so RAM memory can be recycled
+   openqueue_freePacketBuffer(ieee154e_vars.dataReceived);
+   
+   // clear local variable
+   ieee154e_vars.dataReceived = NULL;
+   
+   // return to listening state
+   changeState(S_SYNCLISTEN);
+}
+
+port_INLINE bool ieee154e_processIEs(OpenQueueEntry_t* pkt, uint16_t* lenIE) {
+   uint8_t               ptr;
+   uint8_t               temp_8b;
+   uint8_t               gr_elem_id;
+   uint8_t               subid;
+   uint16_t              temp_16b;
+   uint16_t              len;
+   uint16_t              sublen;
+   // flag used for understanding if the slotoffset should be inferred from both ASN and slotframe length
+   bool                  f_asn2slotoffset;
+   uint8_t               i; // used for find the index in channel hopping template
+   
+   ptr=0;
+   
+   // payload IE header, header IE is processed before when retrieve header  
+   
+   //candidate IE header  if type ==0 header IE if type==1 payload IE
+   temp_8b    = *((uint8_t*)(pkt->payload)+ptr);
+   ptr++;
+   
+   temp_16b   = temp_8b + ((*((uint8_t*)(pkt->payload)+ptr)) << 8);
+   ptr++;
+   
+   *lenIE     = ptr;
+   
+   if ((temp_16b & IEEE802154E_DESC_TYPE_PAYLOAD_IE) == IEEE802154E_DESC_TYPE_PAYLOAD_IE){
+      // payload IE
+      
+      len          = temp_16b & IEEE802154E_DESC_LEN_PAYLOAD_IE_MASK;
+      gr_elem_id   = (temp_16b & IEEE802154E_DESC_GROUPID_PAYLOAD_IE_MASK)>>IEEE802154E_DESC_GROUPID_PAYLOAD_IE_SHIFT;
+   } else {
+      // header IE
+      
+      len          = temp_16b & IEEE802154E_DESC_LEN_HEADER_IE_MASK;
+      gr_elem_id   = (temp_16b & IEEE802154E_DESC_ELEMENTID_HEADER_IE_MASK)>>IEEE802154E_DESC_ELEMENTID_HEADER_IE_SHIFT; 
+   }
+   
+   *lenIE         += len;
+   
+   //===== sub-elements
+   
+   switch(gr_elem_id){
+      
+      case IEEE802154E_MLME_IE_GROUPID:
+         // MLME IE
+         f_asn2slotoffset = FALSE;
+         do {
+            
+            //read sub IE header
+            temp_8b     = *((uint8_t*)(pkt->payload)+ptr);
+            ptr         = ptr + 1;
+            temp_16b    = temp_8b  + ((*((uint8_t*)(pkt->payload)+ptr))<<8);
+            ptr         = ptr + 1;
+            
+            len         = len - 2; //remove header fields len
+            
+            if ((temp_16b & IEEE802154E_DESC_TYPE_LONG) == IEEE802154E_DESC_TYPE_LONG){
+               // long sub-IE
+               
+               sublen   = temp_16b & IEEE802154E_DESC_LEN_LONG_MLME_IE_MASK;
+               subid    = (temp_16b & IEEE802154E_DESC_SUBID_LONG_MLME_IE_MASK)>>IEEE802154E_DESC_SUBID_LONG_MLME_IE_SHIFT; 
+            } else {
+               // short sub-IE
+               
+               sublen   = temp_16b & IEEE802154E_DESC_LEN_SHORT_MLME_IE_MASK;
+               subid    = (temp_16b & IEEE802154E_DESC_SUBID_SHORT_MLME_IE_MASK)>>IEEE802154E_DESC_SUBID_SHORT_MLME_IE_SHIFT; 
+            }
+            
+            switch(subid){
+               
+               case IEEE802154E_MLME_SYNC_IE_SUBID:
+                  // Sync IE: ASN and Join Priority 
+                  
+                  if (idmanager_getIsDAGroot()==FALSE) {
+                     // ASN
+                     asnStoreFromEB((uint8_t*)(pkt->payload)+ptr);
+                     // ASN is known, but the frame length is not
+                     // frame length will be known after parsing the frame and link IE
+                     f_asn2slotoffset = TRUE;
+                     ptr = ptr + 5;
+                     // join priority
+                     joinPriorityStoreFromEB(*((uint8_t*)(pkt->payload)+ptr));
+                     ptr = ptr + 1;
+                  }
+                  break;
+               
+               case IEEE802154E_MLME_SLOTFRAME_LINK_IE_SUBID:
+                  if ((idmanager_getIsDAGroot()==FALSE) && (ieee154e_isSynch()==FALSE)) {
+                     processIE_retrieveSlotframeLinkIE(pkt,&ptr);
+                  }
+                  break;
+               
+               case IEEE802154E_MLME_TIMESLOT_IE_SUBID:
+                  if (idmanager_getIsDAGroot()==FALSE) {
+                      // timelsot template ID
+                      timeslotTemplateIDStoreFromEB(*((uint8_t*)(pkt->payload)+ptr));
+                      ptr = ptr + 1;
+                      if (ieee154e_vars.tsTemplateId != TIMESLOT_TEMPLATE_ID){
+                          ieee154e_vars.slotDuration = *((uint8_t*)(pkt->payload)+ptr);
+                          ptr = ptr + 1;
+                          ieee154e_vars.slotDuration |= ((*((uint8_t*)(pkt->payload)+ptr))<<8) & 0xff00;
+                          ptr = ptr + 1;
+                      }
+                  }
+                  break;
+                  
+               case IEEE802154E_MLME_CHANNELHOPPING_IE_SUBID:
+                  if (idmanager_getIsDAGroot()==FALSE) {
+                      // timelsot template ID
+                      channelhoppingTemplateIDStoreFromEB(*((uint8_t*)(pkt->payload)+ptr));
+                      ptr = ptr + 1;
+                  }
+                  break;
+               default:
+                  return FALSE;
+                  break;
+            }
+            
+            len = len - sublen;
+         } while(len>0);
+         if (f_asn2slotoffset == TRUE) {
+            // at this point, ASN and frame length are known
+            // the current slotoffset can be inferred
+            ieee154e_syncSlotOffset();
+            schedule_syncSlotOffset(ieee154e_vars.slotOffset);
+            ieee154e_vars.nextActiveSlotOffset = schedule_getNextActiveSlotOffset();
+            /* 
+            infer the asnOffset based on the fact that
+            ieee154e_vars.freq = 11 + (asnOffset + channelOffset)%16 
+            */
+            for (i=0;i<16;i++){
+                if ((ieee154e_vars.freq - 11)==ieee154e_vars.chTemplate[i]){
+                    break;
+                }
+            }
+            ieee154e_vars.asnOffset = i - schedule_getChannelOffset();
+         }
+         break;
+         
+      default:
+         *lenIE = 0; //no header or not recognized.
+         return FALSE;
+   }
+   
+   if(*lenIE>127) {
+      // log the error
+      openserial_printError(
+         COMPONENT_IEEE802154E,
+         ERR_HEADER_TOO_LONG,
+         (errorparameter_t)*lenIE,
+         (errorparameter_t)1
+      );
+   }
+   return TRUE;
+}
+
+//======= TX
+
+port_INLINE void activity_ti1ORri1() {
+   cellType_t  cellType;
+   open_addr_t neighbor;
+   uint8_t     i;
+   sync_IE_ht  sync_IE;
+   bool        changeToRX=FALSE;
+   bool        couldSendEB=FALSE;
+
+   // increment ASN (do this first so debug pins are in sync)
+   incrementAsnOffset();
+   
+   // wiggle debug pins
+   debugpins_slot_toggle();
+   if (ieee154e_vars.slotOffset==0) {
+      debugpins_frame_toggle();
+   }
+   
+   // desynchronize if needed
+   if (idmanager_getIsDAGroot()==FALSE) {
+      if(ieee154e_vars.deSyncTimeout > ieee154e_vars.numOfSleepSlots){
+         ieee154e_vars.deSyncTimeout -= ieee154e_vars.numOfSleepSlots;
+      }
+      else{
+            // Reset sleep slots
+            ieee154e_vars.numOfSleepSlots = 1;
+            
+            // declare myself desynchronized
+            changeIsSync(FALSE);
+           
+            // log the error
+            openserial_printError(COMPONENT_IEEE802154E,ERR_DESYNCHRONIZED,
+                                  (errorparameter_t)ieee154e_vars.slotOffset,
+                                  (errorparameter_t)0);
+               
+            // update the statistics
+            ieee154e_stats.numDeSync++;
+               
+            // abort
+            endSlot();
+            return;
+      }
+   }
+   
+   // if the previous slot took too long, we will not be in the right state
+   if (ieee154e_vars.state!=S_SLEEP) {
+      // log the error
+      openserial_printError(COMPONENT_IEEE802154E,ERR_WRONG_STATE_IN_STARTSLOT,
+                            (errorparameter_t)ieee154e_vars.state,
+                            (errorparameter_t)ieee154e_vars.slotOffset);
+      // abort
+      endSlot();
+      return;
+   }
+
+   // Reset sleep slots
+   ieee154e_vars.numOfSleepSlots = 1;
+   
+   if (ieee154e_vars.slotOffset==ieee154e_vars.nextActiveSlotOffset) {
+      // this is the next active slot
+      
+      // advance the schedule
+      schedule_advanceSlot();
+      
+      // calculate the frequency to transmit on
+      ieee154e_vars.freq = calculateFrequency(schedule_getChannelOffset()); 
+      
+      // find the next one
+      ieee154e_vars.nextActiveSlotOffset = schedule_getNextActiveSlotOffset();
+      if (idmanager_getIsSlotSkip() && idmanager_getIsDAGroot()==FALSE) {
+          if (ieee154e_vars.nextActiveSlotOffset>ieee154e_vars.slotOffset) {
+               ieee154e_vars.numOfSleepSlots = ieee154e_vars.nextActiveSlotOffset-ieee154e_vars.slotOffset;
+          } else {
+               ieee154e_vars.numOfSleepSlots = schedule_getFrameLength()+ieee154e_vars.nextActiveSlotOffset-ieee154e_vars.slotOffset; 
+          }
+          
+          radio_setTimerPeriod(TsSlotDuration*(ieee154e_vars.numOfSleepSlots));
+           
+          //increase ASN by numOfSleepSlots-1 slots as at this slot is already incremented by 1
+          for (i=0;i<ieee154e_vars.numOfSleepSlots-1;i++){
+             incrementAsnOffset();
+          }
+      }  
+      ieee154e_vars.nextActiveSlotOffset = schedule_getNextActiveSlotOffset();      
+   } else {
+      // this is NOT the next active slot, abort
+      // stop using serial
+      openserial_stop();
+      // abort the slot
+      endSlot();
+      //start outputing serial
+      openserial_startOutput();
+      return;
+   }
+   
+   // check the schedule to see what type of slot this is
+   cellType = schedule_getType();
+   switch (cellType) {
+      case CELLTYPE_TXRX:
+      case CELLTYPE_TX:
+         // stop using serial
+         openserial_stop();
+         // assuming that there is nothing to send
+         ieee154e_vars.dataToSend = NULL;
+         // check whether we can send
+         if (schedule_getOkToSend()) {
+            schedule_getNeighbor(&neighbor);
+            ieee154e_vars.dataToSend = openqueue_macGetDataPacket(&neighbor);
+            if ((ieee154e_vars.dataToSend==NULL) && (cellType==CELLTYPE_TXRX)) {
+               couldSendEB=TRUE;
+               // look for an EB packet in the queue
+               ieee154e_vars.dataToSend = openqueue_macGetEBPacket();
+            }
+         }
+         if (ieee154e_vars.dataToSend==NULL) {
+            if (cellType==CELLTYPE_TX) {
+               // abort
+               endSlot();
+               break;
+            } else {
+               changeToRX=TRUE;
+            }
+         } else {
+            // change state
+            changeState(S_TXDATAOFFSET);
+            // change owner
+            ieee154e_vars.dataToSend->owner = COMPONENT_IEEE802154E;
+            if (couldSendEB==TRUE) {        // I will be sending an EB
+               //copy synch IE  -- should be Little endian???
+               // fill in the ASN field of the EB
+               ieee154e_getAsn(sync_IE.asn);
+               sync_IE.join_priority = (icmpv6rpl_getMyDAGrank()/MINHOPRANKINCREASE)-1; //poipoi -- use dagrank(rank)-1
+               memcpy(ieee154e_vars.dataToSend->l2_ASNpayload,&sync_IE,sizeof(sync_IE_ht));
+            }
+            // record that I attempt to transmit this packet
+            ieee154e_vars.dataToSend->l2_numTxAttempts++;
+#ifdef SLOT_FSM_IMPLEMENTATION_MULTIPLE_TIMER_INTERRUPT
+            // 1. schedule timer for loading packet
+            radiotimer_schedule(ACTION_LOAD_PACKET,      DURATION_tt1);
+            // prepare the packet for load packet action at DURATION_tt1
+            // make a local copy of the frame
+            packetfunctions_duplicatePacket(&ieee154e_vars.localCopyForTransmission, ieee154e_vars.dataToSend);
+
+            // check if packet needs to be encrypted/authenticated before transmission 
+            if (ieee154e_vars.localCopyForTransmission.l2_securityLevel != IEEE154_ASH_SLF_TYPE_NOSEC) { // security enabled
+                // encrypt in a local copy
+                if (IEEE802154_SECURITY.outgoingFrame(&ieee154e_vars.localCopyForTransmission) != E_SUCCESS) {
+                    // keep the frame in the OpenQueue in order to retry later
+                    endSlot(); // abort
+                    return;
+                }
+            }
+            // add 2 CRC bytes only to the local copy as we end up here for each retransmission
+            packetfunctions_reserveFooterSize(&ieee154e_vars.localCopyForTransmission, 2);
+            // set the tx buffer address and length register.(packet is NOT loaded at this moment)
+            radio_loadPacket_prepare(ieee154e_vars.localCopyForTransmission.payload,
+                                     ieee154e_vars.localCopyForTransmission.length);
+            // 2. schedule timer for sending packet
+            radiotimer_schedule(ACTION_SEND_PACKET,  DURATION_tt2);
+            // 3. schedule timer radio tx watchdog
+            radiotimer_schedule(ACTION_NORMAL_TIMER, DURATION_tt3);
+            // 4. set capture interrupt for Tx SFD senddone and packet senddone
+            radiotimer_setCapture(ACTION_TX_SFD_DONE);
+            radiotimer_setCapture(ACTION_TX_SEND_DONE);
+#else
+            // arm tt1
+            radiotimer_schedule(DURATION_tt1);
+#endif
+            break;
+         }
+      case CELLTYPE_RX:
+         if (changeToRX==FALSE) {
+            // stop using serial
+            openserial_stop();
+         }
+         // change state
+         changeState(S_RXDATAOFFSET);
+#ifdef SLOT_FSM_IMPLEMENTATION_MULTIPLE_TIMER_INTERRUPT
+         // arm rt1
+         radiotimer_schedule(ACTION_RADIORX_ENABLE,DURATION_rt1);
+         radio_rxPacket_prepare();
+         // 2. schedule timer for starting 
+         radiotimer_schedule(ACTION_NORMAL_TIMER,DURATION_rt2);
+         // 3.  set capture interrupt for Rx SFD done and receiving packet done
+         radiotimer_setCapture(ACTION_RX_SFD_DONE);
+         radiotimer_setCapture(ACTION_RX_DONE);
+#else
+         // arm rt1
+         radiotimer_schedule(DURATION_rt1);
+#endif
+         break;
+      case CELLTYPE_SERIALRX:
+         // stop using serial
+         openserial_stop();
+         // abort the slot
+         endSlot();
+         //start inputting serial data
+         openserial_startInput();
+         //this is to emulate a set of serial input slots without having the slotted structure.
+
+         //skip the serial rx slots
+         ieee154e_vars.numOfSleepSlots = NUMSERIALRX;
+         
+         //increase ASN by NUMSERIALRX-1 slots as at this slot is already incremented by 1
+         for (i=0;i<NUMSERIALRX-1;i++){
+            incrementAsnOffset();
+            // advance the schedule
+            schedule_advanceSlot();
+            // find the next one
+            ieee154e_vars.nextActiveSlotOffset = schedule_getNextActiveSlotOffset();
+         }
+         // possibly skip additional slots if enabled
+         if (idmanager_getIsSlotSkip() && idmanager_getIsDAGroot()==FALSE) {
+             if (ieee154e_vars.nextActiveSlotOffset>ieee154e_vars.slotOffset) {
+                 ieee154e_vars.numOfSleepSlots = ieee154e_vars.nextActiveSlotOffset-ieee154e_vars.slotOffset+NUMSERIALRX-1;
+             } else {
+                 ieee154e_vars.numOfSleepSlots = schedule_getFrameLength()+ieee154e_vars.nextActiveSlotOffset-ieee154e_vars.slotOffset+NUMSERIALRX-1; 
+             }
+              
+             //only increase ASN by numOfSleepSlots-NUMSERIALRX
+             for (i=0;i<ieee154e_vars.numOfSleepSlots-NUMSERIALRX;i++){
+                incrementAsnOffset();
+             }
+         }
+         // set the timer based on calcualted number of slots to skip
+         radio_setTimerPeriod(TsSlotDuration*(ieee154e_vars.numOfSleepSlots));
+         
+#ifdef ADAPTIVE_SYNC
+         // deal with the case when schedule multi slots
+         adaptive_sync_countCompensationTimeout_compoundSlots(NUMSERIALRX-1);
+#endif
+         break;
+      case CELLTYPE_MORESERIALRX:
+         // do nothing (not even endSlot())
+         break;
+      default:
+         // stop using serial
+         openserial_stop();
+         // log the error
+         openserial_printCritical(COMPONENT_IEEE802154E,ERR_WRONG_CELLTYPE,
+                               (errorparameter_t)cellType,
+                               (errorparameter_t)ieee154e_vars.slotOffset);
+         // abort
+         endSlot();
+         break;
+   }
+}
+
+port_INLINE void activity_ti2() {
+    
+    // change state
+    changeState(S_TXDATAPREPARE);
+    
+#ifdef SLOT_FSM_IMPLEMENTATION_MULTIPLE_TIMER_INTERRUPT
+#else
+       
+    // arm tt2
+    radiotimer_schedule(DURATION_tt2);
+
+    // make a local copy of the frame
+    packetfunctions_duplicatePacket(&ieee154e_vars.localCopyForTransmission, ieee154e_vars.dataToSend);
+
+    // check if packet needs to be encrypted/authenticated before transmission 
+    if (ieee154e_vars.localCopyForTransmission.l2_securityLevel != IEEE154_ASH_SLF_TYPE_NOSEC) { // security enabled
+        // encrypt in a local copy
+        if (IEEE802154_SECURITY.outgoingFrame(&ieee154e_vars.localCopyForTransmission) != E_SUCCESS) {
+            // keep the frame in the OpenQueue in order to retry later
+            endSlot(); // abort
+            return;
+        }
+    }
+    
+    // add 2 CRC bytes only to the local copy as we end up here for each retransmission
+    packetfunctions_reserveFooterSize(&ieee154e_vars.localCopyForTransmission, 2);
+#endif
+    
+    // configure the radio for that frequency
+    radio_setFrequency(ieee154e_vars.freq);
+
+    // load the packet in the radio's Tx buffer
+    radio_loadPacket(ieee154e_vars.localCopyForTransmission.payload,
+                     ieee154e_vars.localCopyForTransmission.length);
+    // enable the radio in Tx mode. This does not send the packet.
+    radio_txEnable();
+
+
+    ieee154e_vars.radioOnInit=radio_getTimerValue();
+    ieee154e_vars.radioOnThisSlot=TRUE;
+#ifdef SLOT_FSM_IMPLEMENTATION_MULTIPLE_TIMER_INTERRUPT
+#else
+    // arm tt2
+    radiotimer_schedule(DURATION_tt2);
+#endif
+    // change state
+    changeState(S_TXDATAREADY);
+#ifdef SLOT_FSM_IMPLEMENTATION_MULTIPLE_TIMER_INTERRUPT
+    // update state in advance
+    changeState(S_TXDATADELAY);
+#endif
+}
+
+port_INLINE void activity_tie1() {
+   // log the error
+   openserial_printError(COMPONENT_IEEE802154E,ERR_MAXTXDATAPREPARE_OVERFLOW,
+                         (errorparameter_t)ieee154e_vars.state,
+                         (errorparameter_t)ieee154e_vars.slotOffset);
+   
+   // abort
+   endSlot();
+}
+
+port_INLINE void activity_ti3() {
+    // change state
+    changeState(S_TXDATADELAY);
+#ifdef SLOT_FSM_IMPLEMENTATION_MULTIPLE_TIMER_INTERRUPT
+#else
+    // arm tt3
+    radiotimer_schedule(DURATION_tt3);
+    
+    // give the 'go' to transmit
+    radio_txNow();
+#endif
+}
+
+port_INLINE void activity_tie2() {
+    // log the error
+   openserial_printError(COMPONENT_IEEE802154E,ERR_WDRADIO_OVERFLOWS,
+                         (errorparameter_t)ieee154e_vars.state,
+                         (errorparameter_t)ieee154e_vars.slotOffset);
+    
+    // abort
+    endSlot();
+}
+
+//start of frame interrupt
+port_INLINE void activity_ti4(PORT_RADIOTIMER_WIDTH capturedTime) {
+    // change state
+    changeState(S_TXDATA);
+#ifdef SLOT_FSM_IMPLEMENTATION_MULTIPLE_TIMER_INTERRUPT
+    // cancel tt3
+    radiotimer_cancel(ACTION_NORMAL_TIMER);
+#else
+    // cancel tt3
+    radiotimer_cancel();
+#endif
+    // record the captured time
+    ieee154e_vars.lastCapturedTime = capturedTime;
+#ifdef SLOT_FSM_IMPLEMENTATION_MULTIPLE_TIMER_INTERRUPT
+    // arm tt4
+    radiotimer_schedule(ACTION_NORMAL_TIMER,DURATION_tt4);
+#else
+    // arm tt4
+    radiotimer_schedule(DURATION_tt4);
+#endif
+}
+
+port_INLINE void activity_tie3() {
+    // log the error
+    openserial_printError(COMPONENT_IEEE802154E,ERR_WDDATADURATION_OVERFLOWS,
+                         (errorparameter_t)ieee154e_vars.state,
+                         (errorparameter_t)ieee154e_vars.slotOffset);
+    
+    // abort
+    endSlot();
+}
+
+port_INLINE void activity_ti5(PORT_RADIOTIMER_WIDTH capturedTime) {
+    bool listenForAck;
+    
+    // change state
+    changeState(S_RXACKOFFSET);
+#ifdef SLOT_FSM_IMPLEMENTATION_MULTIPLE_TIMER_INTERRUPT
+    // cancel tt4
+    radiotimer_cancel(ACTION_NORMAL_TIMER);
+#else
+    // cancel tt4
+    radiotimer_cancel();
+#endif
+    // turn off the radio
+    radio_rfOff();
+    ieee154e_vars.radioOnTics+=(radio_getTimerValue()-ieee154e_vars.radioOnInit);
+    
+    // record the captured time
+    ieee154e_vars.lastCapturedTime = capturedTime;
+    
+    // decides whether to listen for an ACK
+    if (packetfunctions_isBroadcastMulticast(&ieee154e_vars.dataToSend->l2_nextORpreviousHop)==TRUE) {
+        listenForAck = FALSE;
+    } else {
+        listenForAck = TRUE;
+    }
+    
+    if (listenForAck==TRUE) {
+#ifdef SLOT_FSM_IMPLEMENTATION_MULTIPLE_TIMER_INTERRUPT
+        // 1. schedule timer for enabling receiving
+        // arm tt5
+        radiotimer_schedule(ACTION_RADIORX_ENABLE,DURATION_tt5);
+        // set receiving buffer address (radio is NOT enabled at this moment)
+        radio_rxPacket_prepare();
+        // 2. schedule timer for starting receiving
+        radiotimer_schedule(ACTION_NORMAL_TIMER,DURATION_tt6);
+        // 3. set capture for receiving SFD and packet receiving done
+        radiotimer_setCapture(ACTION_RX_SFD_DONE);
+        radiotimer_setCapture(ACTION_RX_DONE);
+#else
+        // arm tt5
+        radiotimer_schedule(DURATION_tt5);
+#endif
+    } else {
+        // indicate succesful Tx to schedule to keep statistics
+        schedule_indicateTx(&ieee154e_vars.asn,TRUE);
+        // indicate to upper later the packet was sent successfully
+        notif_sendDone(ieee154e_vars.dataToSend,E_SUCCESS);
+        // reset local variable
+        ieee154e_vars.dataToSend = NULL;
+        // abort
+        endSlot();
+    }
+}
+
+port_INLINE void activity_ti6() {
+    // change state
+    changeState(S_RXACKPREPARE);
+#ifdef SLOT_FSM_IMPLEMENTATION_MULTIPLE_TIMER_INTERRUPT
+#else
+    // arm tt6
+    radiotimer_schedule(DURATION_tt6);
+#endif   
+    
+    // configure the radio for that frequency
+    radio_setFrequency(ieee154e_vars.freq);
+    
+#ifdef SLOT_FSM_IMPLEMENTATION_MULTIPLE_TIMER_INTERRUPT
+    // enable the radio in Rx mode. The radio is not actively listening yet.
+    radio_rxEnable_scum();
+#else
+    radio_rxEnable();
+#endif
+    
+    //caputre init of radio for duty cycle calculation
+    ieee154e_vars.radioOnInit=radio_getTimerValue();
+    ieee154e_vars.radioOnThisSlot=TRUE;
+
+    // change state
+    changeState(S_RXACKREADY);
+}
+
+port_INLINE void activity_tie4() {
+   // log the error
+   openserial_printError(COMPONENT_IEEE802154E,ERR_MAXRXACKPREPARE_OVERFLOWS,
+                         (errorparameter_t)ieee154e_vars.state,
+                         (errorparameter_t)ieee154e_vars.slotOffset);
+   
+   // abort
+   endSlot();
+}
+
+port_INLINE void activity_ti7() {
+   // change state
+   changeState(S_RXACKLISTEN);
+   
+   // start listening
+   radio_rxNow();
+#ifdef SLOT_FSM_IMPLEMENTATION_MULTIPLE_TIMER_INTERRUPT
+   // arm tt7
+   radiotimer_schedule(ACTION_NORMAL_TIMER,DURATION_tt7);
+#else
+   // arm tt7
+   radiotimer_schedule(DURATION_tt7);
+#endif
+}
+
+port_INLINE void activity_tie5() {
+    // indicate transmit failed to schedule to keep stats
+    schedule_indicateTx(&ieee154e_vars.asn,FALSE);
+    
+    // decrement transmits left counter
+    ieee154e_vars.dataToSend->l2_retriesLeft--;
+    
+    if (ieee154e_vars.dataToSend->l2_retriesLeft==0) {
+        // indicate tx fail if no more retries left
+        notif_sendDone(ieee154e_vars.dataToSend,E_FAIL);
+    } else {
+        // return packet to the virtual COMPONENT_SIXTOP_TO_IEEE802154E component
+        ieee154e_vars.dataToSend->owner = COMPONENT_SIXTOP_TO_IEEE802154E;
+    }
+    
+    // reset local variable
+    ieee154e_vars.dataToSend = NULL;
+    
+    // abort
+    endSlot();
+}
+
+port_INLINE void activity_ti8(PORT_RADIOTIMER_WIDTH capturedTime) {
+    // change state
+    changeState(S_RXACK);
+#ifdef SLOT_FSM_IMPLEMENTATION_MULTIPLE_TIMER_INTERRUPT
+    // cancel tt7
+    radiotimer_cancel(ACTION_NORMAL_TIMER);
+#else
+    // cancel tt7
+    radiotimer_cancel();
+#endif
+    // record the captured time
+    ieee154e_vars.lastCapturedTime = capturedTime;
+#ifdef SLOT_FSM_IMPLEMENTATION_MULTIPLE_TIMER_INTERRUPT
+    // arm tt8
+    radiotimer_schedule(ACTION_NORMAL_TIMER,DURATION_tt8);
+#else
+    // arm tt8
+    radiotimer_schedule(DURATION_tt8);
+#endif
+}
+
+port_INLINE void activity_tie6() {
+    // log the error
+    openserial_printError(COMPONENT_IEEE802154E,ERR_WDACKDURATION_OVERFLOWS,
+                         (errorparameter_t)ieee154e_vars.state,
+                         (errorparameter_t)ieee154e_vars.slotOffset);
+    // abort
+    endSlot();
+}
+
+port_INLINE void activity_ti9(PORT_RADIOTIMER_WIDTH capturedTime) {
+    ieee802154_header_iht     ieee802514_header;
+    
+    // change state
+    changeState(S_TXPROC);
+#ifdef SLOT_FSM_IMPLEMENTATION_MULTIPLE_TIMER_INTERRUPT
+    // cancel tt8
+    radiotimer_cancel(ACTION_NORMAL_TIMER);
+#else
+    // cancel tt8
+    radiotimer_cancel();
+#endif
+    // turn off the radio
+    radio_rfOff();
+    //compute tics radio on.
+    ieee154e_vars.radioOnTics+=(radio_getTimerValue()-ieee154e_vars.radioOnInit);
+    
+    // record the captured time
+    ieee154e_vars.lastCapturedTime = capturedTime;
+    
+    // get a buffer to put the (received) ACK in
+    ieee154e_vars.ackReceived = openqueue_getFreePacketBuffer(COMPONENT_IEEE802154E);
+    if (ieee154e_vars.ackReceived==NULL) {
+        // log the error
+        openserial_printError(COMPONENT_IEEE802154E,ERR_NO_FREE_PACKET_BUFFER,
+                            (errorparameter_t)0,
+                            (errorparameter_t)0);
+        // abort
+        endSlot();
+        return;
+    }
+    
+    // declare ownership over that packet
+    ieee154e_vars.ackReceived->creator = COMPONENT_IEEE802154E;
+    ieee154e_vars.ackReceived->owner   = COMPONENT_IEEE802154E;
+    
+    /*
+    The do-while loop that follows is a little parsing trick.
+    Because it contains a while(0) condition, it gets executed only once.
+    Below the do-while loop is some code to cleans up the ack variable.
+    Anywhere in the do-while loop, a break statement can be called to jump to
+    the clean up code early. If the loop ends without a break, the received
+    packet was correct. If it got aborted early (through a break), the packet
+    was faulty.
+    */
+    do { // this "loop" is only executed once
+        
+        // retrieve the received ack frame from the radio's Rx buffer
+        ieee154e_vars.ackReceived->payload = &(ieee154e_vars.ackReceived->packet[FIRST_FRAME_BYTE]);
+        radio_getReceivedFrame(       ieee154e_vars.ackReceived->payload,
+                                   &ieee154e_vars.ackReceived->length,
+                             sizeof(ieee154e_vars.ackReceived->packet),
+                                   &ieee154e_vars.ackReceived->l1_rssi,
+                                   &ieee154e_vars.ackReceived->l1_lqi,
+                                   &ieee154e_vars.ackReceived->l1_crc);
+        
+        // break if wrong length
+        if (ieee154e_vars.ackReceived->length<LENGTH_CRC || ieee154e_vars.ackReceived->length>LENGTH_IEEE154_MAX) {
+            // break from the do-while loop and execute the clean-up code below
+            openserial_printError(COMPONENT_IEEE802154E,ERR_INVALIDPACKETFROMRADIO,
+                            (errorparameter_t)1,
+                            ieee154e_vars.ackReceived->length);
+        
+            break;
+        }
+        
+        // toss CRC (2 last bytes)
+        packetfunctions_tossFooter(   ieee154e_vars.ackReceived, LENGTH_CRC);
+    
+        // break if invalid CRC
+        if (ieee154e_vars.ackReceived->l1_crc==FALSE) {
+            // break from the do-while loop and execute the clean-up code below
+            break;
+        }
+      
+        // parse the IEEE802.15.4 header (RX ACK)
+        ieee802154_retrieveHeader(ieee154e_vars.ackReceived,&ieee802514_header);
+      
+        // break if invalid IEEE802.15.4 header
+        if (ieee802514_header.valid==FALSE) {
+            // break from the do-while loop and execute the clean-up code below
+            break;
+        }
+
+        // store header details in packet buffer
+        ieee154e_vars.ackReceived->l2_frameType  = ieee802514_header.frameType;
+        ieee154e_vars.ackReceived->l2_dsn        = ieee802514_header.dsn;
+        memcpy(&(ieee154e_vars.ackReceived->l2_nextORpreviousHop),&(ieee802514_header.src),sizeof(open_addr_t));
+
+        // check the security level of the ACK frame and decrypt/authenticate
+        if (ieee154e_vars.ackReceived->l2_securityLevel != IEEE154_ASH_SLF_TYPE_NOSEC) {
+            if (IEEE802154_SECURITY.incomingFrame(ieee154e_vars.ackReceived) != E_SUCCESS) {
+                break;
+            }
+        } // checked if unsecured frame should pass during header retrieval
+        
+        // toss the IEEE802.15.4 header
+        packetfunctions_tossHeader(ieee154e_vars.ackReceived,ieee802514_header.headerLength);
+        
+        // break if invalid ACK
+        if (isValidAck(&ieee802514_header,ieee154e_vars.dataToSend)==FALSE) {
+            // break from the do-while loop and execute the clean-up code below
+            break;
+        }
+        
+        if (
+            idmanager_getIsDAGroot()==FALSE &&
+            icmpv6rpl_isPreferredParent(&(ieee154e_vars.ackReceived->l2_nextORpreviousHop))
+        ) {
+            synchronizeAck(ieee802514_header.timeCorrection);
+        }
+        
+        // inform schedule of successful transmission
+        schedule_indicateTx(&ieee154e_vars.asn,TRUE);
+        
+        // inform upper layer
+        notif_sendDone(ieee154e_vars.dataToSend,E_SUCCESS);
+        ieee154e_vars.dataToSend = NULL;
+        
+        // in any case, execute the clean-up code below (processing of ACK done)
+    } while (0);
+    
+    // free the received ack so corresponding RAM memory can be recycled
+    openqueue_freePacketBuffer(ieee154e_vars.ackReceived);
+    
+    // clear local variable
+    ieee154e_vars.ackReceived = NULL;
+    
+    // official end of Tx slot
+    endSlot();
+}
+
+//======= RX
+
+port_INLINE void activity_ri2() {
+    // change state
+    changeState(S_RXDATAPREPARE);
+#ifdef SLOT_FSM_IMPLEMENTATION_MULTIPLE_TIMER_INTERRUPT
+#else
+    // arm rt2
+    radiotimer_schedule(DURATION_rt2);
+#endif
+    
+    // configure the radio for that frequency
+    radio_setFrequency(ieee154e_vars.freq);
+#ifdef SLOT_FSM_IMPLEMENTATION_MULTIPLE_TIMER_INTERRUPT
+    radio_rxEnable_scum();
+#else
+    // enable the radio in Rx mode. The radio does not actively listen yet.
+    radio_rxEnable();
+#endif
+    ieee154e_vars.radioOnInit=radio_getTimerValue();
+    ieee154e_vars.radioOnThisSlot=TRUE;
+
+    // change state
+    changeState(S_RXDATAREADY);
+}
+
+port_INLINE void activity_rie1() {
+   // log the error
+   openserial_printError(COMPONENT_IEEE802154E,ERR_MAXRXDATAPREPARE_OVERFLOWS,
+                         (errorparameter_t)ieee154e_vars.state,
+                         (errorparameter_t)ieee154e_vars.slotOffset);
+   
+   // abort
+   endSlot();
+}
+
+port_INLINE void activity_ri3() {
+    // change state
+    changeState(S_RXDATALISTEN);
+    
+    // give the 'go' to receive
+    radio_rxNow();
+#ifdef SLOT_FSM_IMPLEMENTATION_MULTIPLE_TIMER_INTERRUPT
+    // arm rt3
+    radiotimer_schedule(ACTION_NORMAL_TIMER,DURATION_rt3);
+#else
+    // arm rt3 
+    radiotimer_schedule(DURATION_rt3);
+#endif
+}
+
+port_INLINE void activity_rie2() {
+   // abort
+   endSlot();
+}
+
+port_INLINE void activity_ri4(PORT_RADIOTIMER_WIDTH capturedTime) {
+
+   // change state
+   changeState(S_RXDATA);
+#ifdef SLOT_FSM_IMPLEMENTATION_MULTIPLE_TIMER_INTERRUPT
+   // cancel rt3
+   radiotimer_cancel(ACTION_NORMAL_TIMER);
+#else
+   // cancel rt3
+   radiotimer_cancel();
+#endif
+   // record the captured time
+   ieee154e_vars.lastCapturedTime = capturedTime;
+   
+   // record the captured time to sync
+   ieee154e_vars.syncCapturedTime = capturedTime;
+#ifdef SLOT_FSM_IMPLEMENTATION_MULTIPLE_TIMER_INTERRUPT
+   radiotimer_schedule(ACTION_NORMAL_TIMER,DURATION_rt4);
+#else
+   radiotimer_schedule(DURATION_rt4);
+#endif
+}
+
+port_INLINE void activity_rie3() {
+     
+   // log the error
+   openserial_printError(COMPONENT_IEEE802154E,ERR_WDDATADURATION_OVERFLOWS,
+                         (errorparameter_t)ieee154e_vars.state,
+                         (errorparameter_t)ieee154e_vars.slotOffset);
+   
+   // abort
+   endSlot();
+}
+
+port_INLINE void activity_ri5(PORT_RADIOTIMER_WIDTH capturedTime) {
+   ieee802154_header_iht ieee802514_header;
+   uint16_t lenIE=0;
+   
+   // change state
+   changeState(S_TXACKOFFSET);
+#ifdef SLOT_FSM_IMPLEMENTATION_MULTIPLE_TIMER_INTERRUPT
+   // cancel rt4
+   radiotimer_cancel(ACTION_NORMAL_TIMER);
+#else
+   // cancel rt4
+   radiotimer_cancel();
+#endif
+   // turn off the radio
+   radio_rfOff();
+   ieee154e_vars.radioOnTics+=radio_getTimerValue()-ieee154e_vars.radioOnInit;
+   // get a buffer to put the (received) data in
+   ieee154e_vars.dataReceived = openqueue_getFreePacketBuffer(COMPONENT_IEEE802154E);
+   if (ieee154e_vars.dataReceived==NULL) {
+      // log the error
+      openserial_printError(COMPONENT_IEEE802154E,ERR_NO_FREE_PACKET_BUFFER,
+                            (errorparameter_t)0,
+                            (errorparameter_t)0);
+      // abort
+      endSlot();
+      return;
+   }
+   
+   // declare ownership over that packet
+   ieee154e_vars.dataReceived->creator = COMPONENT_IEEE802154E;
+   ieee154e_vars.dataReceived->owner   = COMPONENT_IEEE802154E;
+
+   /*
+   The do-while loop that follows is a little parsing trick.
+   Because it contains a while(0) condition, it gets executed only once.
+   The behavior is:
+   - if a break occurs inside the do{} body, the error code below the loop
+     gets executed. This indicates something is wrong with the packet being 
+     parsed.
+   - if a return occurs inside the do{} body, the error code below the loop
+     does not get executed. This indicates the received packet is correct.
+   */
+   do { // this "loop" is only executed once
+      
+      // retrieve the received data frame from the radio's Rx buffer
+      ieee154e_vars.dataReceived->payload = &(ieee154e_vars.dataReceived->packet[FIRST_FRAME_BYTE]);
+      radio_getReceivedFrame(       ieee154e_vars.dataReceived->payload,
+                                   &ieee154e_vars.dataReceived->length,
+                             sizeof(ieee154e_vars.dataReceived->packet),
+                                   &ieee154e_vars.dataReceived->l1_rssi,
+                                   &ieee154e_vars.dataReceived->l1_lqi,
+                                   &ieee154e_vars.dataReceived->l1_crc);
+      
+      // break if wrong length
+      if (ieee154e_vars.dataReceived->length<LENGTH_CRC || ieee154e_vars.dataReceived->length>LENGTH_IEEE154_MAX ) {
+         // jump to the error code below this do-while loop
+        openserial_printError(COMPONENT_IEEE802154E,ERR_INVALIDPACKETFROMRADIO,
+                            (errorparameter_t)2,
+                            ieee154e_vars.dataReceived->length);
+         break;
+      }
+      
+      // toss CRC (2 last bytes)
+      packetfunctions_tossFooter(   ieee154e_vars.dataReceived, LENGTH_CRC);
+      
+      // if CRC doesn't check, stop
+      if (ieee154e_vars.dataReceived->l1_crc==FALSE) {
+         // jump to the error code below this do-while loop
+         break;
+      }
+      
+      // parse the IEEE802.15.4 header (RX DATA)
+      ieee802154_retrieveHeader(ieee154e_vars.dataReceived,&ieee802514_header);
+      
+      // break if invalid IEEE802.15.4 header
+      if (ieee802514_header.valid==FALSE) {
+         // break from the do-while loop and execute the clean-up code below
+         break;
+      }
+
+      // store header details in packet buffer
+      ieee154e_vars.dataReceived->l2_frameType      = ieee802514_header.frameType;
+      ieee154e_vars.dataReceived->l2_dsn            = ieee802514_header.dsn;
+      ieee154e_vars.dataReceived->l2_IEListPresent  = ieee802514_header.ieListPresent;
+      memcpy(&(ieee154e_vars.dataReceived->l2_nextORpreviousHop),&(ieee802514_header.src),sizeof(open_addr_t));
+
+      // if security is enabled, decrypt/authenticate the frame.
+      if (ieee154e_vars.dataReceived->l2_securityLevel != IEEE154_ASH_SLF_TYPE_NOSEC) {
+         if (IEEE802154_SECURITY.incomingFrame(ieee154e_vars.dataReceived) != E_SUCCESS) {
+            break;
+         }
+      } // checked if unsecured frame should pass during header retrieval
+
+      // toss the IEEE802.15.4 header
+      packetfunctions_tossHeader(ieee154e_vars.dataReceived,ieee802514_header.headerLength);
+
+      // handle IEs xv poipoi
+      // reset join priority 
+      // retrieve IE in sixtop
+      if ((ieee802514_header.valid==TRUE &&
+          ieee802514_header.ieListPresent==TRUE && 
+          ieee802514_header.frameType==IEEE154_TYPE_BEACON && // if it is not a beacon and have ie, the ie will be processed in sixtop
+          packetfunctions_sameAddress(&ieee802514_header.panid,idmanager_getMyID(ADDR_PANID)) && 
+          ieee154e_processIEs(ieee154e_vars.dataReceived,&lenIE))==FALSE) {
+          //log  that the packet is not carrying IEs
+      }
+      
+     // toss the IEs including Synch
+      packetfunctions_tossHeader(ieee154e_vars.dataReceived,lenIE);
+            
+      // record the captured time
+      ieee154e_vars.lastCapturedTime = capturedTime;
+      
+      // if I just received an invalid frame, stop
+      if (isValidRxFrame(&ieee802514_header)==FALSE) {
+         // jump to the error code below this do-while loop
+         break;
+      }
+      
+      // record the timeCorrection and print out at end of slot
+      ieee154e_vars.dataReceived->l2_timeCorrection = (PORT_SIGNED_INT_WIDTH)((PORT_SIGNED_INT_WIDTH)TsTxOffset-(PORT_SIGNED_INT_WIDTH)ieee154e_vars.syncCapturedTime);
+      
+      // check if ack requested
+      if (ieee802514_header.ackRequested==1 && ieee154e_vars.isAckEnabled == TRUE) {
+#ifdef SLOT_FSM_IMPLEMENTATION_MULTIPLE_TIMER_INTERRUPT
+            // 1. schedule timer for loading packet
+            radiotimer_schedule(ACTION_LOAD_PACKET,DURATION_rt5);
+            // get a buffer to put the ack to send in
+           ieee154e_vars.ackToSend = openqueue_getFreePacketBuffer(COMPONENT_IEEE802154E);
+           if (ieee154e_vars.ackToSend==NULL) {
+              // log the error
+              openserial_printError(COMPONENT_IEEE802154E,ERR_NO_FREE_PACKET_BUFFER,
+                                    (errorparameter_t)0,
+                                    (errorparameter_t)0);
+              // indicate we received a packet anyway (we don't want to loose any)
+              notif_receive(ieee154e_vars.dataReceived);
+              // free local variable
+              ieee154e_vars.dataReceived = NULL;
+              // abort
+              endSlot();
+              return;
+           }
+           
+           // declare ownership over that packet
+           ieee154e_vars.ackToSend->creator = COMPONENT_IEEE802154E;
+           ieee154e_vars.ackToSend->owner   = COMPONENT_IEEE802154E;
+           
+           // calculate the time timeCorrection (this is the time the sender is off w.r.t to this node. A negative number means
+           // the sender is too late.
+           ieee154e_vars.timeCorrection = (PORT_SIGNED_INT_WIDTH)((PORT_SIGNED_INT_WIDTH)TsTxOffset-(PORT_SIGNED_INT_WIDTH)ieee154e_vars.syncCapturedTime);
+           
+           // prepend the IEEE802.15.4 header to the ACK
+           ieee154e_vars.ackToSend->l2_frameType = IEEE154_TYPE_ACK;
+           ieee154e_vars.ackToSend->l2_dsn       = ieee154e_vars.dataReceived->l2_dsn;
+
+           // To send ACK, we use the same security level (including NOSEC) and keys
+           // that were present in the DATA packet.
+           ieee154e_vars.ackToSend->l2_securityLevel = ieee154e_vars.dataReceived->l2_securityLevel;
+           ieee154e_vars.ackToSend->l2_keyIdMode     = ieee154e_vars.dataReceived->l2_keyIdMode;
+           ieee154e_vars.ackToSend->l2_keyIndex      = ieee154e_vars.dataReceived->l2_keyIndex;
+
+           ieee802154_prependHeader(ieee154e_vars.ackToSend,
+                                    ieee154e_vars.ackToSend->l2_frameType,
+                                    FALSE,//no payloadIE in ack
+                                    ieee154e_vars.dataReceived->l2_dsn,
+                                    &(ieee154e_vars.dataReceived->l2_nextORpreviousHop)
+                                    );
+           
+           // if security is enabled, encrypt directly in OpenQueue as there are no retransmissions for ACKs
+           if (ieee154e_vars.ackToSend->l2_securityLevel != IEEE154_ASH_SLF_TYPE_NOSEC) {
+                if (IEEE802154_SECURITY.outgoingFrame(ieee154e_vars.ackToSend) != E_SUCCESS) {
+                    openqueue_freePacketBuffer(ieee154e_vars.ackToSend);
+                    endSlot();
+                    return;
+                }
+            }
+            // space for 2-byte CRC
+            packetfunctions_reserveFooterSize(ieee154e_vars.ackToSend,2);
+            // set tx buffer address and length to prepare loading packet (packet is NOT loaded at this moment)
+            radio_loadPacket_prepare(ieee154e_vars.ackToSend->payload,
+                                    ieee154e_vars.ackToSend->length);
+            radiotimer_schedule(ACTION_SEND_PACKET,DURATION_rt6);
+            // 2. schedule timer for radio tx watchdog
+            radiotimer_schedule(ACTION_NORMAL_TIMER,DURATION_rt7);
+            // 3. set capture for SFD senddone and Tx send done
+            radiotimer_setCapture(ACTION_TX_SFD_DONE);
+            radiotimer_setCapture(ACTION_TX_SEND_DONE);
+#else
+         // arm rt5
+         radiotimer_schedule(DURATION_rt5);
+#endif
+      } else {
+         // synchronize to the received packet iif I'm not a DAGroot and this is my preferred parent
+         if (idmanager_getIsDAGroot()==FALSE && icmpv6rpl_isPreferredParent(&(ieee154e_vars.dataReceived->l2_nextORpreviousHop))) {
+            synchronizePacket(ieee154e_vars.syncCapturedTime);
+         }
+         // indicate reception to upper layer (no ACK asked)
+         notif_receive(ieee154e_vars.dataReceived);
+         // reset local variable
+         ieee154e_vars.dataReceived = NULL;
+         // abort
+         endSlot();
+      }
+      
+      // everything went well, return here not to execute the error code below
+      return;
+      
+   } while(0);
+   
+   // free the (invalid) received data so RAM memory can be recycled
+   openqueue_freePacketBuffer(ieee154e_vars.dataReceived);
+   
+   // clear local variable
+   ieee154e_vars.dataReceived = NULL;
+   
+   // abort
+   endSlot();
+}
+
+port_INLINE void activity_ri6() {
+    
+    // change state
+    changeState(S_TXACKPREPARE);
+#ifdef SLOT_FSM_IMPLEMENTATION_MULTIPLE_TIMER_INTERRUPT
+#else
+    // arm rt6
+    radiotimer_schedule(DURATION_rt6);
+#endif
+#ifdef SLOT_FSM_IMPLEMENTATION_MULTIPLE_TIMER_INTERRUPT
+#else
+    // get a buffer to put the ack to send in
+    ieee154e_vars.ackToSend = openqueue_getFreePacketBuffer(COMPONENT_IEEE802154E);
+    if (ieee154e_vars.ackToSend==NULL) {
+        // log the error
+        openserial_printError(COMPONENT_IEEE802154E,ERR_NO_FREE_PACKET_BUFFER,
+                            (errorparameter_t)0,
+                            (errorparameter_t)0);
+        // indicate we received a packet anyway (we don't want to loose any)
+        notif_receive(ieee154e_vars.dataReceived);
+        // free local variable
+        ieee154e_vars.dataReceived = NULL;
+        // abort
+        endSlot();
+        return;
+    }
+    
+    // declare ownership over that packet
+    ieee154e_vars.ackToSend->creator = COMPONENT_IEEE802154E;
+    ieee154e_vars.ackToSend->owner   = COMPONENT_IEEE802154E;
+    
+    // calculate the time timeCorrection (this is the time the sender is off w.r.t to this node. A negative number means
+    // the sender is too late.
+    ieee154e_vars.timeCorrection = (PORT_SIGNED_INT_WIDTH)((PORT_SIGNED_INT_WIDTH)TsTxOffset-(PORT_SIGNED_INT_WIDTH)ieee154e_vars.syncCapturedTime);
+    
+    // prepend the IEEE802.15.4 header to the ACK
+    ieee154e_vars.ackToSend->l2_frameType = IEEE154_TYPE_ACK;
+    ieee154e_vars.ackToSend->l2_dsn       = ieee154e_vars.dataReceived->l2_dsn;
+    
+    // To send ACK, we use the same security level (including NOSEC) and keys
+    // that were present in the DATA packet.
+    ieee154e_vars.ackToSend->l2_securityLevel = ieee154e_vars.dataReceived->l2_securityLevel;
+    ieee154e_vars.ackToSend->l2_keyIdMode     = ieee154e_vars.dataReceived->l2_keyIdMode;
+    ieee154e_vars.ackToSend->l2_keyIndex      = ieee154e_vars.dataReceived->l2_keyIndex;
+    
+    ieee802154_prependHeader(ieee154e_vars.ackToSend,
+                            ieee154e_vars.ackToSend->l2_frameType,
+                            FALSE,//no payloadIE in ack
+                            ieee154e_vars.dataReceived->l2_dsn,
+                            &(ieee154e_vars.dataReceived->l2_nextORpreviousHop)
+                            );
+    
+    // if security is enabled, encrypt directly in OpenQueue as there are no retransmissions for ACKs
+    if (ieee154e_vars.ackToSend->l2_securityLevel != IEEE154_ASH_SLF_TYPE_NOSEC) {
+        if (IEEE802154_SECURITY.outgoingFrame(ieee154e_vars.ackToSend) != E_SUCCESS) {
+            openqueue_freePacketBuffer(ieee154e_vars.ackToSend);
+            endSlot();
+            return;
+        }
+    }
+    // space for 2-byte CRC
+   packetfunctions_reserveFooterSize(ieee154e_vars.ackToSend,2);
+#endif
+   // configure the radio for that frequency
+   radio_setFrequency(ieee154e_vars.freq);
+   
+   // load the packet in the radio's Tx buffer
+   radio_loadPacket(ieee154e_vars.ackToSend->payload,
+                    ieee154e_vars.ackToSend->length);
+    
+    // enable the radio in Tx mode. This does not send that packet.
+    radio_txEnable();
+    ieee154e_vars.radioOnInit=radio_getTimerValue();
+    ieee154e_vars.radioOnThisSlot=TRUE;
+    // change state
+    changeState(S_TXACKREADY);
+#ifdef SLOT_FSM_IMPLEMENTATION_MULTIPLE_TIMER_INTERRUPT
+    changeState(S_TXACKDELAY);
+#endif
+}
+
+port_INLINE void activity_rie4() {
+    // log the error
+    openserial_printError(COMPONENT_IEEE802154E,ERR_MAXTXACKPREPARE_OVERFLOWS,
+                         (errorparameter_t)ieee154e_vars.state,
+                         (errorparameter_t)ieee154e_vars.slotOffset);
+   
+    // abort
+    endSlot();
+}
+
+port_INLINE void activity_ri7() {
+    // change state
+    changeState(S_TXACKDELAY);
+#ifdef SLOT_FSM_IMPLEMENTATION_MULTIPLE_TIMER_INTERRUPT
+#else
+    // arm rt7
+    radiotimer_schedule(DURATION_rt7);
+    
+    // give the 'go' to transmit
+    radio_txNow(); 
+#endif
+}
+
+port_INLINE void activity_rie5() {
+   // log the error
+   openserial_printError(COMPONENT_IEEE802154E,ERR_WDRADIOTX_OVERFLOWS,
+                         (errorparameter_t)ieee154e_vars.state,
+                         (errorparameter_t)ieee154e_vars.slotOffset);
+   
+   // abort
+   endSlot();
+}
+
+port_INLINE void activity_ri8(PORT_RADIOTIMER_WIDTH capturedTime) {
+    // change state
+    changeState(S_TXACK);
+#ifdef SLOT_FSM_IMPLEMENTATION_MULTIPLE_TIMER_INTERRUPT
+    // cancel rt7
+    radiotimer_cancel(ACTION_NORMAL_TIMER);
+#else
+    // cancel rt7
+    radiotimer_cancel();
+#endif
+    // record the captured time
+    ieee154e_vars.lastCapturedTime = capturedTime;
+#ifdef SLOT_FSM_IMPLEMENTATION_MULTIPLE_TIMER_INTERRUPT
+    // arm rt8
+    radiotimer_schedule(ACTION_NORMAL_TIMER,DURATION_rt8);
+#else
+    // arm rt8
+    radiotimer_schedule(DURATION_rt8);
+#endif
+}
+
+port_INLINE void activity_rie6() {
+   // log the error
+   openserial_printError(COMPONENT_IEEE802154E,ERR_WDACKDURATION_OVERFLOWS,
+                         (errorparameter_t)ieee154e_vars.state,
+                         (errorparameter_t)ieee154e_vars.slotOffset);
+   
+   // abort
+   endSlot();
+}
+
+port_INLINE void activity_ri9(PORT_RADIOTIMER_WIDTH capturedTime) {
+   // change state
+   changeState(S_RXPROC);
+#ifdef SLOT_FSM_IMPLEMENTATION_MULTIPLE_TIMER_INTERRUPT
+   // cancel rt8
+   radiotimer_cancel(ACTION_NORMAL_TIMER);
+#else
+   // cancel rt8
+   radiotimer_cancel();
+#endif
+   // record the captured time
+   ieee154e_vars.lastCapturedTime = capturedTime;
+   
+   // free the ack we just sent so corresponding RAM memory can be recycled
+   openqueue_freePacketBuffer(ieee154e_vars.ackToSend);
+   
+   // clear local variable
+   ieee154e_vars.ackToSend = NULL;
+   
+   // synchronize to the received packet
+   if (idmanager_getIsDAGroot()==FALSE && icmpv6rpl_isPreferredParent(&(ieee154e_vars.dataReceived->l2_nextORpreviousHop))) {
+      synchronizePacket(ieee154e_vars.syncCapturedTime);
+   }
+   
+   // inform upper layer of reception (after ACK sent)
+   notif_receive(ieee154e_vars.dataReceived);
+   
+   // clear local variable
+   ieee154e_vars.dataReceived = NULL;
+   
+   // official end of Rx slot
+   endSlot();
+}
+
+//======= frame validity check
+
+/**
+\brief Decides whether the packet I just received is valid received frame.
+
+A valid Rx frame satisfies the following constraints:
+- its IEEE802.15.4 header is well formatted
+- it's a DATA of BEACON frame (i.e. not ACK and not COMMAND)
+- it's sent on the same PANid as mine
+- it's for me (unicast or broadcast)
+
+\param[in] ieee802514_header IEEE802.15.4 header of the packet I just received
+
+\returns TRUE if packet is valid received frame, FALSE otherwise
+*/
+port_INLINE bool isValidRxFrame(ieee802154_header_iht* ieee802514_header) {
+   return ieee802514_header->valid==TRUE                                                           && \
+          (
+             ieee802514_header->frameType==IEEE154_TYPE_DATA                   ||
+             ieee802514_header->frameType==IEEE154_TYPE_BEACON
+          )                                                                                        && \
+          packetfunctions_sameAddress(&ieee802514_header->panid,idmanager_getMyID(ADDR_PANID))     && \
+          (
+             idmanager_isMyAddress(&ieee802514_header->dest)                   ||
+             packetfunctions_isBroadcastMulticast(&ieee802514_header->dest)
+          );
+}
+
+/**
+\brief Decides whether the packet I just received is a valid ACK.
+
+A packet is a valid ACK if it satisfies the following conditions:
+- the IEEE802.15.4 header is valid
+- the frame type is 'ACK'
+- the sequence number in the ACK matches the sequence number of the packet sent
+- the ACK contains my PANid
+- the packet is unicast to me
+- the packet comes from the neighbor I sent the data to
+
+\param[in] ieee802514_header IEEE802.15.4 header of the packet I just received
+\param[in] packetSent points to the packet I just sent
+
+\returns TRUE if packet is a valid ACK, FALSE otherwise.
+*/
+port_INLINE bool isValidAck(ieee802154_header_iht* ieee802514_header, OpenQueueEntry_t* packetSent) {
+   /*
+   return ieee802514_header->valid==TRUE                                                           && \
+          ieee802514_header->frameType==IEEE154_TYPE_ACK                                           && \
+          ieee802514_header->dsn==packetSent->l2_dsn                                               && \
+          packetfunctions_sameAddress(&ieee802514_header->panid,idmanager_getMyID(ADDR_PANID))     && \
+          idmanager_isMyAddress(&ieee802514_header->dest)                                          && \
+          packetfunctions_sameAddress(&ieee802514_header->src,&packetSent->l2_nextORpreviousHop);
+   */
+   // poipoi don't check for seq num
+   return ieee802514_header->valid==TRUE                                                           && \
+          ieee802514_header->frameType==IEEE154_TYPE_ACK                                           && \
+          packetfunctions_sameAddress(&ieee802514_header->panid,idmanager_getMyID(ADDR_PANID))     && \
+          idmanager_isMyAddress(&ieee802514_header->dest)                                          && \
+          packetfunctions_sameAddress(&ieee802514_header->src,&packetSent->l2_nextORpreviousHop);
+}
+
+//======= ASN handling
+
+port_INLINE void incrementAsnOffset() {
+   frameLength_t frameLength;
+   
+   // increment the asn
+   ieee154e_vars.asn.bytes0and1++;
+   if (ieee154e_vars.asn.bytes0and1==0) {
+      ieee154e_vars.asn.bytes2and3++;
+      if (ieee154e_vars.asn.bytes2and3==0) {
+         ieee154e_vars.asn.byte4++;
+      }
+   }
+   
+   // increment the offsets
+   frameLength = schedule_getFrameLength();
+   if (frameLength == 0) {
+      ieee154e_vars.slotOffset++;
+   } else {
+      ieee154e_vars.slotOffset  = (ieee154e_vars.slotOffset+1)%frameLength;
+   }
+   ieee154e_vars.asnOffset   = (ieee154e_vars.asnOffset+1)%16;
+}
+
+port_INLINE void ieee154e_resetAsn(){
+    // reset slotoffset
+    ieee154e_vars.slotOffset     = 0;
+    ieee154e_vars.asnOffset      = 0;
+    // reset asn
+    ieee154e_vars.asn.byte4      = 0;
+    ieee154e_vars.asn.bytes2and3 = 0;
+    ieee154e_vars.asn.bytes0and1 = 0;
+}
+
+//from upper layer that want to send the ASN to compute timing or latency
+port_INLINE void ieee154e_getAsn(uint8_t* array) {
+   array[0]         = (ieee154e_vars.asn.bytes0and1     & 0xff);
+   array[1]         = (ieee154e_vars.asn.bytes0and1/256 & 0xff);
+   array[2]         = (ieee154e_vars.asn.bytes2and3     & 0xff);
+   array[3]         = (ieee154e_vars.asn.bytes2and3/256 & 0xff);
+   array[4]         =  ieee154e_vars.asn.byte4;
+}
+
+port_INLINE uint16_t ieee154e_getTimeCorrection() {
+    int16_t returnVal;
+    
+    returnVal = (uint16_t)(ieee154e_vars.timeCorrection);
+    
+    return returnVal;
+}
+
+port_INLINE void joinPriorityStoreFromEB(uint8_t jp){
+  ieee154e_vars.dataReceived->l2_joinPriority = jp;
+  ieee154e_vars.dataReceived->l2_joinPriorityPresent = TRUE;     
+}
+
+// This function parses IEs from an EB to get to the ASN before security
+// processing is invoked. It should be called *only* when a node has no/lost sync.
+// This way, we can authenticate EBs and reject unwanted ones.
+bool isValidJoin(OpenQueueEntry_t* eb, ieee802154_header_iht *parsedHeader) {
+   uint16_t              lenIE;
+
+   // toss the header in order to get to IEs
+   packetfunctions_tossHeader(eb, parsedHeader->headerLength);
+     
+   // process IEs
+   // at this stage, this can work only if EB is authenticated but not encrypted
+   lenIE = 0;
+   if (
+         (
+            parsedHeader->valid==TRUE                                                       &&
+            parsedHeader->ieListPresent==TRUE                                               &&
+            parsedHeader->frameType==IEEE154_TYPE_BEACON                                    &&
+            packetfunctions_sameAddress(&parsedHeader->panid,idmanager_getMyID(ADDR_PANID)) &&
+            ieee154e_processIEs(eb,&lenIE)
+         )==FALSE) {
+      return FALSE;
+   }
+   
+   // put everything back in place in order to invoke security-incoming on the
+   // correct frame length and correct pointers (first byte of the frame)
+   packetfunctions_reserveHeaderSize(eb, parsedHeader->headerLength);
+
+   // verify EB's authentication tag
+   if (IEEE802154_SECURITY.incomingFrame(eb) == E_SUCCESS) {
+      return TRUE;
+   }
+
+   return FALSE;
+}
+
+port_INLINE void asnStoreFromEB(uint8_t* asn) {
+   
+   // store the ASN
+   ieee154e_vars.asn.bytes0and1   =     asn[0]+
+                                    256*asn[1];
+   ieee154e_vars.asn.bytes2and3   =     asn[2]+
+                                    256*asn[3];
+   ieee154e_vars.asn.byte4        =     asn[4];
+}
+
+port_INLINE void ieee154e_syncSlotOffset() {
+   frameLength_t frameLength;
+   uint32_t slotOffset;
+   
+   frameLength = schedule_getFrameLength();
+   
+   // determine the current slotOffset
+   slotOffset = ieee154e_vars.asn.byte4;
+   slotOffset = slotOffset % frameLength;
+   slotOffset = slotOffset << 16;
+   slotOffset = slotOffset + ieee154e_vars.asn.bytes2and3;
+   slotOffset = slotOffset % frameLength;
+   slotOffset = slotOffset << 16;
+   slotOffset = slotOffset + ieee154e_vars.asn.bytes0and1;
+   slotOffset = slotOffset % frameLength;
+   
+   ieee154e_vars.slotOffset       = (slotOffset_t) slotOffset;
+}
+
+void ieee154e_setIsAckEnabled(bool isEnabled){
+    ieee154e_vars.isAckEnabled = isEnabled;
+}
+
+void ieee154e_setSingleChannel(uint8_t channel){
+    if (
+        (channel < 11 || channel > 26) &&
+         channel != 0   // channel == 0 means channel hopping is enabled
+    ) {
+        // log wrong channel, should be  : (0, or 11~26)
+        return;
+    }
+    ieee154e_vars.singleChannel = channel;
+    ieee154e_vars.singleChannelChanged = TRUE;
+}
+
+void ieee154e_setIsSecurityEnabled(bool isEnabled){
+    ieee154e_vars.isSecurityEnabled = isEnabled;
+}
+
+void ieee154e_setSlotDuration(uint16_t duration){
+    ieee154e_vars.slotDuration = duration;
+}
+
+uint16_t ieee154e_getSlotDuration(){
+    return ieee154e_vars.slotDuration;
+}
+
+// timeslot template handling
+port_INLINE void timeslotTemplateIDStoreFromEB(uint8_t id){
+    ieee154e_vars.tsTemplateId = id;
+}
+
+// channelhopping template handling
+port_INLINE void channelhoppingTemplateIDStoreFromEB(uint8_t id){
+    ieee154e_vars.chTemplateId = id;
+}
+//======= synchronization
+
+void synchronizePacket(PORT_RADIOTIMER_WIDTH timeReceived) {
+   PORT_SIGNED_INT_WIDTH timeCorrection;
+   PORT_RADIOTIMER_WIDTH newPeriod;
+   PORT_RADIOTIMER_WIDTH currentPeriod;
+   PORT_RADIOTIMER_WIDTH currentValue;
+   
+   // record the current timer value and period
+   currentValue                   =  radio_getTimerValue();
+   currentPeriod                  =  radio_getTimerPeriod();
+   
+   // calculate new period
+   timeCorrection                 =  (PORT_SIGNED_INT_WIDTH)((PORT_SIGNED_INT_WIDTH)timeReceived - (PORT_SIGNED_INT_WIDTH)TsTxOffset);
+
+
+   // The interrupt beginning a new slot can either occur after the packet has been
+   // or while it is being received, possibly because the mote is not yet synchronized.
+   // In the former case we simply take the usual slotLength and correct it.
+   // In the latter case the timer did already roll over and
+   // currentValue < timeReceived. slotLength did then already pass which is why
+   // we need the new slot to end after the remaining time which is timeCorrection
+   // and in this constellation is guaranteed to be positive.
+   if (currentValue < timeReceived) {
+       newPeriod = (PORT_RADIOTIMER_WIDTH)timeCorrection;
+   } else {
+       newPeriod =  (PORT_RADIOTIMER_WIDTH)((PORT_SIGNED_INT_WIDTH)currentPeriod + timeCorrection);
+   }
+
+   // detect whether I'm too close to the edge of the slot, in that case,
+   // skip a slot and increase the temporary slot length to be 2 slots long
+   if ((PORT_SIGNED_INT_WIDTH)newPeriod - (PORT_SIGNED_INT_WIDTH)currentValue < (PORT_SIGNED_INT_WIDTH)RESYNCHRONIZATIONGUARD) {
+      newPeriod                  +=  ieee154e_vars.slotDuration;
+      incrementAsnOffset();
+   }
+   
+   // resynchronize by applying the new period
+   radio_setTimerPeriod(newPeriod);
+#ifdef ADAPTIVE_SYNC
+   // indicate time correction to adaptive sync module
+   adaptive_sync_indicateTimeCorrection(timeCorrection,ieee154e_vars.dataReceived->l2_nextORpreviousHop);
+#endif
+   // reset the de-synchronization timeout
+   ieee154e_vars.deSyncTimeout    = DESYNCTIMEOUT;
+   
+   // log a large timeCorrection
+   if (
+         ieee154e_vars.isSync==TRUE &&
+         (
+            timeCorrection<-LIMITLARGETIMECORRECTION ||
+            timeCorrection> LIMITLARGETIMECORRECTION
+         )
+      ) {
+      openserial_printError(COMPONENT_IEEE802154E,ERR_LARGE_TIMECORRECTION,
+                            (errorparameter_t)timeCorrection,
+                            (errorparameter_t)0);
+   }
+   
+   // update the stats
+   ieee154e_stats.numSyncPkt++;
+   updateStats(timeCorrection);
+   
+#ifdef OPENSIM
+   debugpins_syncPacket_set();
+   debugpins_syncPacket_clr();
+#endif
+}
+
+void synchronizeAck(PORT_SIGNED_INT_WIDTH timeCorrection) {
+   PORT_RADIOTIMER_WIDTH newPeriod;
+   PORT_RADIOTIMER_WIDTH currentPeriod;
+   
+   // calculate new period
+   currentPeriod                  =  radio_getTimerPeriod();
+   newPeriod                      =  (PORT_RADIOTIMER_WIDTH)((PORT_SIGNED_INT_WIDTH)currentPeriod+timeCorrection);
+
+   // resynchronize by applying the new period
+   radio_setTimerPeriod(newPeriod);
+
+   // reset the de-synchronization timeout
+   ieee154e_vars.deSyncTimeout    = DESYNCTIMEOUT;
+#ifdef ADAPTIVE_SYNC
+   // indicate time correction to adaptive sync module
+   adaptive_sync_indicateTimeCorrection((-timeCorrection),ieee154e_vars.ackReceived->l2_nextORpreviousHop);
+#endif
+   // log a large timeCorrection
+   if (
+         ieee154e_vars.isSync==TRUE &&
+         (
+            timeCorrection<-LIMITLARGETIMECORRECTION ||
+            timeCorrection> LIMITLARGETIMECORRECTION
+         )
+      ) {
+      openserial_printError(COMPONENT_IEEE802154E,ERR_LARGE_TIMECORRECTION,
+                            (errorparameter_t)timeCorrection,
+                            (errorparameter_t)1);
+   }
+
+   // update the stats
+   ieee154e_stats.numSyncAck++;
+   updateStats(timeCorrection);
+   
+#ifdef OPENSIM
+   debugpins_syncAck_set();
+   debugpins_syncAck_clr();
+#endif
+}
+
+void changeIsSync(bool newIsSync) {
+   ieee154e_vars.isSync = newIsSync;
+   
+   if (ieee154e_vars.isSync==TRUE) {
+      leds_sync_on();
+      resetStats();
+   } else {
+      leds_sync_off();
+      schedule_resetBackoff();
+   }
+}
+
+//======= notifying upper layer
+
+void notif_sendDone(OpenQueueEntry_t* packetSent, owerror_t error) {
+   // record the outcome of the trasmission attempt
+   packetSent->l2_sendDoneError   = error;
+   // record the current ASN
+   memcpy(&packetSent->l2_asn,&ieee154e_vars.asn,sizeof(asn_t));
+   // associate this packet with the virtual component
+   // COMPONENT_IEEE802154E_TO_RES so RES can knows it's for it
+   packetSent->owner              = COMPONENT_IEEE802154E_TO_SIXTOP;
+   // post RES's sendDone task
+   scheduler_push_task(task_sixtopNotifSendDone,TASKPRIO_SIXTOP_NOTIF_TXDONE);
+   // wake up the scheduler
+   SCHEDULER_WAKEUP();
+}
+
+void notif_receive(OpenQueueEntry_t* packetReceived) {
+   // record the current ASN
+   memcpy(&packetReceived->l2_asn, &ieee154e_vars.asn, sizeof(asn_t));
+   // indicate reception to the schedule, to keep statistics
+   schedule_indicateRx(&packetReceived->l2_asn);
+   // associate this packet with the virtual component
+   // COMPONENT_IEEE802154E_TO_SIXTOP so sixtop can knows it's for it
+   packetReceived->owner          = COMPONENT_IEEE802154E_TO_SIXTOP;
+   // post RES's Receive task
+   scheduler_push_task(task_sixtopNotifReceive,TASKPRIO_SIXTOP_NOTIF_RX);
+   // wake up the scheduler
+   SCHEDULER_WAKEUP();
+}
+
+//======= stats
+
+port_INLINE void resetStats() {
+   ieee154e_stats.numSyncPkt      =    0;
+   ieee154e_stats.numSyncAck      =    0;
+   ieee154e_stats.minCorrection   =  127;
+   ieee154e_stats.maxCorrection   = -127;
+   ieee154e_stats.numTicsOn       =    0;
+   ieee154e_stats.numTicsTotal    =    0;
+   // do not reset the number of de-synchronizations
+}
+
+void updateStats(PORT_SIGNED_INT_WIDTH timeCorrection) {
+   // update minCorrection
+   if (timeCorrection<ieee154e_stats.minCorrection) {
+     ieee154e_stats.minCorrection = timeCorrection;
+   }
+   // update maxConnection
+   if(timeCorrection>ieee154e_stats.maxCorrection) {
+     ieee154e_stats.maxCorrection = timeCorrection;
+   }
+}
+
+//======= misc
+
+/**
+\brief Calculates the frequency channel to transmit on, based on the 
+absolute slot number and the channel offset of the requested slot.
+
+During normal operation, the frequency used is a function of the 
+channelOffset indicating in the schedule, and of the ASN of the
+slot. This ensures channel hopping, consecutive packets sent in the same slot
+in the schedule are done on a difference frequency channel.
+
+During development, you can force single channel operation by having this
+function return a constant channel number (between 11 and 26). This allows you
+to use a single-channel sniffer; but you can not schedule two links on two
+different channel offsets in the same slot.
+
+\param[in] channelOffset channel offset for the current slot
+
+\returns The calculated frequency channel, an integer between 11 and 26.
+*/
+port_INLINE uint8_t calculateFrequency(uint8_t channelOffset) {
+    if (ieee154e_vars.singleChannel >= 11 && ieee154e_vars.singleChannel <= 26 ) {
+        return ieee154e_vars.singleChannel; // single channel
+    } else {
+        // channel hopping enabled, use the channel depending on hopping template
+        return 11 + ieee154e_vars.chTemplate[(ieee154e_vars.asnOffset+channelOffset)%16];
+    }
+    //return 11+(ieee154e_vars.asnOffset+channelOffset)%16; //channel hopping
+}
+
+/**
+\brief Changes the state of the IEEE802.15.4e FSM.
+
+Besides simply updating the state global variable,
+this function toggles the FSM debug pin.
+
+\param[in] newstate The state the IEEE802.15.4e FSM is now in.
+*/
+void changeState(ieee154e_state_t newstate) {
+   // update the state
+   ieee154e_vars.state = newstate;
+   // wiggle the FSM debug pin
+   switch (ieee154e_vars.state) {
+      case S_SYNCLISTEN:
+      case S_TXDATAOFFSET:
+         debugpins_fsm_set();
+         break;
+      case S_SLEEP:
+      case S_RXDATAOFFSET:
+         debugpins_fsm_clr();
+         break;
+      case S_SYNCRX:
+      case S_SYNCPROC:
+      case S_TXDATAPREPARE:
+      case S_TXDATAREADY:
+      case S_TXDATADELAY:
+      case S_TXDATA:
+      case S_RXACKOFFSET:
+      case S_RXACKPREPARE:
+      case S_RXACKREADY:
+      case S_RXACKLISTEN:
+      case S_RXACK:
+      case S_TXPROC:
+      case S_RXDATAPREPARE:
+      case S_RXDATAREADY:
+      case S_RXDATALISTEN:
+      case S_RXDATA:
+      case S_TXACKOFFSET:
+      case S_TXACKPREPARE:
+      case S_TXACKREADY:
+      case S_TXACKDELAY:
+      case S_TXACK:
+      case S_RXPROC:
+         debugpins_fsm_toggle();
+         break;
+   }
+}
+
+/**
+\brief Housekeeping tasks to do at the end of each slot.
+
+This functions is called once in each slot, when there is nothing more
+to do. This might be when an error occured, or when everything went well.
+This function resets the state of the FSM so it is ready for the next slot.
+
+Note that by the time this function is called, any received packet should already
+have been sent to the upper layer. Similarly, in a Tx slot, the sendDone
+function should already have been done. If this is not the case, this function
+will do that for you, but assume that something went wrong.
+*/
+void endSlot() {
+   // turn off the radio
+   radio_rfOff();
+   
+   // compute the duty cycle if radio has been turned on
+   if (ieee154e_vars.radioOnThisSlot==TRUE){  
+      ieee154e_vars.radioOnTics+=(radio_getTimerValue()-ieee154e_vars.radioOnInit);
+   }
+#ifdef SLOT_FSM_IMPLEMENTATION_MULTIPLE_TIMER_INTERRUPT
+   radiotimer_cancel(ACTION_ALL_RADIOTIMER_INTERRUPT);
+#else
+   // clear any pending timer
+   radiotimer_cancel();
+#endif
+   // reset capturedTimes
+   ieee154e_vars.lastCapturedTime = 0;
+   ieee154e_vars.syncCapturedTime = 0;
+   
+   //computing duty cycle.
+   ieee154e_stats.numTicsOn+=ieee154e_vars.radioOnTics;//accumulate and tics the radio is on for that window
+   ieee154e_stats.numTicsTotal+=radio_getTimerPeriod();//increment total tics by timer period.
+
+   if (ieee154e_stats.numTicsTotal>DUTY_CYCLE_WINDOW_LIMIT){
+      ieee154e_stats.numTicsTotal = ieee154e_stats.numTicsTotal>>1;
+      ieee154e_stats.numTicsOn    = ieee154e_stats.numTicsOn>>1;
+   }
+
+   //clear vars for duty cycle on this slot   
+   ieee154e_vars.radioOnTics=0;
+   ieee154e_vars.radioOnThisSlot=FALSE;
+   
+   // clean up dataToSend
+   if (ieee154e_vars.dataToSend!=NULL) {
+      // if everything went well, dataToSend was set to NULL in ti9
+      // getting here means transmit failed
+      
+      // indicate Tx fail to schedule to update stats
+      schedule_indicateTx(&ieee154e_vars.asn,FALSE);
+      
+      //decrement transmits left counter
+      ieee154e_vars.dataToSend->l2_retriesLeft--;
+      
+      if (ieee154e_vars.dataToSend->l2_retriesLeft==0) {
+         // indicate tx fail if no more retries left
+         notif_sendDone(ieee154e_vars.dataToSend,E_FAIL);
+      } else {
+         // return packet to the virtual COMPONENT_SIXTOP_TO_IEEE802154E component
+         ieee154e_vars.dataToSend->owner = COMPONENT_SIXTOP_TO_IEEE802154E;
+      }
+      
+      // reset local variable
+      ieee154e_vars.dataToSend = NULL;
+   }
+   
+   // clean up dataReceived
+   if (ieee154e_vars.dataReceived!=NULL) {
+      // assume something went wrong. If everything went well, dataReceived
+      // would have been set to NULL in ri9.
+      // indicate  "received packet" to upper layer since we don't want to loose packets
+      notif_receive(ieee154e_vars.dataReceived);
+      // reset local variable
+      ieee154e_vars.dataReceived = NULL;
+   }
+   
+   // clean up ackToSend
+   if (ieee154e_vars.ackToSend!=NULL) {
+      // free ackToSend so corresponding RAM memory can be recycled
+      openqueue_freePacketBuffer(ieee154e_vars.ackToSend);
+      // reset local variable
+      ieee154e_vars.ackToSend = NULL;
+   }
+   
+   // clean up ackReceived
+   if (ieee154e_vars.ackReceived!=NULL) {
+      // free ackReceived so corresponding RAM memory can be recycled
+      openqueue_freePacketBuffer(ieee154e_vars.ackReceived);
+      // reset local variable
+      ieee154e_vars.ackReceived = NULL;
+   }
+   
+   
+   // change state
+   changeState(S_SLEEP);
+}
+
+bool ieee154e_isSynch(){
+   return ieee154e_vars.isSync;
+}