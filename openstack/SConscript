--- conflicted
+++ resolved
@@ -1,143 +1,135 @@
-import os
-
-Import('env')
-
-localEnv = env.Clone()
-
-target = 'libopenstack'
-sources_c = [
-    'openstack.c',
-    #=== 02a-MAClow
-    os.path.join('02a-MAClow','topology.c'),
-    os.path.join('02a-MAClow','IEEE802154.c'),
-    os.path.join('02a-MAClow','IEEE802154E.c'),
-    os.path.join('02a-MAClow','adaptive_sync.c'),
-    os.path.join('02a-MAClow','IEEE802154_security.c'),
-    os.path.join('02a-MAClow','IEEE802154_dummy_security.c'),
-    #=== 02b-MAChigh
-    os.path.join('02b-MAChigh','neighbors.c'),
-<<<<<<< HEAD
-    os.path.join('02b-MAChigh','sf0.c'),
-=======
-    os.path.join('02b-MAChigh','otf.c'),
-    os.path.join('02b-MAChigh','sfx.c'),
->>>>>>> 8f3caca0
-    os.path.join('02b-MAChigh','processIE.c'),
-    os.path.join('02b-MAChigh','schedule.c'),
-    os.path.join('02b-MAChigh','sixtop.c'),
-    #=== 03a-IPHC
-    os.path.join('03a-IPHC','iphc.c'),
-    os.path.join('03a-IPHC','openbridge.c'),
-    #=== 03b-IPv6
-    os.path.join('03b-IPv6','forwarding.c'),
-    os.path.join('03b-IPv6','icmpv6.c'),
-    os.path.join('03b-IPv6','icmpv6echo.c'),
-    os.path.join('03b-IPv6','icmpv6rpl.c'),
-    #=== 04-TRAN
-    os.path.join('04-TRAN','opencoap.c'),
-    os.path.join('04-TRAN','opentcp.c'),
-    os.path.join('04-TRAN','openudp.c'),
-    #=== cross-layers
-    os.path.join('cross-layers','idmanager.c'),
-    os.path.join('cross-layers','openqueue.c'),
-    os.path.join('cross-layers','openrandom.c'),
-    os.path.join('cross-layers','packetfunctions.c'),
-]
-sources_h = [
-    'openstack.h',
-    #=== 02a-MAClow
-    os.path.join('02a-MAClow','topology.h'),
-    os.path.join('02a-MAClow','IEEE802154.h'),
-    os.path.join('02a-MAClow','IEEE802154E.h'),
-    os.path.join('02a-MAClow','adaptive_sync.h'),
-    os.path.join('02a-MAClow','ieee802154_security_driver.h'),
-    os.path.join('02a-MAClow','IEEE802154_security.h'),
-    os.path.join('02a-MAClow','IEEE802154_dummy_security.h'),
-    #=== 02b-MAChigh
-    os.path.join('02b-MAChigh','neighbors.h'),
-<<<<<<< HEAD
-    os.path.join('02b-MAChigh','sf0.h'),
-=======
-    os.path.join('02b-MAChigh','otf.h'),
-    os.path.join('02b-MAChigh','sfx.h'),
->>>>>>> 8f3caca0
-    os.path.join('02b-MAChigh','processIE.h'),
-    os.path.join('02b-MAChigh','schedule.h'),
-    os.path.join('02b-MAChigh','sixtop.h'),
-    #=== 03a-IPHC
-    os.path.join('03a-IPHC','iphc.h'),
-    os.path.join('03a-IPHC','openbridge.h'),
-    #=== 03b-IPv6
-    os.path.join('03b-IPv6','forwarding.h'),
-    os.path.join('03b-IPv6','icmpv6.h'),
-    os.path.join('03b-IPv6','icmpv6echo.h'),
-    os.path.join('03b-IPv6','icmpv6rpl.h'),
-    #=== 04-TRAN
-    os.path.join('04-TRAN','opencoap.h'),
-    os.path.join('04-TRAN','opentcp.h'),
-    os.path.join('04-TRAN','openudp.h'),
-    #=== cross-layers
-    os.path.join('cross-layers','idmanager.h'),
-    os.path.join('cross-layers','openqueue.h'),
-    os.path.join('cross-layers','openrandom.h'),
-    os.path.join('cross-layers','packetfunctions.h'),
-    #=== apps
-    os.path.join('#','openapps','userialbridge','userialbridge.h'),
-]
-
-if localEnv['board']=='python':
-    
-    for s in sources_c+sources_h:
-        temp = localEnv.Objectify(
-            target = localEnv.ObjectifiedFilename(s),
-            source = s,
-        )
-        #localEnv.AlwaysBuild(temp)
-    
-    libopenstack = localEnv.Library(
-        target = target,
-        source = [localEnv.ObjectifiedFilename(s) for s in sources_c],
-    )
-    localEnv.Depends(libopenstack,[localEnv.ObjectifiedFilename(s) for s in sources_h])
-    
-else:
-    
-    localEnv.Append(
-        CPPPATH =  [
-            # inc
-            os.path.join('#','inc'),
-            # kernel
-            os.path.join('#','kernel'),
-            # drivers
-            os.path.join('#','drivers','common'),
-            # openstack
-            os.path.join('#','openstack'),
-            os.path.join('#','openstack','02a-MAClow'),
-            os.path.join('#','openstack','02b-MAChigh'),
-            os.path.join('#','openstack','03a-IPHC'),
-            os.path.join('#','openstack','03b-IPv6'),
-            os.path.join('#','openstack','04-TRAN'),
-            os.path.join('#','openstack','cross-layers'),
-            # openapps
-            # TODO: remove once cleaned-up?
-            os.path.join('#','openapps','c6t'),
-            os.path.join('#','openapps','cexample'),
-            os.path.join('#','openapps','cinfo'),
-            os.path.join('#','openapps','cleds'),
-            os.path.join('#','openapps','cstorm'),
-            os.path.join('#','openapps','cwellknown'),
-            os.path.join('#','openapps','rrt'),
-            os.path.join('#','openapps','techo'),
-            os.path.join('#','openapps','tohlone'),
-            os.path.join('#','openapps','uecho'),
-            os.path.join('#','openapps','uinject'),
-            os.path.join('#','openapps','userialbridge'),
-        ],
-    )
-    
-    libopenstack = localEnv.Library(
-        target = target,
-        source = sources_c,
-    )
-
-Alias('libopenstack', libopenstack)
+import os
+
+Import('env')
+
+localEnv = env.Clone()
+
+target = 'libopenstack'
+sources_c = [
+    'openstack.c',
+    #=== 02a-MAClow
+    os.path.join('02a-MAClow','topology.c'),
+    os.path.join('02a-MAClow','IEEE802154.c'),
+    os.path.join('02a-MAClow','IEEE802154E.c'),
+    os.path.join('02a-MAClow','adaptive_sync.c'),
+    os.path.join('02a-MAClow','IEEE802154_security.c'),
+    os.path.join('02a-MAClow','IEEE802154_dummy_security.c'),
+    #=== 02b-MAChigh
+    os.path.join('02b-MAChigh','neighbors.c'),
+    os.path.join('02b-MAChigh','sf0.c'),
+    os.path.join('02b-MAChigh','sfx.c'),
+    os.path.join('02b-MAChigh','processIE.c'),
+    os.path.join('02b-MAChigh','schedule.c'),
+    os.path.join('02b-MAChigh','sixtop.c'),
+    #=== 03a-IPHC
+    os.path.join('03a-IPHC','iphc.c'),
+    os.path.join('03a-IPHC','openbridge.c'),
+    #=== 03b-IPv6
+    os.path.join('03b-IPv6','forwarding.c'),
+    os.path.join('03b-IPv6','icmpv6.c'),
+    os.path.join('03b-IPv6','icmpv6echo.c'),
+    os.path.join('03b-IPv6','icmpv6rpl.c'),
+    #=== 04-TRAN
+    os.path.join('04-TRAN','opencoap.c'),
+    os.path.join('04-TRAN','opentcp.c'),
+    os.path.join('04-TRAN','openudp.c'),
+    #=== cross-layers
+    os.path.join('cross-layers','idmanager.c'),
+    os.path.join('cross-layers','openqueue.c'),
+    os.path.join('cross-layers','openrandom.c'),
+    os.path.join('cross-layers','packetfunctions.c'),
+]
+sources_h = [
+    'openstack.h',
+    #=== 02a-MAClow
+    os.path.join('02a-MAClow','topology.h'),
+    os.path.join('02a-MAClow','IEEE802154.h'),
+    os.path.join('02a-MAClow','IEEE802154E.h'),
+    os.path.join('02a-MAClow','adaptive_sync.h'),
+    os.path.join('02a-MAClow','ieee802154_security_driver.h'),
+    os.path.join('02a-MAClow','IEEE802154_security.h'),
+    os.path.join('02a-MAClow','IEEE802154_dummy_security.h'),
+    #=== 02b-MAChigh
+    os.path.join('02b-MAChigh','neighbors.h'),
+    os.path.join('02b-MAChigh','sf0.h'),
+    os.path.join('02b-MAChigh','sfx.h'),
+    os.path.join('02b-MAChigh','processIE.h'),
+    os.path.join('02b-MAChigh','schedule.h'),
+    os.path.join('02b-MAChigh','sixtop.h'),
+    #=== 03a-IPHC
+    os.path.join('03a-IPHC','iphc.h'),
+    os.path.join('03a-IPHC','openbridge.h'),
+    #=== 03b-IPv6
+    os.path.join('03b-IPv6','forwarding.h'),
+    os.path.join('03b-IPv6','icmpv6.h'),
+    os.path.join('03b-IPv6','icmpv6echo.h'),
+    os.path.join('03b-IPv6','icmpv6rpl.h'),
+    #=== 04-TRAN
+    os.path.join('04-TRAN','opencoap.h'),
+    os.path.join('04-TRAN','opentcp.h'),
+    os.path.join('04-TRAN','openudp.h'),
+    #=== cross-layers
+    os.path.join('cross-layers','idmanager.h'),
+    os.path.join('cross-layers','openqueue.h'),
+    os.path.join('cross-layers','openrandom.h'),
+    os.path.join('cross-layers','packetfunctions.h'),
+    #=== apps
+    os.path.join('#','openapps','userialbridge','userialbridge.h'),
+]
+
+if localEnv['board']=='python':
+    
+    for s in sources_c+sources_h:
+        temp = localEnv.Objectify(
+            target = localEnv.ObjectifiedFilename(s),
+            source = s,
+        )
+        #localEnv.AlwaysBuild(temp)
+    
+    libopenstack = localEnv.Library(
+        target = target,
+        source = [localEnv.ObjectifiedFilename(s) for s in sources_c],
+    )
+    localEnv.Depends(libopenstack,[localEnv.ObjectifiedFilename(s) for s in sources_h])
+    
+else:
+    
+    localEnv.Append(
+        CPPPATH =  [
+            # inc
+            os.path.join('#','inc'),
+            # kernel
+            os.path.join('#','kernel'),
+            # drivers
+            os.path.join('#','drivers','common'),
+            # openstack
+            os.path.join('#','openstack'),
+            os.path.join('#','openstack','02a-MAClow'),
+            os.path.join('#','openstack','02b-MAChigh'),
+            os.path.join('#','openstack','03a-IPHC'),
+            os.path.join('#','openstack','03b-IPv6'),
+            os.path.join('#','openstack','04-TRAN'),
+            os.path.join('#','openstack','cross-layers'),
+            # openapps
+            # TODO: remove once cleaned-up?
+            os.path.join('#','openapps','c6t'),
+            os.path.join('#','openapps','cexample'),
+            os.path.join('#','openapps','cinfo'),
+            os.path.join('#','openapps','cleds'),
+            os.path.join('#','openapps','cstorm'),
+            os.path.join('#','openapps','cwellknown'),
+            os.path.join('#','openapps','rrt'),
+            os.path.join('#','openapps','techo'),
+            os.path.join('#','openapps','tohlone'),
+            os.path.join('#','openapps','uecho'),
+            os.path.join('#','openapps','uinject'),
+            os.path.join('#','openapps','userialbridge'),
+        ],
+    )
+    
+    libopenstack = localEnv.Library(
+        target = target,
+        source = sources_c,
+    )
+
+Alias('libopenstack', libopenstack)