--- conflicted
+++ resolved
@@ -1,1009 +1,999 @@
-#include "opendefs.h"
-#include "iphc.h"
-#include "packetfunctions.h"
-#include "idmanager.h"
-#include "openserial.h"
-#include "sixtop.h"
-#include "forwarding.h"
-#include "neighbors.h"
-#include "openbridge.h"
-#include "icmpv6rpl.h"
-
-//=========================== variables =======================================
-
-//=========================== prototypes ======================================
-
-//===== IPv6 header
-void iphc_retrieveIPv6Header(
-   OpenQueueEntry_t* msg, 
-   ipv6_header_iht* ipv6_outer_header,
-   ipv6_header_iht* ipv6_inner_header
-);
-void iphc_retrieveIphcHeader(open_addr_t* temp_addr_16b,
-   open_addr_t*         temp_addr_64b,
-   uint8_t*             dispatch,
-   uint8_t*             tf,
-   bool*                nh,
-   uint8_t*             hlim,
-   uint8_t*             sam,
-   uint8_t*             m,
-   uint8_t*             dam,
-   OpenQueueEntry_t*    msg,
-   ipv6_header_iht*     ipv6_header,
-   uint8_t              previousLen);
-
-//===== IPv6 hop-by-hop header
-void iphc_prependIPv6HopByHopHeader(
-   OpenQueueEntry_t*    msg,
-   uint8_t              nextheader,
-   uint8_t              nh,
-   rpl_option_ht*       rpl_option
-);
-void iphc_retrieveIPv6HopByHopHeader(
-   OpenQueueEntry_t*    msg,
-   ipv6_hopbyhop_iht*   hopbyhop_header,
-   rpl_option_ht*       rpl_option
-);
-
-//=========================== public ==========================================
-
-void      iphc_init() {
-}
-
-// send from upper layer: I need to add 6LoWPAN header
-owerror_t iphc_sendFromForwarding(
-      OpenQueueEntry_t* msg,
-      ipv6_header_iht*  ipv6_outer_header,
-      ipv6_header_iht*  ipv6_inner_header,
-      rpl_option_ht*    rpl_option,
-      uint32_t*         flow_label,
-      uint8_t           fw_SendOrfw_Rcv
-   ) {
-   open_addr_t  temp_dest_prefix;
-   open_addr_t  temp_dest_mac64b;
-   open_addr_t* p_dest;
-   open_addr_t* p_src;  
-   open_addr_t  temp_src_prefix;
-   open_addr_t  temp_src_mac64b; 
-   uint8_t      sam;
-   uint8_t      m;
-   uint8_t      dam;
-   uint8_t      nh;
-   uint8_t      next_header;
-   uint8_t      tf=IPHC_TF_ELIDED;
-   //option header
-  
-   // take ownership over the packet
-   msg->owner = COMPONENT_IPHC;
-   
-   // by default, the "next header" field is carried inline
-   nh=IPHC_NH_INLINE;
-   
-   // error checking
-   if (idmanager_getIsDAGroot()==TRUE &&
-      packetfunctions_isAllRoutersMulticast(&(msg->l3_destinationAdd))==FALSE) {
-      openserial_printCritical(COMPONENT_IPHC,ERR_BRIDGE_MISMATCH,
-                            (errorparameter_t)0,
-                            (errorparameter_t)0);
-      return E_FAIL;
-   }
-   
-   //discard the packet.. hop limit reached.
-   if (ipv6_outer_header->hop_limit==0) {
-      openserial_printError(COMPONENT_IPHC,ERR_HOP_LIMIT_REACHED,
-                            (errorparameter_t)0,
-                            (errorparameter_t)0);
-     return E_FAIL;
-   }
-   
-   m = IPHC_M_NO;
-   
-   packetfunctions_ip128bToMac64b(&(msg->l3_destinationAdd),&temp_dest_prefix,&temp_dest_mac64b);
-   //xv poipoi -- get the src prefix as well
-   packetfunctions_ip128bToMac64b(&(msg->l3_sourceAdd),&temp_src_prefix,&temp_src_mac64b);
-   //XV -poipoi we want to check if the source address prefix is the same as destination prefix
-   if (packetfunctions_sameAddress(&temp_dest_prefix,&temp_src_prefix)) {   
-   //dest and src on same prefix
-      if (neighbors_isStableNeighbor(&(msg->l3_destinationAdd))) {
-         //if direct neighbors, MAC nextHop and IP destination indicate same node
-         //the source can be ME or another who I am relaying from. If its me then SAM is elided,
-         //if not SAM is 64b address 
-        if (fw_SendOrfw_Rcv==PCKTFORWARD){
-            sam = IPHC_SAM_64B;    //case forwarding a packet
-            p_src = &temp_src_mac64b;
-            //poipoi xv forcing elided addresses on src routing, this needs to be fixed so any type of address should be supported.
-        } else if (fw_SendOrfw_Rcv==PCKTSEND){
-            sam = IPHC_SAM_ELIDED;
-            p_src = NULL;
-        } else {
-           openserial_printCritical(COMPONENT_IPHC,ERR_INVALID_FWDMODE,
-                            (errorparameter_t)0,
-                            (errorparameter_t)0);
-        } 
-        dam = IPHC_DAM_ELIDED;
-        p_dest = NULL;     
-      } else {
-         //else, not a direct neighbour use 64B address
-         sam = IPHC_SAM_64B;
-         dam = IPHC_DAM_64B;
-         p_dest = &temp_dest_mac64b;      
-         p_src  = &temp_src_mac64b; 
-      }
-   } else {
-     //not the same prefix. so the packet travels to another network
+#include "opendefs.h"
+#include "iphc.h"
+#include "packetfunctions.h"
+#include "idmanager.h"
+#include "openserial.h"
+#include "sixtop.h"
+#include "forwarding.h"
+#include "neighbors.h"
+#include "openbridge.h"
+#include "icmpv6rpl.h"
+
+//=========================== variables =======================================
+
+//=========================== prototypes ======================================
+
+//===== IPv6 header
+void iphc_retrieveIPv6Header(
+   OpenQueueEntry_t* msg, 
+   ipv6_header_iht* ipv6_outer_header,
+   ipv6_header_iht* ipv6_inner_header
+);
+void iphc_retrieveIphcHeader(open_addr_t* temp_addr_16b,
+   open_addr_t*         temp_addr_64b,
+   uint8_t*             dispatch,
+   uint8_t*             tf,
+   bool*                nh,
+   uint8_t*             hlim,
+   uint8_t*             sam,
+   uint8_t*             m,
+   uint8_t*             dam,
+   OpenQueueEntry_t*    msg,
+   ipv6_header_iht*     ipv6_header,
+   uint8_t              previousLen);
+
+//===== IPv6 hop-by-hop header
+void iphc_prependIPv6HopByHopHeader(
+   OpenQueueEntry_t*    msg,
+   uint8_t              nextheader,
+   uint8_t              nh,
+   rpl_option_ht*       rpl_option
+);
+void iphc_retrieveIPv6HopByHopHeader(
+   OpenQueueEntry_t*    msg,
+   ipv6_hopbyhop_iht*   hopbyhop_header,
+   rpl_option_ht*       rpl_option
+);
+
+//=========================== public ==========================================
+
+void      iphc_init() {
+}
+
+// send from upper layer: I need to add 6LoWPAN header
+owerror_t iphc_sendFromForwarding(
+      OpenQueueEntry_t* msg,
+      ipv6_header_iht*  ipv6_outer_header,
+      ipv6_header_iht*  ipv6_inner_header,
+      rpl_option_ht*    rpl_option,
+      uint32_t*         flow_label,
+      uint8_t           fw_SendOrfw_Rcv
+   ) {
+   open_addr_t  temp_dest_prefix;
+   open_addr_t  temp_dest_mac64b;
+   open_addr_t* p_dest;
+   open_addr_t* p_src;  
+   open_addr_t  temp_src_prefix;
+   open_addr_t  temp_src_mac64b; 
+   uint8_t      sam;
+   uint8_t      m;
+   uint8_t      dam;
+   uint8_t      nh;
+   uint8_t      next_header;
+   uint8_t      tf=IPHC_TF_ELIDED;
+   //option header
+  
+   // take ownership over the packet
+   msg->owner = COMPONENT_IPHC;
+   
+   // by default, the "next header" field is carried inline
+   nh=IPHC_NH_INLINE;
+   
+   // error checking
+   if (idmanager_getIsDAGroot()==TRUE &&
+      packetfunctions_isAllRoutersMulticast(&(msg->l3_destinationAdd))==FALSE) {
+      openserial_printCritical(COMPONENT_IPHC,ERR_BRIDGE_MISMATCH,
+                            (errorparameter_t)0,
+                            (errorparameter_t)0);
+      return E_FAIL;
+   }
+   
+   //discard the packet.. hop limit reached.
+   if (ipv6_outer_header->hop_limit==0) {
+      openserial_printError(COMPONENT_IPHC,ERR_HOP_LIMIT_REACHED,
+                            (errorparameter_t)0,
+                            (errorparameter_t)0);
+     return E_FAIL;
+   }
+   
+   m = IPHC_M_NO;
+   
+   packetfunctions_ip128bToMac64b(&(msg->l3_destinationAdd),&temp_dest_prefix,&temp_dest_mac64b);
+   //xv poipoi -- get the src prefix as well
+   packetfunctions_ip128bToMac64b(&(msg->l3_sourceAdd),&temp_src_prefix,&temp_src_mac64b);
+   //XV -poipoi we want to check if the source address prefix is the same as destination prefix
+   if (packetfunctions_sameAddress(&temp_dest_prefix,&temp_src_prefix)) {   
+   //dest and src on same prefix
+      if (neighbors_isStableNeighbor(&(msg->l3_destinationAdd))) {
+         //if direct neighbors, MAC nextHop and IP destination indicate same node
+         //the source can be ME or another who I am relaying from. If its me then SAM is elided,
+         //if not SAM is 64b address 
+        if (fw_SendOrfw_Rcv==PCKTFORWARD){
+            sam = IPHC_SAM_64B;    //case forwarding a packet
+            p_src = &temp_src_mac64b;
+            //poipoi xv forcing elided addresses on src routing, this needs to be fixed so any type of address should be supported.
+        } else if (fw_SendOrfw_Rcv==PCKTSEND){
+            sam = IPHC_SAM_ELIDED;
+            p_src = NULL;
+        } else {
+           openserial_printCritical(COMPONENT_IPHC,ERR_INVALID_FWDMODE,
+                            (errorparameter_t)0,
+                            (errorparameter_t)0);
+        } 
+        dam = IPHC_DAM_ELIDED;
+        p_dest = NULL;     
+      } else {
+         //else, not a direct neighbour use 64B address
+         sam = IPHC_SAM_64B;
+         dam = IPHC_DAM_64B;
+         p_dest = &temp_dest_mac64b;      
+         p_src  = &temp_src_mac64b; 
+      }
+   } else {
+     //not the same prefix. so the packet travels to another network
      //check if this is a source routing pkt. in case it is then the DAM is elided as it is in the SrcRouting header.
-<<<<<<< HEAD
-     if (packetfunctions_isBroadcastMulticast(&(msg->l3_destinationAdd))==FALSE) {
-=======
      if (packetfunctions_isBroadcastMulticast(&(msg->l3_destinationAdd))==FALSE){
->>>>>>> 6b89e72a
-         if(ipv6_outer_header->next_header!=IANA_IPv6ROUTE){ 
-          sam = IPHC_SAM_128B;
-          dam = IPHC_DAM_128B;
-          p_dest = &(msg->l3_destinationAdd);
-          p_src = &(msg->l3_sourceAdd);
-         }else{
-           //source routing
-          sam = IPHC_SAM_128B;
-          dam = IPHC_DAM_ELIDED; //poipoi xv not true, should not be elided.
-          p_dest = NULL;
-          p_src = &(msg->l3_sourceAdd);
-         }
+         if(ipv6_outer_header->next_header!=IANA_IPv6ROUTE){ 
+          sam = IPHC_SAM_128B;
+          dam = IPHC_DAM_128B;
+          p_dest = &(msg->l3_destinationAdd);
+          p_src = &(msg->l3_sourceAdd);
+         }else{
+           //source routing
+          sam = IPHC_SAM_128B;
+          dam = IPHC_DAM_ELIDED; //poipoi xv not true, should not be elided.
+          p_dest = NULL;
+          p_src = &(msg->l3_sourceAdd);
+         }
      } else {
-<<<<<<< HEAD
-         // this is DIO, source address elided, multicast bit is set
-          sam = IPHC_SAM_ELIDED;
-          m   = IPHC_M_YES;
+         // this is DIO, source address elided, multicast bit is set
+          sam = IPHC_SAM_ELIDED;
+          m   = IPHC_M_YES;
           dam = IPHC_DAM_ELIDED;
-=======
-          // this is DIO packet, using link local address for source address
-          sam = IPHC_SAM_16B;
-          dam = IPHC_DAM_128B;
->>>>>>> 6b89e72a
-          p_dest = &(msg->l3_destinationAdd);
-          p_src = &(msg->l3_sourceAdd);
-     }
-   }
-   //check if we are forwarding a packet and it comes with the next header compressed. We want to preserve that state in the following hop.
-   
-//   if ((fw_SendOrfw_Rcv==PCKTFORWARD) && ipv6_outer_header->next_header_compressed) nh=IPHC_NH_COMPRESSED;
-   // the next header will be compressed if it's set to "compressed"
-   if (ipv6_outer_header->next_header_compressed) nh=IPHC_NH_COMPRESSED;
-   
-   // decrement the packet's hop limit
-   ipv6_outer_header->hop_limit--;
-   
-   if(packetfunctions_isBroadcastMulticast(&(msg->l3_destinationAdd))==FALSE) {
-       next_header=*((uint8_t*)(msg->payload)); // next_header is nhc ipv6 header
-   } else {
-       next_header=msg->l4_protocol;
-   }
-   
-   //prepend Option hop by hop header except when src routing and dst is not 0xffff
-   //-- this is a little trick as src routing is using an option header set to 0x00
-   if (rpl_option->optionType==RPL_HOPBYHOP_HEADER_OPTION_TYPE 
-       && packetfunctions_isBroadcastMulticast(&(msg->l3_destinationAdd))==FALSE
-       ){
-      iphc_prependIPv6HopByHopHeader(msg, msg->l4_protocol, nh, rpl_option);
-      //change nh to point to the newly added header
-      next_header=IANA_IPv6HOPOPT;// use 0x00 as NH to indicate option header -- see rfc 2460
-   }
-   //then regular header
-
-
-   if (iphc_prependIPv6Header(msg,
-            tf,
-            *flow_label, // value_flowlabel
-            nh,
-            next_header, 
-            IPHC_HLIM_INLINE,
-            ipv6_outer_header->hop_limit,
-            IPHC_CID_NO,
-            IPHC_SAC_STATELESS,
-            sam,
-            m,
-            IPHC_DAC_STATELESS,
-            dam,
-            p_dest,
-            p_src,            
-            fw_SendOrfw_Rcv  
-            )==E_FAIL) {
-      return E_FAIL;
-   }
-   return sixtop_send(msg);
-}
-
-//send from bridge: 6LoWPAN header already added by OpenLBR, send as is
-owerror_t iphc_sendFromBridge(OpenQueueEntry_t *msg) {
-   msg->owner = COMPONENT_IPHC;
-   // error checking
-   if (idmanager_getIsDAGroot()==FALSE) {
-      openserial_printCritical(COMPONENT_IPHC,ERR_BRIDGE_MISMATCH,
-                            (errorparameter_t)1,
-                            (errorparameter_t)0);
-      return E_FAIL;
-   }
-   return sixtop_send(msg);
-}
-
-void iphc_sendDone(OpenQueueEntry_t* msg, owerror_t error) {
-   msg->owner = COMPONENT_IPHC;
-   if (msg->creator==COMPONENT_OPENBRIDGE) {
-      openbridge_sendDone(msg,error);
-   } else {
-      forwarding_sendDone(msg,error);
-   }
-}
-
-void iphc_receive(OpenQueueEntry_t* msg) {
-   ipv6_header_iht      ipv6_outer_header;
-   ipv6_header_iht      ipv6_inner_header;
-   ipv6_hopbyhop_iht    ipv6_hop_header;
-   rpl_option_ht        rpl_option;
-   
-   msg->owner      = COMPONENT_IPHC;
-   
-   // then regular header
-   iphc_retrieveIPv6Header(msg,&ipv6_outer_header,&ipv6_inner_header);
-   
-   if (idmanager_getIsDAGroot()==FALSE ||
-      packetfunctions_isBroadcastMulticast(&(ipv6_outer_header.dest))) {
-      packetfunctions_tossHeader(msg,ipv6_outer_header.header_length);
-      
-      if (ipv6_outer_header.next_header==IANA_IPv6HOPOPT) {
-         // retrieve hop-by-hop header (includes RPL option)
-         iphc_retrieveIPv6HopByHopHeader(
-            msg,
-            &ipv6_hop_header,
-            &rpl_option
-         );
-         
-         // toss the headers
-         packetfunctions_tossHeader(
-            msg,
-            IPv6HOP_HDR_LEN+ipv6_hop_header.HdrExtLen
-         );
-      }
-      
-      // send up the stack
-      forwarding_receive(
-         msg,
-         &ipv6_outer_header,
-         &ipv6_inner_header,
-         &ipv6_hop_header,
-         &rpl_option
-      );
-   } else {
-      openbridge_receive(msg);                   //out to the OpenVisualizer
-   }
-}
-
-//=========================== private =========================================
-
-//===== IPv6 header
-
-/**
-\brief Prepend an IPv6 header to a message.
-*/
-owerror_t iphc_prependIPv6Header(
-      OpenQueueEntry_t* msg,
-      uint8_t           tf,
-      uint32_t          value_flowLabel,
-      bool              nh,
-      uint8_t           value_nextHeader,
-      uint8_t           hlim,
-      uint8_t           value_hopLimit,
-      bool              cid,
-      bool              sac,
-      uint8_t           sam,
-      bool              m,
-      bool              dac,
-      uint8_t           dam,
-      open_addr_t*      value_dest,
-      open_addr_t*      value_src,
-      uint8_t           fw_SendOrfw_Rcv
-   ) {
-   
-   uint8_t temp_8b;
-   
-   // destination address
-   switch (dam) {
-      case IPHC_DAM_ELIDED:
-         if (m == IPHC_M_YES){
-            packetfunctions_reserveHeaderSize(msg,sizeof(uint8_t));
-            *((uint8_t*)(msg->payload)) = value_dest->addr_128b[15];
-         } else {
-             //nothing
-         }
-         break;
-      case IPHC_DAM_16B:
-         if (m == IPHC_M_YES){
-             // tengfei: to do
-         } else {
-             if (value_dest->type!=ADDR_16B) {
-                openserial_printCritical(
-                   COMPONENT_IPHC,
-                   ERR_WRONG_ADDR_TYPE,
-                   (errorparameter_t)value_dest->type,
-                   (errorparameter_t)0
-                );
-                return E_FAIL;
-             };
-             packetfunctions_writeAddress(msg,value_dest,OW_BIG_ENDIAN);
-         }
-         break;
-      case IPHC_DAM_64B:
-         if (m == IPHC_M_YES){
-             // tengfei: to do
-         } else {
-             if (value_dest->type!=ADDR_64B) {
-                openserial_printCritical(
-                   COMPONENT_IPHC,
-                   ERR_WRONG_ADDR_TYPE,
-                   (errorparameter_t)value_dest->type,
-                   (errorparameter_t)1
-                );
-                return E_FAIL;
-             };
-             packetfunctions_writeAddress(msg,value_dest,OW_BIG_ENDIAN);
-         }
-         break;
-      case IPHC_DAM_128B:
-         if (m == IPHC_M_YES){
-             // tengfei: to do
-         } else {
-             if (value_dest->type!=ADDR_128B) {
-                openserial_printCritical(
-                   COMPONENT_IPHC,
-                   ERR_WRONG_ADDR_TYPE,
-                   (errorparameter_t)value_dest->type,
-                   (errorparameter_t)2
-                );
-                return E_FAIL;
-             };
-             packetfunctions_writeAddress(msg,value_dest,OW_BIG_ENDIAN);
-         }
-         break;
-      default:
-         openserial_printCritical(
-            COMPONENT_IPHC,
-            ERR_6LOWPAN_UNSUPPORTED,
-            (errorparameter_t)0,
-            (errorparameter_t)dam
-         );
-         return E_FAIL;
-   }
-   
-   // source address
-   switch (sam) {
-      case IPHC_SAM_ELIDED:
-         break;
-      case IPHC_SAM_16B:
-         if(fw_SendOrfw_Rcv==PCKTSEND) {
-            packetfunctions_writeAddress(msg, (idmanager_getMyID(ADDR_16B)),OW_BIG_ENDIAN);
-         }
-         if(fw_SendOrfw_Rcv==PCKTFORWARD) {
-            if (value_src->type!=ADDR_16B) {
-               openserial_printCritical(
-                  COMPONENT_IPHC,
-                  ERR_WRONG_ADDR_TYPE,
-                  (errorparameter_t)value_src->type,
-                  (errorparameter_t)0
-               );
-               return E_FAIL;
-            } 
-            packetfunctions_writeAddress(msg,value_src,OW_BIG_ENDIAN);
-         }
-         break;
-      case IPHC_SAM_64B:
-         if(fw_SendOrfw_Rcv==PCKTSEND) {
-            packetfunctions_writeAddress(msg, (idmanager_getMyID(ADDR_64B)),OW_BIG_ENDIAN);
-         }
-         if(fw_SendOrfw_Rcv==PCKTFORWARD) {
-            if (value_src->type!=ADDR_64B) {
-               openserial_printCritical(
-                  COMPONENT_IPHC,
-                  ERR_WRONG_ADDR_TYPE,
-                  (errorparameter_t)value_src->type,
-                  (errorparameter_t)1
-               );
-               return E_FAIL;
-            }      
-            packetfunctions_writeAddress(msg, value_src,OW_BIG_ENDIAN);
-         }
-         break;
-      case IPHC_SAM_128B:
-         if(fw_SendOrfw_Rcv==PCKTSEND) {
-            packetfunctions_writeAddress(msg, (idmanager_getMyID(ADDR_64B)),OW_BIG_ENDIAN);
-            packetfunctions_writeAddress(msg, (idmanager_getMyID(ADDR_PREFIX)),OW_BIG_ENDIAN);
-         }
-         if(fw_SendOrfw_Rcv==PCKTFORWARD) {
-            if (value_src->type!=ADDR_128B) {
-               openserial_printCritical(
-                  COMPONENT_IPHC,
-                  ERR_WRONG_ADDR_TYPE,
-                  (errorparameter_t)value_src->type,
-                  (errorparameter_t)2
-               );
-               return E_FAIL;
-            }
-            packetfunctions_writeAddress(msg,value_src,OW_BIG_ENDIAN);
-         }
-         break;
-      default:
-         openserial_printCritical(
-            COMPONENT_IPHC,
-            ERR_6LOWPAN_UNSUPPORTED,
-            (errorparameter_t)1,
-            (errorparameter_t)sam
-         );
-         return E_FAIL;
-   }
-   
-   // hop limit
-   switch (hlim) {
-      case IPHC_HLIM_INLINE:
-         packetfunctions_reserveHeaderSize(msg,sizeof(uint8_t));
-         *((uint8_t*)(msg->payload)) = value_hopLimit;
-         break;
-      case IPHC_HLIM_1:
-      case IPHC_HLIM_64:
-      case IPHC_HLIM_255:
-         break;
-      default:
-         openserial_printCritical(
-            COMPONENT_IPHC,
-            ERR_6LOWPAN_UNSUPPORTED,
-            (errorparameter_t)2,
-            (errorparameter_t)hlim
-         );
-         return E_FAIL;
-   }
-   
-   // next header
-   switch (nh) {
-      case IPHC_NH_INLINE:
-         packetfunctions_reserveHeaderSize(msg,sizeof(uint8_t));
-         *((uint8_t*)(msg->payload)) = value_nextHeader;
-         break;
-      case IPHC_NH_COMPRESSED:
-         //do nothing, the next header will be there
-        break;
-      default:
-         openserial_printCritical(
-            COMPONENT_IPHC,
-            ERR_6LOWPAN_UNSUPPORTED,
-            (errorparameter_t)3,
-            (errorparameter_t)nh
-         );
-         return E_FAIL;
-   }
-   
-   // flowlabel
-   switch (tf) {
-      case IPHC_TF_3B:
-             packetfunctions_reserveHeaderSize(msg,sizeof(uint8_t));
-			 *((uint8_t*)(msg->payload)) = ((uint32_t)(value_flowLabel & 0x000000ff) >> 0);
-			 packetfunctions_reserveHeaderSize(msg,sizeof(uint8_t));
-			 *((uint8_t*)(msg->payload)) = ((uint32_t)(value_flowLabel & 0x0000ff00) >> 8);
-			 packetfunctions_reserveHeaderSize(msg,sizeof(uint8_t));
-			 *((uint8_t*)(msg->payload)) = ((uint32_t)(value_flowLabel & 0x00ff0000) >> 16);
-         break;            
-      case IPHC_TF_ELIDED:
-         break;
-      case IPHC_TF_4B:
-         //unsupported
-      case IPHC_TF_1B:
-         //unsupported
-      default:
-         openserial_printCritical(
-            COMPONENT_IPHC,
-            ERR_6LOWPAN_UNSUPPORTED,
-            (errorparameter_t)4,
-            (errorparameter_t)tf
-         );
-         return E_FAIL;
-   }
-   
-   // header
-   temp_8b    = 0;
-   temp_8b   |= cid                    << IPHC_CID;
-   temp_8b   |= sac                    << IPHC_SAC;
-   temp_8b   |= sam                    << IPHC_SAM;
-   temp_8b   |= m                      << IPHC_M;
-   temp_8b   |= dac                    << IPHC_DAC;
-   temp_8b   |= dam                    << IPHC_DAM;
-   packetfunctions_reserveHeaderSize(msg,sizeof(uint8_t));
-   *((uint8_t*)(msg->payload)) = temp_8b;
-   temp_8b    = 0;
-   temp_8b   |= IPHC_DISPATCH_IPHC     << IPHC_DISPATCH;
-   temp_8b   |= tf                     << IPHC_TF;
-   temp_8b   |= nh                     << IPHC_NH;
-   temp_8b   |= hlim                   << IPHC_HLIM;
-   packetfunctions_reserveHeaderSize(msg,sizeof(uint8_t));
-   *((uint8_t*)(msg->payload)) = temp_8b;
-   
-   return E_SUCCESS;
-}
-
-/**
-\brief Retrieve an IPv6 header from a message.
-*/
-void iphc_retrieveIPv6Header(OpenQueueEntry_t* msg, ipv6_header_iht* ipv6_outer_header, ipv6_header_iht* ipv6_inner_header) {
-   uint8_t         temp_8b;
-   open_addr_t     temp_addr_16b;
-   open_addr_t     temp_addr_64b;
-   uint8_t         dispatch;
-   uint8_t         tf;
-   bool            nh;
-   uint8_t         hlim;
-   uint8_t         sam;
-   uint8_t         m;
-   uint8_t         dam;
-   
-   uint8_t         extention_header_length;
-   
-   ipv6_outer_header->header_length = 0;
-   ipv6_inner_header->header_length = 0;
-   // four steps to retrieve:
-   // step 1. IPHC outer header
-   // step 2. IPv6 extention header (NHC format)
-   // step 3. IPv6 header (NHC format)
-   // step 4. IPv6 inner header
-   
-   //======================= 1. IPHC outer header ==============================
-   iphc_retrieveIphcHeader(&temp_addr_16b, &temp_addr_64b,&dispatch,&tf,&nh,&hlim,
-                           &sam,
-                           &m,
-                           &dam,
-                           msg,
-                           ipv6_outer_header,
-                           0);
-   if (packetfunctions_isAllRoutersMulticast(&(ipv6_outer_header->dest))){
-       // this is a DIO packet, no extention header, no other ip inner header
-       return;
-   }
-   //======================= 2. IPv6 extention header ==========================
-   extention_header_length = 0;
-   if (ipv6_outer_header->next_header_compressed==TRUE) {
-      // During the parsing of the nh field, we found that the next header was
-      // compressed. We now identify which next (compressed) header this is, and
-      // populate the ipv6_header->next_header field accordingly. It's the role of
-      // the appropriate transport module to decompress the header.
-      
-      temp_8b   = *((uint8_t*)(msg->payload)+ipv6_outer_header->header_length);
-      
-      if        ( (temp_8b & NHC_UDP_MASK) == NHC_UDP_ID) {
-         ipv6_outer_header->next_header = IANA_UDP;
-      } else {
-          switch((temp_8b & NHC_EID_MASK)>>1) {
-          case NHC_EID_HOP_VAL:
-              // hop-by-hop header
-              ipv6_outer_header->next_header     = IANA_IPv6HOPOPT;
-//              ipv6_outer_header->next_header_compressed 
-//                                                 = temp_8b & NHC_NH_MASK;
-              ipv6_outer_header->hopByhop_option = (uint8_t*)(msg->payload) + \
-                                                   ipv6_outer_header->header_length;
-              // hopByhop option header legnth
-              extention_header_length           += 2+(*((uint8_t*)(msg->payload)+ipv6_outer_header->header_length+1));
-              break;
-          case NHC_EID_ROUTING_VAL:
-              // routing header
-              ipv6_outer_header->next_header     = IANA_IPv6ROUTE;
-//              ipv6_outer_header->next_header_compressed 
-//                                                 = temp_8b & NHC_NH_MASK;
-              ipv6_outer_header->routing_header  = (uint8_t*)(msg->payload) + \
-                                                   ipv6_outer_header->header_length;
-              extention_header_length           += 2+(*((uint8_t*)(msg->payload)+ipv6_outer_header->header_length+1));
-              break;
-          case NHC_EID_IPv6_VAL:
-              // next header is IPHC inner header, we will process below
-              break;
-          default:
-              // the next header could be another IPv6 extension header
-              ipv6_outer_header->next_header = IANA_UNDEFINED;
-              openserial_printError(
-                 COMPONENT_IPHC,
-                 ERR_6LOWPAN_UNSUPPORTED,
-                 (errorparameter_t)11,
-                 (errorparameter_t)ipv6_outer_header->next_header
-              );
-          }
-      } 
-   } else {
-         // the next header could be an IPv6 extension header, or malformed
-         ipv6_outer_header->next_header = IANA_UNDEFINED;
-         openserial_printError(
-            COMPONENT_IPHC,
-            ERR_6LOWPAN_UNSUPPORTED,
-            (errorparameter_t)12,
-            (errorparameter_t)ipv6_outer_header->next_header
-         );
-   }
-   //======================= 3. IPv6 header ====================================
-   temp_8b = *((uint8_t*)(msg->payload)+ipv6_outer_header->header_length + \
-                                        extention_header_length);
-   if (((temp_8b & NHC_EID_MASK)>>1) == NHC_EID_IPv6_VAL) {
-       if (extention_header_length == 0 && ipv6_outer_header->next_header != IANA_UNDEFINED) {
-           // no next header found at step 2, set next header as my IPv6 header
-           // since there is no IANA for ipv6 header yet, use the NHC extention  
-           // header identifier instead temporarily. 
-           ipv6_outer_header->next_header = temp_8b;
-       }
-       extention_header_length += sizeof(uint8_t);
-   } else {
-         // the next header could be an IPv6 extension header, or malformed
-         ipv6_outer_header->next_header = IANA_UNDEFINED;
-         openserial_printError(
-            COMPONENT_IPHC,
-            ERR_6LOWPAN_UNSUPPORTED,
-            (errorparameter_t)13,
-            (errorparameter_t)ipv6_outer_header->next_header
-         );
-   }
-   //======================= 4. IPHC inner header ==============================
-   iphc_retrieveIphcHeader(&temp_addr_16b, &temp_addr_64b,&dispatch,&tf,&nh,&hlim,
-                           &sam,
-                           &m,
-                           &dam,
-                           msg,
-                           ipv6_inner_header,
-                           extention_header_length + ipv6_outer_header->header_length);
-}
-
-void iphc_retrieveIphcHeader(open_addr_t* temp_addr_16b,
-   open_addr_t*         temp_addr_64b,
-   uint8_t*             dispatch,
-   uint8_t*             tf,
-   bool*                nh,
-   uint8_t*             hlim,
-   uint8_t*             sam,
-   uint8_t*             m,
-   uint8_t*             dam,
-   OpenQueueEntry_t*    msg,
-   ipv6_header_iht*     ipv6_header,
-   uint8_t              previousLen){
-       
-   uint8_t temp_8b;
-   // header
-   temp_8b    = *((uint8_t*)(msg->payload)+ipv6_header->header_length+previousLen);
-   *dispatch  = (temp_8b >> IPHC_DISPATCH)  & 0x07;   // 3b
-   *tf        = (temp_8b >> IPHC_TF)        & 0x03;   // 2b
-   *nh        = (temp_8b >> IPHC_NH)        & 0x01;   // 1b
-   *hlim      = (temp_8b >> IPHC_HLIM)      & 0x03;   // 2b
-   ipv6_header->header_length += sizeof(uint8_t);
-   temp_8b    = *((uint8_t*)(msg->payload)+ipv6_header->header_length+previousLen);
-   // cid unused
-   // sac unused
-   *sam       = (temp_8b >> IPHC_SAM)       & 0x03;   // 2b
-   // m unused
-   *m         = (temp_8b >> IPHC_M)         & 0x01;   // 1b
-   // dac unused
-   *dam       = (temp_8b >> IPHC_DAM)       & 0x03;   // 2b
-   ipv6_header->header_length += sizeof(uint8_t);
-   
-   // dispatch
-   switch (*dispatch) {
-      case IPHC_DISPATCH_IPHC:
-         break;
-      default:
-         openserial_printError(
-            COMPONENT_IPHC,
-            ERR_6LOWPAN_UNSUPPORTED,
-            (errorparameter_t)5,
-            (errorparameter_t)(*dispatch)
-         );
-         break;
-   }
-   
-   // flowlabel
-   switch (*tf) {
-      case IPHC_TF_3B:
-
-         ipv6_header->flow_label        = 0;
-         ipv6_header->flow_label       |= ((uint32_t) *((uint8_t*)(msg->payload)+ipv6_header->header_length+previousLen)) << 0;
-         ipv6_header->header_length    += sizeof(uint8_t);
-         ipv6_header->flow_label       |= ((uint32_t) *((uint8_t*)(msg->payload)+ipv6_header->header_length+previousLen)) << 8;
-         ipv6_header->header_length    += sizeof(uint8_t);
-         ipv6_header->flow_label       |= ((uint32_t) *((uint8_t*)(msg->payload)+ipv6_header->header_length+previousLen)) << 16;
-         ipv6_header->header_length    += sizeof(uint8_t);
-         break;            
-      case IPHC_TF_ELIDED:
-         ipv6_header->flow_label        = 0;
-         break;
-      case IPHC_TF_4B:
-         //unsupported
-      case IPHC_TF_1B:
-         //unsupported
-      default:
-         openserial_printError(
-            COMPONENT_IPHC,
-            ERR_6LOWPAN_UNSUPPORTED,
-            (errorparameter_t)6,
-            (errorparameter_t)(*tf)
-         );
-         break;
-   }
-   
-   // next header
-   switch (*nh) {
-      case IPHC_NH_INLINE:
-         // Full 8 bits for Next Header are carried in-line
-         ipv6_header->next_header_compressed = FALSE;
-         ipv6_header->next_header            = *((uint8_t*)(msg->payload)+ipv6_header->header_length+previousLen);
-         ipv6_header->header_length         += sizeof(uint8_t);
-      
-         break;
-      case IPHC_NH_COMPRESSED:
-         // the Next header field is compressed and the next header is encoded
-         // using LOWPAN_NHC, which is discussed in Section 4.1 of RFC6282
-         // we don't parse anything here, but will look at the (compressed)
-         // next header after having parsed all address fields.
-         ipv6_header->next_header_compressed = TRUE;
-         break;
-      default:
-         openserial_printError(
-            COMPONENT_IPHC,
-            ERR_6LOWPAN_UNSUPPORTED,
-            (errorparameter_t)7,
-            (errorparameter_t)(*nh)
-         );
-         break;
-   }
-   
-   // hop limit
-   switch (*hlim) {
-      case IPHC_HLIM_INLINE:
-         ipv6_header->hop_limit         = *((uint8_t*)(msg->payload+ipv6_header->header_length+previousLen));
-         ipv6_header->header_length    += sizeof(uint8_t);
-         break;
-      case IPHC_HLIM_1:
-         ipv6_header->hop_limit         = 1;
-         break;
-      case IPHC_HLIM_64:
-         ipv6_header->hop_limit         = 64;
-         break;
-      case IPHC_HLIM_255:
-         ipv6_header->hop_limit         = 255;
-         break;
-      default:
-         openserial_printError(
-            COMPONENT_IPHC,
-            ERR_6LOWPAN_UNSUPPORTED,
-            (errorparameter_t)8,
-            (errorparameter_t)(*hlim)
-         );
-         break;
-   }
-   
-   // source address
-   switch (*sam) {
-      case IPHC_SAM_ELIDED:
-         packetfunctions_mac64bToIp128b(idmanager_getMyID(ADDR_PREFIX),&(msg->l2_nextORpreviousHop),&ipv6_header->src);
-         break;
-      case IPHC_SAM_16B:
-         packetfunctions_readAddress(((uint8_t*)(msg->payload+ipv6_header->header_length+previousLen)),ADDR_16B,temp_addr_16b,OW_BIG_ENDIAN);
-         ipv6_header->header_length += 2*sizeof(uint8_t);
-         packetfunctions_mac16bToMac64b(temp_addr_16b,temp_addr_64b);
-         packetfunctions_mac64bToIp128b(idmanager_getMyID(ADDR_PREFIX),temp_addr_64b,&ipv6_header->src);
-         break;
-      case IPHC_SAM_64B:
-         packetfunctions_readAddress(((uint8_t*)(msg->payload+ipv6_header->header_length+previousLen)),ADDR_64B,temp_addr_64b,OW_BIG_ENDIAN);
-         ipv6_header->header_length += 8*sizeof(uint8_t);
-         packetfunctions_mac64bToIp128b(idmanager_getMyID(ADDR_PREFIX),temp_addr_64b,&ipv6_header->src);
-         break;
-      case IPHC_SAM_128B:
-         packetfunctions_readAddress(((uint8_t*)(msg->payload+ipv6_header->header_length+previousLen)),ADDR_128B,&ipv6_header->src,OW_BIG_ENDIAN);
-         ipv6_header->header_length += 16*sizeof(uint8_t);
-         break;
-      default:
-         openserial_printError(
-            COMPONENT_IPHC,
-            ERR_6LOWPAN_UNSUPPORTED,
-            (errorparameter_t)9,
-            (errorparameter_t)(*sam)
-         );
-         break;
-   }
-   
-   // destination address
-   if(*m == IPHC_M_YES) {
-       switch (*dam) {
-          case IPHC_DAM_ELIDED:
-             ipv6_header->dest.type = ADDR_128B;
-             memcpy(&(ipv6_header->dest.addr_128b[0]),all_routers_multicast,sizeof(all_routers_multicast));
-             ipv6_header->dest.addr_128b[15] = *(msg->payload+ipv6_header->header_length+previousLen);
-             ipv6_header->header_length += sizeof(uint8_t);
-             break;
-          case IPHC_DAM_16B:
-             // tengfei: todo
-             break;
-          case IPHC_DAM_64B:
-             // tengfei: todo
-             break;
-          case IPHC_DAM_128B:
-             // tengfei: todo
-             break;
-          default:
-             openserial_printError(
-                COMPONENT_IPHC,
-                ERR_6LOWPAN_UNSUPPORTED,
-                (errorparameter_t)10,
-                (errorparameter_t)(*dam)
-             );
-             break;
-       }
-   } else {
-       switch (*dam) {
-          case IPHC_DAM_ELIDED:
-             packetfunctions_mac64bToIp128b(idmanager_getMyID(ADDR_PREFIX),idmanager_getMyID(ADDR_64B),&(ipv6_header->dest));
-             break;
-          case IPHC_DAM_16B:
-             packetfunctions_readAddress(((uint8_t*)(msg->payload+ipv6_header->header_length+previousLen)),ADDR_16B,temp_addr_16b,OW_BIG_ENDIAN);
-             ipv6_header->header_length += 2*sizeof(uint8_t);
-             packetfunctions_mac16bToMac64b(temp_addr_16b,temp_addr_64b);
-             packetfunctions_mac64bToIp128b(idmanager_getMyID(ADDR_PREFIX),temp_addr_64b,&ipv6_header->dest);
-             break;
-          case IPHC_DAM_64B:
-             packetfunctions_readAddress(((uint8_t*)(msg->payload+ipv6_header->header_length+previousLen)),ADDR_64B,temp_addr_64b,OW_BIG_ENDIAN);
-             ipv6_header->header_length += 8*sizeof(uint8_t);
-             packetfunctions_mac64bToIp128b(idmanager_getMyID(ADDR_PREFIX),temp_addr_64b,&ipv6_header->dest);
-             break;
-          case IPHC_DAM_128B:
-             packetfunctions_readAddress(((uint8_t*)(msg->payload+ipv6_header->header_length+previousLen)),ADDR_128B,&ipv6_header->dest,OW_BIG_ENDIAN);
-             ipv6_header->header_length += 16*sizeof(uint8_t);
-             break;
-          default:
-             openserial_printError(
-                COMPONENT_IPHC,
-                ERR_6LOWPAN_UNSUPPORTED,
-                (errorparameter_t)10,
-                (errorparameter_t)(*dam)
-             );
-             break;
-       }
-   }
-}
-
-//===== IPv6 hop-by-hop header
-
-/**
-\brief Prepend an IPv6 hop-by-hop header to a message.
-
-\note The field are written in reverse order.
-
-\param[in,out] msg             The message to prepend the header to.
-\param[in]     nextheader      The next header value to use.
-\param[in]     nh              Whether the next header is inline or compressed.
-\param[in]     rpl_option      The RPL option to include.
-*/
-void iphc_prependIPv6HopByHopHeader(
-      OpenQueueEntry_t* msg,
-      uint8_t           nextheader,
-      uint8_t           nh,
-      rpl_option_ht*    rpl_option
-   ){
-   // RPL option
-   packetfunctions_reserveHeaderSize(msg,sizeof(rpl_option_ht));
-   memcpy(msg->payload,rpl_option,sizeof(rpl_option_ht));
-   
-   // header length (http://tools.ietf.org/html/rfc6282#section-4.2)
-   packetfunctions_reserveHeaderSize(msg,sizeof(uint8_t));
-   *((uint8_t*)(msg->payload)) = sizeof(rpl_option_ht);
-   
-   // next header
-   switch (nh) {
-      case IPHC_NH_INLINE:
-         // inline next header field
-         packetfunctions_reserveHeaderSize(msg,sizeof(uint8_t));
-         *((uint8_t*)(msg->payload)) = nextheader;
-       
-         // append NHC field on the extension header should be 1110 0000
-         packetfunctions_reserveHeaderSize(msg,sizeof(uint8_t));
-         *((uint8_t*)(msg->payload)) = NHC_IPv6EXT_ID;
-         break;
-      case IPHC_NH_COMPRESSED:
-         packetfunctions_reserveHeaderSize(msg,sizeof(uint8_t));
-         *((uint8_t*)(msg->payload)) = NHC_IPv6EXT_ID | 0x01; // mark last bit as 1
-         break;
-      default:
-         openserial_printCritical(
-            COMPONENT_IPHC,
-            ERR_6LOWPAN_UNSUPPORTED,
-            (errorparameter_t)3,
-            (errorparameter_t)nh
-         );
-   }
-}
-
-/**
-\brief Retrieve an IPv6 hop-by-hop header from a message.
-
-\param[in,out] msg             The message to retrieve the header from.
-\param[out]    hopbyhop_header Pointer to the structure to hold the retrieved
-   hop-by-hop option.
-\param[out]    rpl_option      Pointer to the structure to hold the retrieved
-   RPL option.
-*/
-void iphc_retrieveIPv6HopByHopHeader(
-      OpenQueueEntry_t*      msg,
-      ipv6_hopbyhop_iht*     hopbyhop_header,
-      rpl_option_ht*         rpl_option
-   ){
-   uint8_t temp_8b;
-   
-   // initialize the header length (will increment at each field)
-   hopbyhop_header->headerlen     = 0;
-   
-   hopbyhop_header->lowpan_nhc    = *((uint8_t*)(msg->payload)+ hopbyhop_header->headerlen);
-   hopbyhop_header->headerlen    += sizeof(uint8_t);
-   
-   // next header
-   switch (hopbyhop_header->lowpan_nhc & NHC_NH_MASK) {
-      case IPHC_NH_INLINE:
-         // full 8 bits for Next Header are carried in-line
-         
-         hopbyhop_header->next_header_compressed = FALSE;
-         hopbyhop_header->nextHeader             = *((uint8_t*)(msg->payload)+hopbyhop_header->headerlen);
-         hopbyhop_header->headerlen             += sizeof(uint8_t);
-         break;
-      case IPHC_NH_COMPRESSED:
-         // The Next header field is compressed and the next header is encoded
-         // using LOWPAN_NHC, which is discussed in Section 4.1 of RFC6282.
-         // We don't parse anything here; we will look at the (compressed)
-         // next header after having parsed all address fields.
-         
-         hopbyhop_header->next_header_compressed = TRUE;
-         break;
-      default:
-         openserial_printError(
-            COMPONENT_IPHC,
-            ERR_6LOWPAN_UNSUPPORTED,
-            (errorparameter_t)7,
-            (errorparameter_t)hopbyhop_header->lowpan_nhc);
-         break;
-   }
-   
-   // option length
-   hopbyhop_header->HdrExtLen     = *((uint8_t*)(msg->payload)+hopbyhop_header->headerlen);
-   hopbyhop_header->headerlen    += sizeof(uint8_t);  
-   
-   // RPL option
-   memcpy(rpl_option,((uint8_t*)(msg->payload)+hopbyhop_header->headerlen),sizeof(rpl_option_ht));
-   hopbyhop_header->headerlen+= sizeof(rpl_option_ht);  
-   
-   // next header
-   if (hopbyhop_header->next_header_compressed==TRUE) {
-      // During the parsing of the nh field, we found that the next header was
-      // compressed. We now identify which next (compressed) header this is,
-      // and populate the hopbyhop_header.nextHeader field accordingly. It's
-      // the role of the appropriate transport module to decompress the header.
-      
-      temp_8b   = *((uint8_t*)(msg->payload)+ hopbyhop_header->headerlen);
-      
-      if ( (temp_8b & NHC_UDP_MASK) == NHC_UDP_ID) {
-         hopbyhop_header->nextHeader = IANA_UDP;
-      } else {
-          if ((temp_8b & NHC_IPv6EXT_MASK) == NHC_IPv6EXT_ID) {
-              switch ((temp_8b & NHC_EID_MASK) >> 1) {
-              case NHC_EID_IPv6_VAL:
-                  // current IANA do not assign a number for ipv6 header yet
-                  // http://www.iana.org/assignments/ipv6-parameters/ipv6-parameters.xhtml#ipv6-parameters-1
-                  // mark as NHC ipv6 header identifier temporarily 
-                  hopbyhop_header->nextHeader = temp_8b;
-                  break;
-              default:
-                 // the next header could be an IPv6 extension header, or malformed
-                 hopbyhop_header->nextHeader = IANA_UNDEFINED;
-                 
-                 openserial_printError(
-                    COMPONENT_IPHC,
-                    ERR_6LOWPAN_UNSUPPORTED,
-                    (errorparameter_t)14,
-                    (errorparameter_t)hopbyhop_header->nextHeader
-                 );
-              }
-          }
-      }
-   }
-}
+          p_dest = &(msg->l3_destinationAdd);
+          p_src = &(msg->l3_sourceAdd);
+     }
+   }
+   //check if we are forwarding a packet and it comes with the next header compressed. We want to preserve that state in the following hop.
+   
+//   if ((fw_SendOrfw_Rcv==PCKTFORWARD) && ipv6_outer_header->next_header_compressed) nh=IPHC_NH_COMPRESSED;
+   // the next header will be compressed if it's set to "compressed"
+   if (ipv6_outer_header->next_header_compressed) nh=IPHC_NH_COMPRESSED;
+   
+   // decrement the packet's hop limit
+   ipv6_outer_header->hop_limit--;
+   
+   if(packetfunctions_isBroadcastMulticast(&(msg->l3_destinationAdd))==FALSE) {
+       next_header=*((uint8_t*)(msg->payload)); // next_header is nhc ipv6 header
+   } else {
+       next_header=msg->l4_protocol;
+   }
+   
+   //prepend Option hop by hop header except when src routing and dst is not 0xffff
+   //-- this is a little trick as src routing is using an option header set to 0x00
+   if (rpl_option->optionType==RPL_HOPBYHOP_HEADER_OPTION_TYPE 
+       && packetfunctions_isBroadcastMulticast(&(msg->l3_destinationAdd))==FALSE
+       ){
+      iphc_prependIPv6HopByHopHeader(msg, msg->l4_protocol, nh, rpl_option);
+      //change nh to point to the newly added header
+      next_header=IANA_IPv6HOPOPT;// use 0x00 as NH to indicate option header -- see rfc 2460
+   }
+   //then regular header
+
+
+   if (iphc_prependIPv6Header(msg,
+            tf,
+            *flow_label, // value_flowlabel
+            nh,
+            next_header, 
+            IPHC_HLIM_INLINE,
+            ipv6_outer_header->hop_limit,
+            IPHC_CID_NO,
+            IPHC_SAC_STATELESS,
+            sam,
+            m,
+            IPHC_DAC_STATELESS,
+            dam,
+            p_dest,
+            p_src,            
+            fw_SendOrfw_Rcv  
+            )==E_FAIL) {
+      return E_FAIL;
+   }
+   return sixtop_send(msg);
+}
+
+//send from bridge: 6LoWPAN header already added by OpenLBR, send as is
+owerror_t iphc_sendFromBridge(OpenQueueEntry_t *msg) {
+   msg->owner = COMPONENT_IPHC;
+   // error checking
+   if (idmanager_getIsDAGroot()==FALSE) {
+      openserial_printCritical(COMPONENT_IPHC,ERR_BRIDGE_MISMATCH,
+                            (errorparameter_t)1,
+                            (errorparameter_t)0);
+      return E_FAIL;
+   }
+   return sixtop_send(msg);
+}
+
+void iphc_sendDone(OpenQueueEntry_t* msg, owerror_t error) {
+   msg->owner = COMPONENT_IPHC;
+   if (msg->creator==COMPONENT_OPENBRIDGE) {
+      openbridge_sendDone(msg,error);
+   } else {
+      forwarding_sendDone(msg,error);
+   }
+}
+
+void iphc_receive(OpenQueueEntry_t* msg) {
+   ipv6_header_iht      ipv6_outer_header;
+   ipv6_header_iht      ipv6_inner_header;
+   ipv6_hopbyhop_iht    ipv6_hop_header;
+   rpl_option_ht        rpl_option;
+   
+   msg->owner      = COMPONENT_IPHC;
+   
+   // then regular header
+   iphc_retrieveIPv6Header(msg,&ipv6_outer_header,&ipv6_inner_header);
+   
+   if (idmanager_getIsDAGroot()==FALSE ||
+      packetfunctions_isBroadcastMulticast(&(ipv6_outer_header.dest))) {
+      packetfunctions_tossHeader(msg,ipv6_outer_header.header_length);
+      
+      if (ipv6_outer_header.next_header==IANA_IPv6HOPOPT) {
+         // retrieve hop-by-hop header (includes RPL option)
+         iphc_retrieveIPv6HopByHopHeader(
+            msg,
+            &ipv6_hop_header,
+            &rpl_option
+         );
+         
+         // toss the headers
+         packetfunctions_tossHeader(
+            msg,
+            IPv6HOP_HDR_LEN+ipv6_hop_header.HdrExtLen
+         );
+      }
+      
+      // send up the stack
+      forwarding_receive(
+         msg,
+         &ipv6_outer_header,
+         &ipv6_inner_header,
+         &ipv6_hop_header,
+         &rpl_option
+      );
+   } else {
+      openbridge_receive(msg);                   //out to the OpenVisualizer
+   }
+}
+
+//=========================== private =========================================
+
+//===== IPv6 header
+
+/**
+\brief Prepend an IPv6 header to a message.
+*/
+owerror_t iphc_prependIPv6Header(
+      OpenQueueEntry_t* msg,
+      uint8_t           tf,
+      uint32_t          value_flowLabel,
+      bool              nh,
+      uint8_t           value_nextHeader,
+      uint8_t           hlim,
+      uint8_t           value_hopLimit,
+      bool              cid,
+      bool              sac,
+      uint8_t           sam,
+      bool              m,
+      bool              dac,
+      uint8_t           dam,
+      open_addr_t*      value_dest,
+      open_addr_t*      value_src,
+      uint8_t           fw_SendOrfw_Rcv
+   ) {
+   
+   uint8_t temp_8b;
+   
+   // destination address
+   switch (dam) {
+      case IPHC_DAM_ELIDED:
+         if (m == IPHC_M_YES){
+            packetfunctions_reserveHeaderSize(msg,sizeof(uint8_t));
+            *((uint8_t*)(msg->payload)) = value_dest->addr_128b[15];
+         } else {
+             //nothing
+         }
+         break;
+      case IPHC_DAM_16B:
+         if (m == IPHC_M_YES){
+             // tengfei: to do
+         } else {
+             if (value_dest->type!=ADDR_16B) {
+                openserial_printCritical(
+                   COMPONENT_IPHC,
+                   ERR_WRONG_ADDR_TYPE,
+                   (errorparameter_t)value_dest->type,
+                   (errorparameter_t)0
+                );
+                return E_FAIL;
+             };
+             packetfunctions_writeAddress(msg,value_dest,OW_BIG_ENDIAN);
+         }
+         break;
+      case IPHC_DAM_64B:
+         if (m == IPHC_M_YES){
+             // tengfei: to do
+         } else {
+             if (value_dest->type!=ADDR_64B) {
+                openserial_printCritical(
+                   COMPONENT_IPHC,
+                   ERR_WRONG_ADDR_TYPE,
+                   (errorparameter_t)value_dest->type,
+                   (errorparameter_t)1
+                );
+                return E_FAIL;
+             };
+             packetfunctions_writeAddress(msg,value_dest,OW_BIG_ENDIAN);
+         }
+         break;
+      case IPHC_DAM_128B:
+         if (m == IPHC_M_YES){
+             // tengfei: to do
+         } else {
+             if (value_dest->type!=ADDR_128B) {
+                openserial_printCritical(
+                   COMPONENT_IPHC,
+                   ERR_WRONG_ADDR_TYPE,
+                   (errorparameter_t)value_dest->type,
+                   (errorparameter_t)2
+                );
+                return E_FAIL;
+             };
+             packetfunctions_writeAddress(msg,value_dest,OW_BIG_ENDIAN);
+         }
+         break;
+      default:
+         openserial_printCritical(
+            COMPONENT_IPHC,
+            ERR_6LOWPAN_UNSUPPORTED,
+            (errorparameter_t)0,
+            (errorparameter_t)dam
+         );
+         return E_FAIL;
+   }
+   
+   // source address
+   switch (sam) {
+      case IPHC_SAM_ELIDED:
+         break;
+      case IPHC_SAM_16B:
+         if(fw_SendOrfw_Rcv==PCKTSEND) {
+            packetfunctions_writeAddress(msg, (idmanager_getMyID(ADDR_16B)),OW_BIG_ENDIAN);
+         }
+         if(fw_SendOrfw_Rcv==PCKTFORWARD) {
+            if (value_src->type!=ADDR_16B) {
+               openserial_printCritical(
+                  COMPONENT_IPHC,
+                  ERR_WRONG_ADDR_TYPE,
+                  (errorparameter_t)value_src->type,
+                  (errorparameter_t)0
+               );
+               return E_FAIL;
+            } 
+            packetfunctions_writeAddress(msg,value_src,OW_BIG_ENDIAN);
+         }
+         break;
+      case IPHC_SAM_64B:
+         if(fw_SendOrfw_Rcv==PCKTSEND) {
+            packetfunctions_writeAddress(msg, (idmanager_getMyID(ADDR_64B)),OW_BIG_ENDIAN);
+         }
+         if(fw_SendOrfw_Rcv==PCKTFORWARD) {
+            if (value_src->type!=ADDR_64B) {
+               openserial_printCritical(
+                  COMPONENT_IPHC,
+                  ERR_WRONG_ADDR_TYPE,
+                  (errorparameter_t)value_src->type,
+                  (errorparameter_t)1
+               );
+               return E_FAIL;
+            }      
+            packetfunctions_writeAddress(msg, value_src,OW_BIG_ENDIAN);
+         }
+         break;
+      case IPHC_SAM_128B:
+         if(fw_SendOrfw_Rcv==PCKTSEND) {
+            packetfunctions_writeAddress(msg, (idmanager_getMyID(ADDR_64B)),OW_BIG_ENDIAN);
+            packetfunctions_writeAddress(msg, (idmanager_getMyID(ADDR_PREFIX)),OW_BIG_ENDIAN);
+         }
+         if(fw_SendOrfw_Rcv==PCKTFORWARD) {
+            if (value_src->type!=ADDR_128B) {
+               openserial_printCritical(
+                  COMPONENT_IPHC,
+                  ERR_WRONG_ADDR_TYPE,
+                  (errorparameter_t)value_src->type,
+                  (errorparameter_t)2
+               );
+               return E_FAIL;
+            }
+            packetfunctions_writeAddress(msg,value_src,OW_BIG_ENDIAN);
+         }
+         break;
+      default:
+         openserial_printCritical(
+            COMPONENT_IPHC,
+            ERR_6LOWPAN_UNSUPPORTED,
+            (errorparameter_t)1,
+            (errorparameter_t)sam
+         );
+         return E_FAIL;
+   }
+   
+   // hop limit
+   switch (hlim) {
+      case IPHC_HLIM_INLINE:
+         packetfunctions_reserveHeaderSize(msg,sizeof(uint8_t));
+         *((uint8_t*)(msg->payload)) = value_hopLimit;
+         break;
+      case IPHC_HLIM_1:
+      case IPHC_HLIM_64:
+      case IPHC_HLIM_255:
+         break;
+      default:
+         openserial_printCritical(
+            COMPONENT_IPHC,
+            ERR_6LOWPAN_UNSUPPORTED,
+            (errorparameter_t)2,
+            (errorparameter_t)hlim
+         );
+         return E_FAIL;
+   }
+   
+   // next header
+   switch (nh) {
+      case IPHC_NH_INLINE:
+         packetfunctions_reserveHeaderSize(msg,sizeof(uint8_t));
+         *((uint8_t*)(msg->payload)) = value_nextHeader;
+         break;
+      case IPHC_NH_COMPRESSED:
+         //do nothing, the next header will be there
+        break;
+      default:
+         openserial_printCritical(
+            COMPONENT_IPHC,
+            ERR_6LOWPAN_UNSUPPORTED,
+            (errorparameter_t)3,
+            (errorparameter_t)nh
+         );
+         return E_FAIL;
+   }
+   
+   // flowlabel
+   switch (tf) {
+      case IPHC_TF_3B:
+             packetfunctions_reserveHeaderSize(msg,sizeof(uint8_t));
+			 *((uint8_t*)(msg->payload)) = ((uint32_t)(value_flowLabel & 0x000000ff) >> 0);
+			 packetfunctions_reserveHeaderSize(msg,sizeof(uint8_t));
+			 *((uint8_t*)(msg->payload)) = ((uint32_t)(value_flowLabel & 0x0000ff00) >> 8);
+			 packetfunctions_reserveHeaderSize(msg,sizeof(uint8_t));
+			 *((uint8_t*)(msg->payload)) = ((uint32_t)(value_flowLabel & 0x00ff0000) >> 16);
+         break;            
+      case IPHC_TF_ELIDED:
+         break;
+      case IPHC_TF_4B:
+         //unsupported
+      case IPHC_TF_1B:
+         //unsupported
+      default:
+         openserial_printCritical(
+            COMPONENT_IPHC,
+            ERR_6LOWPAN_UNSUPPORTED,
+            (errorparameter_t)4,
+            (errorparameter_t)tf
+         );
+         return E_FAIL;
+   }
+   
+   // header
+   temp_8b    = 0;
+   temp_8b   |= cid                    << IPHC_CID;
+   temp_8b   |= sac                    << IPHC_SAC;
+   temp_8b   |= sam                    << IPHC_SAM;
+   temp_8b   |= m                      << IPHC_M;
+   temp_8b   |= dac                    << IPHC_DAC;
+   temp_8b   |= dam                    << IPHC_DAM;
+   packetfunctions_reserveHeaderSize(msg,sizeof(uint8_t));
+   *((uint8_t*)(msg->payload)) = temp_8b;
+   temp_8b    = 0;
+   temp_8b   |= IPHC_DISPATCH_IPHC     << IPHC_DISPATCH;
+   temp_8b   |= tf                     << IPHC_TF;
+   temp_8b   |= nh                     << IPHC_NH;
+   temp_8b   |= hlim                   << IPHC_HLIM;
+   packetfunctions_reserveHeaderSize(msg,sizeof(uint8_t));
+   *((uint8_t*)(msg->payload)) = temp_8b;
+   
+   return E_SUCCESS;
+}
+
+/**
+\brief Retrieve an IPv6 header from a message.
+*/
+void iphc_retrieveIPv6Header(OpenQueueEntry_t* msg, ipv6_header_iht* ipv6_outer_header, ipv6_header_iht* ipv6_inner_header) {
+   uint8_t         temp_8b;
+   open_addr_t     temp_addr_16b;
+   open_addr_t     temp_addr_64b;
+   uint8_t         dispatch;
+   uint8_t         tf;
+   bool            nh;
+   uint8_t         hlim;
+   uint8_t         sam;
+   uint8_t         m;
+   uint8_t         dam;
+   
+   uint8_t         extention_header_length;
+   
+   ipv6_outer_header->header_length = 0;
+   ipv6_inner_header->header_length = 0;
+   // four steps to retrieve:
+   // step 1. IPHC outer header
+   // step 2. IPv6 extention header (NHC format)
+   // step 3. IPv6 header (NHC format)
+   // step 4. IPv6 inner header
+   
+   //======================= 1. IPHC outer header ==============================
+   iphc_retrieveIphcHeader(&temp_addr_16b, &temp_addr_64b,&dispatch,&tf,&nh,&hlim,
+                           &sam,
+                           &m,
+                           &dam,
+                           msg,
+                           ipv6_outer_header,
+                           0);
+   if (packetfunctions_isAllRoutersMulticast(&(ipv6_outer_header->dest))){
+       // this is a DIO packet, no extention header, no other ip inner header
+       return;
+   }
+   //======================= 2. IPv6 extention header ==========================
+   extention_header_length = 0;
+   if (ipv6_outer_header->next_header_compressed==TRUE) {
+      // During the parsing of the nh field, we found that the next header was
+      // compressed. We now identify which next (compressed) header this is, and
+      // populate the ipv6_header->next_header field accordingly. It's the role of
+      // the appropriate transport module to decompress the header.
+      
+      temp_8b   = *((uint8_t*)(msg->payload)+ipv6_outer_header->header_length);
+      
+      if        ( (temp_8b & NHC_UDP_MASK) == NHC_UDP_ID) {
+         ipv6_outer_header->next_header = IANA_UDP;
+      } else {
+          switch((temp_8b & NHC_EID_MASK)>>1) {
+          case NHC_EID_HOP_VAL:
+              // hop-by-hop header
+              ipv6_outer_header->next_header     = IANA_IPv6HOPOPT;
+//              ipv6_outer_header->next_header_compressed 
+//                                                 = temp_8b & NHC_NH_MASK;
+              ipv6_outer_header->hopByhop_option = (uint8_t*)(msg->payload) + \
+                                                   ipv6_outer_header->header_length;
+              // hopByhop option header legnth
+              extention_header_length           += 2+(*((uint8_t*)(msg->payload)+ipv6_outer_header->header_length+1));
+              break;
+          case NHC_EID_ROUTING_VAL:
+              // routing header
+              ipv6_outer_header->next_header     = IANA_IPv6ROUTE;
+//              ipv6_outer_header->next_header_compressed 
+//                                                 = temp_8b & NHC_NH_MASK;
+              ipv6_outer_header->routing_header  = (uint8_t*)(msg->payload) + \
+                                                   ipv6_outer_header->header_length;
+              extention_header_length           += 2+(*((uint8_t*)(msg->payload)+ipv6_outer_header->header_length+1));
+              break;
+          case NHC_EID_IPv6_VAL:
+              // next header is IPHC inner header, we will process below
+              break;
+          default:
+              // the next header could be another IPv6 extension header
+              ipv6_outer_header->next_header = IANA_UNDEFINED;
+              openserial_printError(
+                 COMPONENT_IPHC,
+                 ERR_6LOWPAN_UNSUPPORTED,
+                 (errorparameter_t)11,
+                 (errorparameter_t)ipv6_outer_header->next_header
+              );
+          }
+      } 
+   } else {
+         // the next header could be an IPv6 extension header, or malformed
+         ipv6_outer_header->next_header = IANA_UNDEFINED;
+         openserial_printError(
+            COMPONENT_IPHC,
+            ERR_6LOWPAN_UNSUPPORTED,
+            (errorparameter_t)12,
+            (errorparameter_t)ipv6_outer_header->next_header
+         );
+   }
+   //======================= 3. IPv6 header ====================================
+   temp_8b = *((uint8_t*)(msg->payload)+ipv6_outer_header->header_length + \
+                                        extention_header_length);
+   if (((temp_8b & NHC_EID_MASK)>>1) == NHC_EID_IPv6_VAL) {
+       if (extention_header_length == 0 && ipv6_outer_header->next_header != IANA_UNDEFINED) {
+           // no next header found at step 2, set next header as my IPv6 header
+           // since there is no IANA for ipv6 header yet, use the NHC extention  
+           // header identifier instead temporarily. 
+           ipv6_outer_header->next_header = temp_8b;
+       }
+       extention_header_length += sizeof(uint8_t);
+   } else {
+         // the next header could be an IPv6 extension header, or malformed
+         ipv6_outer_header->next_header = IANA_UNDEFINED;
+         openserial_printError(
+            COMPONENT_IPHC,
+            ERR_6LOWPAN_UNSUPPORTED,
+            (errorparameter_t)13,
+            (errorparameter_t)ipv6_outer_header->next_header
+         );
+   }
+   //======================= 4. IPHC inner header ==============================
+   iphc_retrieveIphcHeader(&temp_addr_16b, &temp_addr_64b,&dispatch,&tf,&nh,&hlim,
+                           &sam,
+                           &m,
+                           &dam,
+                           msg,
+                           ipv6_inner_header,
+                           extention_header_length + ipv6_outer_header->header_length);
+}
+
+void iphc_retrieveIphcHeader(open_addr_t* temp_addr_16b,
+   open_addr_t*         temp_addr_64b,
+   uint8_t*             dispatch,
+   uint8_t*             tf,
+   bool*                nh,
+   uint8_t*             hlim,
+   uint8_t*             sam,
+   uint8_t*             m,
+   uint8_t*             dam,
+   OpenQueueEntry_t*    msg,
+   ipv6_header_iht*     ipv6_header,
+   uint8_t              previousLen){
+       
+   uint8_t temp_8b;
+   // header
+   temp_8b    = *((uint8_t*)(msg->payload)+ipv6_header->header_length+previousLen);
+   *dispatch  = (temp_8b >> IPHC_DISPATCH)  & 0x07;   // 3b
+   *tf        = (temp_8b >> IPHC_TF)        & 0x03;   // 2b
+   *nh        = (temp_8b >> IPHC_NH)        & 0x01;   // 1b
+   *hlim      = (temp_8b >> IPHC_HLIM)      & 0x03;   // 2b
+   ipv6_header->header_length += sizeof(uint8_t);
+   temp_8b    = *((uint8_t*)(msg->payload)+ipv6_header->header_length+previousLen);
+   // cid unused
+   // sac unused
+   *sam       = (temp_8b >> IPHC_SAM)       & 0x03;   // 2b
+   // m unused
+   *m         = (temp_8b >> IPHC_M)         & 0x01;   // 1b
+   // dac unused
+   *dam       = (temp_8b >> IPHC_DAM)       & 0x03;   // 2b
+   ipv6_header->header_length += sizeof(uint8_t);
+   
+   // dispatch
+   switch (*dispatch) {
+      case IPHC_DISPATCH_IPHC:
+         break;
+      default:
+         openserial_printError(
+            COMPONENT_IPHC,
+            ERR_6LOWPAN_UNSUPPORTED,
+            (errorparameter_t)5,
+            (errorparameter_t)(*dispatch)
+         );
+         break;
+   }
+   
+   // flowlabel
+   switch (*tf) {
+      case IPHC_TF_3B:
+
+         ipv6_header->flow_label        = 0;
+         ipv6_header->flow_label       |= ((uint32_t) *((uint8_t*)(msg->payload)+ipv6_header->header_length+previousLen)) << 0;
+         ipv6_header->header_length    += sizeof(uint8_t);
+         ipv6_header->flow_label       |= ((uint32_t) *((uint8_t*)(msg->payload)+ipv6_header->header_length+previousLen)) << 8;
+         ipv6_header->header_length    += sizeof(uint8_t);
+         ipv6_header->flow_label       |= ((uint32_t) *((uint8_t*)(msg->payload)+ipv6_header->header_length+previousLen)) << 16;
+         ipv6_header->header_length    += sizeof(uint8_t);
+         break;            
+      case IPHC_TF_ELIDED:
+         ipv6_header->flow_label        = 0;
+         break;
+      case IPHC_TF_4B:
+         //unsupported
+      case IPHC_TF_1B:
+         //unsupported
+      default:
+         openserial_printError(
+            COMPONENT_IPHC,
+            ERR_6LOWPAN_UNSUPPORTED,
+            (errorparameter_t)6,
+            (errorparameter_t)(*tf)
+         );
+         break;
+   }
+   
+   // next header
+   switch (*nh) {
+      case IPHC_NH_INLINE:
+         // Full 8 bits for Next Header are carried in-line
+         ipv6_header->next_header_compressed = FALSE;
+         ipv6_header->next_header            = *((uint8_t*)(msg->payload)+ipv6_header->header_length+previousLen);
+         ipv6_header->header_length         += sizeof(uint8_t);
+      
+         break;
+      case IPHC_NH_COMPRESSED:
+         // the Next header field is compressed and the next header is encoded
+         // using LOWPAN_NHC, which is discussed in Section 4.1 of RFC6282
+         // we don't parse anything here, but will look at the (compressed)
+         // next header after having parsed all address fields.
+         ipv6_header->next_header_compressed = TRUE;
+         break;
+      default:
+         openserial_printError(
+            COMPONENT_IPHC,
+            ERR_6LOWPAN_UNSUPPORTED,
+            (errorparameter_t)7,
+            (errorparameter_t)(*nh)
+         );
+         break;
+   }
+   
+   // hop limit
+   switch (*hlim) {
+      case IPHC_HLIM_INLINE:
+         ipv6_header->hop_limit         = *((uint8_t*)(msg->payload+ipv6_header->header_length+previousLen));
+         ipv6_header->header_length    += sizeof(uint8_t);
+         break;
+      case IPHC_HLIM_1:
+         ipv6_header->hop_limit         = 1;
+         break;
+      case IPHC_HLIM_64:
+         ipv6_header->hop_limit         = 64;
+         break;
+      case IPHC_HLIM_255:
+         ipv6_header->hop_limit         = 255;
+         break;
+      default:
+         openserial_printError(
+            COMPONENT_IPHC,
+            ERR_6LOWPAN_UNSUPPORTED,
+            (errorparameter_t)8,
+            (errorparameter_t)(*hlim)
+         );
+         break;
+   }
+   
+   // source address
+   switch (*sam) {
+      case IPHC_SAM_ELIDED:
+         packetfunctions_mac64bToIp128b(idmanager_getMyID(ADDR_PREFIX),&(msg->l2_nextORpreviousHop),&ipv6_header->src);
+         break;
+      case IPHC_SAM_16B:
+         packetfunctions_readAddress(((uint8_t*)(msg->payload+ipv6_header->header_length+previousLen)),ADDR_16B,temp_addr_16b,OW_BIG_ENDIAN);
+         ipv6_header->header_length += 2*sizeof(uint8_t);
+         packetfunctions_mac16bToMac64b(temp_addr_16b,temp_addr_64b);
+         packetfunctions_mac64bToIp128b(idmanager_getMyID(ADDR_PREFIX),temp_addr_64b,&ipv6_header->src);
+         break;
+      case IPHC_SAM_64B:
+         packetfunctions_readAddress(((uint8_t*)(msg->payload+ipv6_header->header_length+previousLen)),ADDR_64B,temp_addr_64b,OW_BIG_ENDIAN);
+         ipv6_header->header_length += 8*sizeof(uint8_t);
+         packetfunctions_mac64bToIp128b(idmanager_getMyID(ADDR_PREFIX),temp_addr_64b,&ipv6_header->src);
+         break;
+      case IPHC_SAM_128B:
+         packetfunctions_readAddress(((uint8_t*)(msg->payload+ipv6_header->header_length+previousLen)),ADDR_128B,&ipv6_header->src,OW_BIG_ENDIAN);
+         ipv6_header->header_length += 16*sizeof(uint8_t);
+         break;
+      default:
+         openserial_printError(
+            COMPONENT_IPHC,
+            ERR_6LOWPAN_UNSUPPORTED,
+            (errorparameter_t)9,
+            (errorparameter_t)(*sam)
+         );
+         break;
+   }
+   
+   // destination address
+   if(*m == IPHC_M_YES) {
+       switch (*dam) {
+          case IPHC_DAM_ELIDED:
+             ipv6_header->dest.type = ADDR_128B;
+             memcpy(&(ipv6_header->dest.addr_128b[0]),all_routers_multicast,sizeof(all_routers_multicast));
+             ipv6_header->dest.addr_128b[15] = *(msg->payload+ipv6_header->header_length+previousLen);
+             ipv6_header->header_length += sizeof(uint8_t);
+             break;
+          case IPHC_DAM_16B:
+             // tengfei: todo
+             break;
+          case IPHC_DAM_64B:
+             // tengfei: todo
+             break;
+          case IPHC_DAM_128B:
+             // tengfei: todo
+             break;
+          default:
+             openserial_printError(
+                COMPONENT_IPHC,
+                ERR_6LOWPAN_UNSUPPORTED,
+                (errorparameter_t)10,
+                (errorparameter_t)(*dam)
+             );
+             break;
+       }
+   } else {
+       switch (*dam) {
+          case IPHC_DAM_ELIDED:
+             packetfunctions_mac64bToIp128b(idmanager_getMyID(ADDR_PREFIX),idmanager_getMyID(ADDR_64B),&(ipv6_header->dest));
+             break;
+          case IPHC_DAM_16B:
+             packetfunctions_readAddress(((uint8_t*)(msg->payload+ipv6_header->header_length+previousLen)),ADDR_16B,temp_addr_16b,OW_BIG_ENDIAN);
+             ipv6_header->header_length += 2*sizeof(uint8_t);
+             packetfunctions_mac16bToMac64b(temp_addr_16b,temp_addr_64b);
+             packetfunctions_mac64bToIp128b(idmanager_getMyID(ADDR_PREFIX),temp_addr_64b,&ipv6_header->dest);
+             break;
+          case IPHC_DAM_64B:
+             packetfunctions_readAddress(((uint8_t*)(msg->payload+ipv6_header->header_length+previousLen)),ADDR_64B,temp_addr_64b,OW_BIG_ENDIAN);
+             ipv6_header->header_length += 8*sizeof(uint8_t);
+             packetfunctions_mac64bToIp128b(idmanager_getMyID(ADDR_PREFIX),temp_addr_64b,&ipv6_header->dest);
+             break;
+          case IPHC_DAM_128B:
+             packetfunctions_readAddress(((uint8_t*)(msg->payload+ipv6_header->header_length+previousLen)),ADDR_128B,&ipv6_header->dest,OW_BIG_ENDIAN);
+             ipv6_header->header_length += 16*sizeof(uint8_t);
+             break;
+          default:
+             openserial_printError(
+                COMPONENT_IPHC,
+                ERR_6LOWPAN_UNSUPPORTED,
+                (errorparameter_t)10,
+                (errorparameter_t)(*dam)
+             );
+             break;
+       }
+   }
+}
+
+//===== IPv6 hop-by-hop header
+
+/**
+\brief Prepend an IPv6 hop-by-hop header to a message.
+
+\note The field are written in reverse order.
+
+\param[in,out] msg             The message to prepend the header to.
+\param[in]     nextheader      The next header value to use.
+\param[in]     nh              Whether the next header is inline or compressed.
+\param[in]     rpl_option      The RPL option to include.
+*/
+void iphc_prependIPv6HopByHopHeader(
+      OpenQueueEntry_t* msg,
+      uint8_t           nextheader,
+      uint8_t           nh,
+      rpl_option_ht*    rpl_option
+   ){
+   // RPL option
+   packetfunctions_reserveHeaderSize(msg,sizeof(rpl_option_ht));
+   memcpy(msg->payload,rpl_option,sizeof(rpl_option_ht));
+   
+   // header length (http://tools.ietf.org/html/rfc6282#section-4.2)
+   packetfunctions_reserveHeaderSize(msg,sizeof(uint8_t));
+   *((uint8_t*)(msg->payload)) = sizeof(rpl_option_ht);
+   
+   // next header
+   switch (nh) {
+      case IPHC_NH_INLINE:
+         // inline next header field
+         packetfunctions_reserveHeaderSize(msg,sizeof(uint8_t));
+         *((uint8_t*)(msg->payload)) = nextheader;
+       
+         // append NHC field on the extension header should be 1110 0000
+         packetfunctions_reserveHeaderSize(msg,sizeof(uint8_t));
+         *((uint8_t*)(msg->payload)) = NHC_IPv6EXT_ID;
+         break;
+      case IPHC_NH_COMPRESSED:
+         packetfunctions_reserveHeaderSize(msg,sizeof(uint8_t));
+         *((uint8_t*)(msg->payload)) = NHC_IPv6EXT_ID | 0x01; // mark last bit as 1
+         break;
+      default:
+         openserial_printCritical(
+            COMPONENT_IPHC,
+            ERR_6LOWPAN_UNSUPPORTED,
+            (errorparameter_t)3,
+            (errorparameter_t)nh
+         );
+   }
+}
+
+/**
+\brief Retrieve an IPv6 hop-by-hop header from a message.
+
+\param[in,out] msg             The message to retrieve the header from.
+\param[out]    hopbyhop_header Pointer to the structure to hold the retrieved
+   hop-by-hop option.
+\param[out]    rpl_option      Pointer to the structure to hold the retrieved
+   RPL option.
+*/
+void iphc_retrieveIPv6HopByHopHeader(
+      OpenQueueEntry_t*      msg,
+      ipv6_hopbyhop_iht*     hopbyhop_header,
+      rpl_option_ht*         rpl_option
+   ){
+   uint8_t temp_8b;
+   
+   // initialize the header length (will increment at each field)
+   hopbyhop_header->headerlen     = 0;
+   
+   hopbyhop_header->lowpan_nhc    = *((uint8_t*)(msg->payload)+ hopbyhop_header->headerlen);
+   hopbyhop_header->headerlen    += sizeof(uint8_t);
+   
+   // next header
+   switch (hopbyhop_header->lowpan_nhc & NHC_NH_MASK) {
+      case IPHC_NH_INLINE:
+         // full 8 bits for Next Header are carried in-line
+         
+         hopbyhop_header->next_header_compressed = FALSE;
+         hopbyhop_header->nextHeader             = *((uint8_t*)(msg->payload)+hopbyhop_header->headerlen);
+         hopbyhop_header->headerlen             += sizeof(uint8_t);
+         break;
+      case IPHC_NH_COMPRESSED:
+         // The Next header field is compressed and the next header is encoded
+         // using LOWPAN_NHC, which is discussed in Section 4.1 of RFC6282.
+         // We don't parse anything here; we will look at the (compressed)
+         // next header after having parsed all address fields.
+         
+         hopbyhop_header->next_header_compressed = TRUE;
+         break;
+      default:
+         openserial_printError(
+            COMPONENT_IPHC,
+            ERR_6LOWPAN_UNSUPPORTED,
+            (errorparameter_t)7,
+            (errorparameter_t)hopbyhop_header->lowpan_nhc);
+         break;
+   }
+   
+   // option length
+   hopbyhop_header->HdrExtLen     = *((uint8_t*)(msg->payload)+hopbyhop_header->headerlen);
+   hopbyhop_header->headerlen    += sizeof(uint8_t);  
+   
+   // RPL option
+   memcpy(rpl_option,((uint8_t*)(msg->payload)+hopbyhop_header->headerlen),sizeof(rpl_option_ht));
+   hopbyhop_header->headerlen+= sizeof(rpl_option_ht);  
+   
+   // next header
+   if (hopbyhop_header->next_header_compressed==TRUE) {
+      // During the parsing of the nh field, we found that the next header was
+      // compressed. We now identify which next (compressed) header this is,
+      // and populate the hopbyhop_header.nextHeader field accordingly. It's
+      // the role of the appropriate transport module to decompress the header.
+      
+      temp_8b   = *((uint8_t*)(msg->payload)+ hopbyhop_header->headerlen);
+      
+      if ( (temp_8b & NHC_UDP_MASK) == NHC_UDP_ID) {
+         hopbyhop_header->nextHeader = IANA_UDP;
+      } else {
+          if ((temp_8b & NHC_IPv6EXT_MASK) == NHC_IPv6EXT_ID) {
+              switch ((temp_8b & NHC_EID_MASK) >> 1) {
+              case NHC_EID_IPv6_VAL:
+                  // current IANA do not assign a number for ipv6 header yet
+                  // http://www.iana.org/assignments/ipv6-parameters/ipv6-parameters.xhtml#ipv6-parameters-1
+                  // mark as NHC ipv6 header identifier temporarily 
+                  hopbyhop_header->nextHeader = temp_8b;
+                  break;
+              default:
+                 // the next header could be an IPv6 extension header, or malformed
+                 hopbyhop_header->nextHeader = IANA_UNDEFINED;
+                 
+                 openserial_printError(
+                    COMPONENT_IPHC,
+                    ERR_6LOWPAN_UNSUPPORTED,
+                    (errorparameter_t)14,
+                    (errorparameter_t)hopbyhop_header->nextHeader
+                 );
+              }
+          }
+      }
+   }
+}