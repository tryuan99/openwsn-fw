#include "opendefs.h"
#include "sixtop.h"
#include "openserial.h"
#include "openqueue.h"
#include "neighbors.h"
#include "IEEE802154E.h"
#include "iphc.h"
#include "sf0.h"
#include "packetfunctions.h"
#include "openrandom.h"
#include "scheduler.h"
#include "opentimers.h"
#include "debugpins.h"
#include "leds.h"
#include "processIE.h"
#include "IEEE802154.h"
#include "IEEE802154_security.h"
#include "idmanager.h"
#include "schedule.h"

//=========================== define ==========================================

//#define SIXTOP_DEBUG

//=========================== variables =======================================

sixtop_vars_t sixtop_vars;

//=========================== prototypes ======================================

// send internal
owerror_t     sixtop_send_internal(
   OpenQueueEntry_t*    msg,
   bool                 payloadIEPresent
);

// timer interrupt callbacks
void          sixtop_maintenance_timer_cb(opentimer_id_t id);
void          sixtop_timeout_timer_cb(opentimer_id_t id);

//=== EB/KA task

void          timer_sixtop_management_fired(void);
void          sixtop_sendEB(void);
void          sixtop_sendKA(void);

//=== six2six task

void          timer_sixtop_six2six_timeout_fired(void);
void          sixtop_six2six_sendDone(
   OpenQueueEntry_t*    msg,
   owerror_t            error
);
bool          sixtop_processIEs(
   OpenQueueEntry_t*    pkt,
   uint16_t*            lenIE
);
void sixtop_notifyReceiveCommand(
   uint8_t              version, 
   uint8_t              commandId, 
   uint8_t              sfId,
   uint8_t              ptr,
   uint8_t              length,
   OpenQueueEntry_t*    pkt
);

uint8_t sixtop_getCelllist(
   uint8_t             frameID,
   open_addr_t*         neighbor,
   cellInfo_ht*         cellList
);

//=== helper functions

bool          sixtop_candidateAddCellList(
   uint8_t*             frameID,
   cellInfo_ht*         cellList,
   uint8_t              requiredCells
);
bool          sixtop_candidateRemoveCellList(
   uint8_t*             frameID,
   cellInfo_ht*         cellList,
   open_addr_t*         neighbor,
   uint8_t              requiredCells
);
void          sixtop_addCellsByState(
   uint8_t              slotframeID,
   cellInfo_ht*         cellList,
   open_addr_t*         previousHop,
   uint8_t              state
);
void          sixtop_removeCellsByState(
   uint8_t              slotframeID,
   cellInfo_ht*         cellList,
   open_addr_t*         previousHop
);
bool          sixtop_areAvailableCellsToBeScheduled(
    uint8_t              frameID, 
    uint8_t              numOfCells, 
    cellInfo_ht*         cellList
);
bool sixtop_areAvailableCellsToBeRemoved(      
    uint8_t      frameID, 
    uint8_t      numOfCells, 
    cellInfo_ht* cellList,
    open_addr_t* neighbor
);

//=========================== public ==========================================

void sixtop_init() {
   
   sixtop_vars.periodMaintenance  = 872 +(openrandom_get16b()&0xff);
   sixtop_vars.busySendingKA      = FALSE;
   sixtop_vars.busySendingEB      = FALSE;
   sixtop_vars.dsn                = 0;
   sixtop_vars.mgtTaskCounter     = 0;
   sixtop_vars.kaPeriod           = MAXKAPERIOD;
   sixtop_vars.ebPeriod           = EBPERIOD;
   sixtop_vars.isResponseEnabled  = TRUE;
   sixtop_vars.handler            = SIX_HANDLER_NONE;
   
   sixtop_vars.maintenanceTimerId = opentimers_start(
      sixtop_vars.periodMaintenance,
      TIMER_PERIODIC,
      TIME_MS,
      sixtop_maintenance_timer_cb
   );
   
   sixtop_vars.timeoutTimerId     = opentimers_start(
      SIX2SIX_TIMEOUT_MS,
      TIMER_ONESHOT,
      TIME_MS,
      sixtop_timeout_timer_cb
   );
}

void sixtop_setKaPeriod(uint16_t kaPeriod) {
   if(kaPeriod > MAXKAPERIOD) {
      sixtop_vars.kaPeriod = MAXKAPERIOD;
   } else {
      sixtop_vars.kaPeriod = kaPeriod;
   } 
}

void sixtop_setEBPeriod(uint8_t ebPeriod) {
   if(ebPeriod < SIXTOP_MINIMAL_EBPERIOD) {
      sixtop_vars.ebPeriod = SIXTOP_MINIMAL_EBPERIOD;
   } else {
      sixtop_vars.ebPeriod = ebPeriod;
   } 
}

void sixtop_setHandler(six2six_handler_t handler) {
    sixtop_vars.handler = handler;
}

//======= scheduling

void sixtop_request(uint8_t code, open_addr_t* neighbor, uint8_t numCells){
    OpenQueueEntry_t* pkt;
    uint8_t           len;
    uint8_t           container;
    uint8_t           frameID;
    cellInfo_ht       cellList[SCHEDULEIEMAXNUMCELLS];
   
    memset(cellList,0,sizeof(cellList));
   
    // filter parameters
    if(sixtop_vars.six2six_state!=SIX_IDLE){
#ifdef SIXTOP_DEBUG
        printf("Mote %d sixtop wrong status code(%d)\n",idmanager_getMyID(ADDR_16B)->addr_16b[1],sixtop_vars.six2six_state);
#endif
        return;
    }
    if (neighbor==NULL){
        return;
    }
   
    if (sixtop_vars.handler == SIX_HANDLER_NONE) {
        // sxitop handler must not be NONE
        return;
    }
   
    // generate candidate cell list
    if (code == IANA_6TOP_CMD_ADD){
        if (sixtop_candidateAddCellList(&frameID,cellList,numCells)==FALSE){
              return;
        } else{
            // container to be define by SF, currently equals to frameID
            container  = frameID;
        }
    }
    if (code == IANA_6TOP_CMD_DELETE){
        if (sixtop_candidateRemoveCellList(&frameID,cellList,neighbor,numCells)==FALSE){
              return;
        } else{
            // container to be define by SF, currently equals to frameID
            container  = frameID;
        }
    }
    
    // get a free packet buffer
    pkt = openqueue_getFreePacketBuffer(COMPONENT_SIXTOP_RES);
    if (pkt==NULL) {
        openserial_printError(
            COMPONENT_SIXTOP_RES,
            ERR_NO_FREE_PACKET_BUFFER,
            (errorparameter_t)0,
            (errorparameter_t)0
        );
        return;
    }
   
    // update state
    sixtop_vars.six2six_state  = SIX_SENDING_REQUEST;
#ifdef SIXTOP_DEBUG
    printf("Mote %d SIX_SENDING_REQUEST\n",idmanager_getMyID(ADDR_16B)->addr_16b[1]);
#endif
    // take ownership
    pkt->creator = COMPONENT_SIXTOP_RES;
    pkt->owner   = COMPONENT_SIXTOP_RES;
   
    memcpy(&(pkt->l2_nextORpreviousHop),neighbor,sizeof(open_addr_t));
   
    // create packet
    len  = 0;
    if (code == IANA_6TOP_CMD_ADD || IANA_6TOP_CMD_DELETE){
        len += processIE_prepend_sixCelllist(pkt,cellList);
        // reserve space for container
        packetfunctions_reserveHeaderSize(pkt,sizeof(uint8_t));
        // write header
        *((uint8_t*)(pkt->payload)) = container;
        len+=1;
        // reserve space for numCells
        packetfunctions_reserveHeaderSize(pkt,sizeof(uint8_t));
        // write header
        *((uint8_t*)(pkt->payload)) = numCells;
        len+=1;
    } else {
        // reserve space for container
        packetfunctions_reserveHeaderSize(pkt,sizeof(uint8_t));
        // write header
        *((uint8_t*)(pkt->payload)) = container;
        len+=1;
    }
    
    len += processIE_prepend_sixGeneralMessage(pkt,code);
    len += processIE_prepend_sixSubID(pkt);
    processIE_prepend_sixtopIE(pkt,len);
   
    // indicate IEs present
    pkt->l2_payloadIEpresent = TRUE;
   
    // send packet
    sixtop_send(pkt);
    
    //update states
    switch(code){
    case IANA_6TOP_CMD_ADD:
        sixtop_vars.six2six_state = SIX_WAIT_ADDREQUEST_SENDDONE;
        break;
    case IANA_6TOP_CMD_DELETE:
        sixtop_vars.six2six_state = SIX_WAIT_DELETEREQUEST_SENDDONE;
        break;
    case IANA_6TOP_CMD_COUNT:
        sixtop_vars.six2six_state = SIX_WAIT_COUNTREQUEST_SENDDONE;
        break;
    case IANA_6TOP_CMD_LIST:
        sixtop_vars.six2six_state = SIX_WAIT_LISTREQUEST_SENDDONE;
        break;
    case IANA_6TOP_CMD_CLEAR:
        sixtop_vars.six2six_state = SIX_WAIT_CLEARREQUEST_SENDDONE;
        break;
    }
<<<<<<< HEAD
#ifdef SIXTOP_DEBUG
    switch(code){
    case IANA_6TOP_CMD_ADD: 
        printf("Mote %d SIX_WAIT_ADDREQUEST_SENDDONE\n",idmanager_getMyID(ADDR_16B)->addr_16b[1]);
        break;
    case IANA_6TOP_CMD_DELETE:
        printf("Mote %d SIX_WAIT_DELETEREQUEST_SENDDONE\n",idmanager_getMyID(ADDR_16B)->addr_16b[1]);
        break;
    case IANA_6TOP_CMD_COUNT:
        printf("Mote %d SIX_WAIT_COUNTREQUEST_SENDDONE\n",idmanager_getMyID(ADDR_16B)->addr_16b[1]);
        break;
    case IANA_6TOP_CMD_LIST:
        printf("Mote %d SIX_WAIT_LISTREQUEST_SENDDONE\n",idmanager_getMyID(ADDR_16B)->addr_16b[1]);
        break;
    case IANA_6TOP_CMD_CLEAR:
        printf("Mote %d SIX_WAIT_CLEARREQUEST_SENDDONE\n",idmanager_getMyID(ADDR_16B)->addr_16b[1]);
        break;
    }
#endif
    // arm timeout
    opentimers_setPeriod(
        sixtop_vars.timeoutTimerId,
        TIME_MS,
        SIX2SIX_TIMEOUT_MS
    );
    opentimers_restart(sixtop_vars.timeoutTimerId);
=======
>>>>>>> f950dafb
}

void sixtop_addORremoveCellByInfo(uint8_t code,open_addr_t* neighbor,cellInfo_ht* cellInfo){
    OpenQueueEntry_t* pkt;
    uint8_t           len;
    uint8_t           frameID;
    uint8_t           container;
    cellInfo_ht       cellList[SCHEDULEIEMAXNUMCELLS];
   
    memset(cellList,0,sizeof(cellList));
   
    // filter parameters
    if (sixtop_vars.six2six_state!=SIX_IDLE){
        return;
    }
    if (neighbor==NULL){
        return;
    }
    if (sixtop_vars.handler == SIX_HANDLER_NONE) {
        // sixtop handler must not be NONE
        return;
    }
   
    // set cell list (only first one is to be removed)
    frameID        = SCHEDULE_MINIMAL_6TISCH_DEFAULT_SLOTFRAME_HANDLE;
    container      = frameID;
    memcpy(&(cellList[0]),cellInfo,sizeof(cellList));
   
   
    // get a free packet buffer
    pkt = openqueue_getFreePacketBuffer(COMPONENT_SIXTOP_RES);
    if(pkt==NULL) {
        openserial_printError(
            COMPONENT_SIXTOP_RES,
            ERR_NO_FREE_PACKET_BUFFER,
            (errorparameter_t)0,
            (errorparameter_t)0
        );
        return;
    }
    // update state
    sixtop_vars.six2six_state = SIX_SENDING_REQUEST;
#ifdef SIXTOP_DEBUG
    printf("Mote %d SIX_SENDING_REQUEST\n",idmanager_getMyID(ADDR_16B)->addr_16b[1]);
#endif
    // declare ownership over that packet
    pkt->creator = COMPONENT_SIXTOP_RES;
    pkt->owner   = COMPONENT_SIXTOP_RES;
      
    memcpy(&(pkt->l2_nextORpreviousHop),neighbor,sizeof(open_addr_t));
    
    len  = 0;
    len += processIE_prepend_sixCelllist(pkt,cellList);
    // reserve space for container
    packetfunctions_reserveHeaderSize(pkt,sizeof(uint8_t));
    // write header
    *((uint8_t*)(pkt->payload)) = container;
    len+=1;
    // reserve space for numCells
    packetfunctions_reserveHeaderSize(pkt,sizeof(uint8_t));
    // write header
    *((uint8_t*)(pkt->payload)) = 1;
    len+=1;
    
    len += processIE_prepend_sixGeneralMessage(pkt,code);
    len += processIE_prepend_sixSubID(pkt);
    processIE_prepend_sixtopIE(pkt,len);
   
    // indicate IEs present
    pkt->l2_payloadIEpresent = TRUE;
   
    // send packet
    sixtop_send(pkt);
   
    //update states
    switch(code){
    case IANA_6TOP_CMD_ADD:
        sixtop_vars.six2six_state = SIX_WAIT_ADDREQUEST_SENDDONE;
        break;
    case IANA_6TOP_CMD_DELETE:
        sixtop_vars.six2six_state = SIX_WAIT_DELETEREQUEST_SENDDONE;
        break;
    }
<<<<<<< HEAD
#ifdef SIXTOP_DEBUG
    switch(code){
    case IANA_6TOP_CMD_ADD:
        printf("Mote %d SIX_WAIT_ADDREQUEST_SENDDONE\n",idmanager_getMyID(ADDR_16B)->addr_16b[1]);
        break;
    case IANA_6TOP_CMD_DELETE:
        printf("Mote %d SIX_WAIT_DELETEREQUEST_SENDDONE\n",idmanager_getMyID(ADDR_16B)->addr_16b[1]);
        break;
    }
#endif
   // arm timeout
   opentimers_setPeriod(
      sixtop_vars.timeoutTimerId,
      TIME_MS,
      SIX2SIX_TIMEOUT_MS
   );
   opentimers_restart(sixtop_vars.timeoutTimerId);
=======
>>>>>>> f950dafb
}

//======= from upper layer

owerror_t sixtop_send(OpenQueueEntry_t *msg) {
   
   // set metadata
   msg->owner        = COMPONENT_SIXTOP;
   msg->l2_frameType = IEEE154_TYPE_DATA;

   // set l2-security attributes
   msg->l2_securityLevel   = IEEE802154_SECURITY_LEVEL;
   msg->l2_keyIdMode       = IEEE802154_SECURITY_KEYIDMODE; 
   msg->l2_keyIndex        = IEEE802154_SECURITY_K2_KEY_INDEX;

   if (msg->l2_payloadIEpresent == FALSE) {
      return sixtop_send_internal(
         msg,
         FALSE
      );
   } else {
      return sixtop_send_internal(
         msg,
         TRUE
      );
   }
}

//======= from lower layer

void task_sixtopNotifSendDone() {
   OpenQueueEntry_t* msg;
   
   // get recently-sent packet from openqueue
   msg = openqueue_sixtopGetSentPacket();
   if (msg==NULL) {
      openserial_printCritical(
         COMPONENT_SIXTOP,
         ERR_NO_SENT_PACKET,
         (errorparameter_t)0,
         (errorparameter_t)0
      );
      return;
   }
   
   // take ownership
   msg->owner = COMPONENT_SIXTOP;
   
   // update neighbor statistics
   if (msg->l2_sendDoneError==E_SUCCESS) {
      neighbors_indicateTx(
         &(msg->l2_nextORpreviousHop),
         msg->l2_numTxAttempts,
         TRUE,
         &msg->l2_asn
      );
   } else {
      neighbors_indicateTx(
         &(msg->l2_nextORpreviousHop),
         msg->l2_numTxAttempts,
         FALSE,
         &msg->l2_asn
      );
   }
   
   // send the packet to where it belongs
   switch (msg->creator) {
      
      case COMPONENT_SIXTOP:
         if (msg->l2_frameType==IEEE154_TYPE_BEACON) {
            // this is a EB
            
            // not busy sending EB anymore
            sixtop_vars.busySendingEB = FALSE;
         } else {
            // this is a KA
            
            // not busy sending KA anymore
            sixtop_vars.busySendingKA = FALSE;
         }
         // discard packets
         openqueue_freePacketBuffer(msg);
         
         // restart a random timer
         sixtop_vars.periodMaintenance = 872+(openrandom_get16b()&0xff);
         opentimers_setPeriod(
            sixtop_vars.maintenanceTimerId,
            TIME_MS,
            sixtop_vars.periodMaintenance
         );
         break;
      
      case COMPONENT_SIXTOP_RES:
         sixtop_six2six_sendDone(msg,msg->l2_sendDoneError);
         break;
      
      default:
         // send the rest up the stack
         iphc_sendDone(msg,msg->l2_sendDoneError);
         break;
   }
}

void task_sixtopNotifReceive() {
    OpenQueueEntry_t* msg;
    uint16_t          lenIE;
    // get received packet from openqueue
    msg = openqueue_sixtopGetReceivedPacket();
    if (msg==NULL) {
        openserial_printCritical(
            COMPONENT_SIXTOP,
            ERR_NO_RECEIVED_PACKET,
            (errorparameter_t)0,
            (errorparameter_t)0
        );
        return;
    }
   
    // take ownership
    msg->owner = COMPONENT_SIXTOP;
   
    // process the header IEs
    lenIE=0;
    if(
        msg->l2_frameType              == IEEE154_TYPE_DATA  &&
        msg->l2_payloadIEpresent       == TRUE               &&
        sixtop_processIEs(msg, &lenIE) == FALSE
    ) {
        // free the packet's RAM memory
        openqueue_freePacketBuffer(msg);
        //log error
        return;
    }
   
    // toss the header IEs
    packetfunctions_tossHeader(msg,lenIE);
   
    // update neighbor statistics
    neighbors_indicateRx(
        &(msg->l2_nextORpreviousHop),
        msg->l1_rssi,
        &msg->l2_asn,
        msg->l2_joinPriorityPresent,
        msg->l2_joinPriority
    );
   
    // reset it to avoid race conditions with this var.
    msg->l2_joinPriorityPresent = FALSE; 
   
    // send the packet up the stack, if it qualifies
    switch (msg->l2_frameType) {
    case IEEE154_TYPE_BEACON:
    case IEEE154_TYPE_DATA:
    case IEEE154_TYPE_CMD:
        if (msg->length>0) {
            // send to upper layer
            iphc_receive(msg);
        } else {
            // free up the RAM
            openqueue_freePacketBuffer(msg);
        }
            break;
    case IEEE154_TYPE_ACK:
    default:
        // free the packet's RAM memory
        openqueue_freePacketBuffer(msg);
        // log the error
        openserial_printError(
            COMPONENT_SIXTOP,
            ERR_MSG_UNKNOWN_TYPE,
            (errorparameter_t)msg->l2_frameType,
            (errorparameter_t)0
        );
        break;
    }
}

//======= debugging

/**
\brief Trigger this module to print status information, over serial.

debugPrint_* functions are used by the openserial module to continuously print
status information about several modules in the OpenWSN stack.

\returns TRUE if this function printed something, FALSE otherwise.
*/
bool debugPrint_myDAGrank() {
   uint16_t output;
   
   output = 0;
   
   output = icmpv6rpl_getMyDAGrank();
   openserial_printStatus(STATUS_DAGRANK,(uint8_t*)&output,sizeof(uint16_t));
   return TRUE;
}

/**
\brief Trigger this module to print status information, over serial.

debugPrint_* functions are used by the openserial module to continuously print
status information about several modules in the OpenWSN stack.

\returns TRUE if this function printed something, FALSE otherwise.
*/
bool debugPrint_kaPeriod() {
   uint16_t output;
   
   output = sixtop_vars.kaPeriod;
   
   openserial_printStatus(
       STATUS_KAPERIOD,
       (uint8_t*)&output,
       sizeof(output)
   );
   return TRUE;
}

void sixtop_setIsResponseEnabled(bool isEnabled){
    sixtop_vars.isResponseEnabled = isEnabled;
}

//=========================== private =========================================

/**
\brief Transfer packet to MAC.

This function adds a IEEE802.15.4 header to the packet and leaves it the 
OpenQueue buffer. The very last thing it does is assigning this packet to the 
virtual component COMPONENT_SIXTOP_TO_IEEE802154E. Whenever it gets a change,
IEEE802154E will handle the packet.

\param[in] msg The packet to the transmitted
\param[in] iePresent Indicates wheter an Information Element is present in the
   packet.
\param[in] frameVersion The frame version to write in the packet.

\returns E_SUCCESS iff successful.
*/
owerror_t sixtop_send_internal(
   OpenQueueEntry_t* msg, 
   bool    payloadIEPresent) {

   // assign a number of retries
   if (
      packetfunctions_isBroadcastMulticast(&(msg->l2_nextORpreviousHop))==TRUE
      ) {
      msg->l2_retriesLeft = 1;
   } else {
      msg->l2_retriesLeft = TXRETRIES + 1;
   }
   // record this packet's dsn (for matching the ACK)
   msg->l2_dsn = sixtop_vars.dsn++;
   // this is a new packet which I never attempted to send
   msg->l2_numTxAttempts = 0;
   // transmit with the default TX power
   msg->l1_txPower = TX_POWER;
   // add a IEEE802.15.4 header
   ieee802154_prependHeader(msg,
                            msg->l2_frameType,
                            payloadIEPresent,
                            msg->l2_dsn,
                            &(msg->l2_nextORpreviousHop)
                            );
   // change owner to IEEE802154E fetches it from queue
   msg->owner  = COMPONENT_SIXTOP_TO_IEEE802154E;
   return E_SUCCESS;
}

// timer interrupt callbacks

void sixtop_maintenance_timer_cb(opentimer_id_t id) {
   scheduler_push_task(timer_sixtop_management_fired,TASKPRIO_SIXTOP);
}

void sixtop_timeout_timer_cb(opentimer_id_t id) {
   scheduler_push_task(timer_sixtop_six2six_timeout_fired,TASKPRIO_SIXTOP_TIMEOUT);
}

//======= EB/KA task

/**
\brief Timer handlers which triggers MAC management task.

This function is called in task context by the scheduler after the RES timer
has fired. This timer is set to fire every second, on average.

The body of this function executes one of the MAC management task.
*/
void timer_sixtop_management_fired(void) {
   scheduleEntry_t* entry;
   sixtop_vars.mgtTaskCounter = (sixtop_vars.mgtTaskCounter+1)%sixtop_vars.ebPeriod;
   
   switch (sixtop_vars.mgtTaskCounter) {
      case 0:
         // called every EBPERIOD seconds
         sixtop_sendEB();
         break;
      case 1:
         // called every EBPERIOD seconds
         neighbors_removeOld();
         break;
      default:
         // called every second, except third times every EBPERIOD seconds
         sixtop_sendKA();
         break;
   }
}

/**
\brief Send an EB.

This is one of the MAC management tasks. This function inlines in the
timers_res_fired() function, but is declared as a separate function for better
readability of the code.
*/
port_INLINE void sixtop_sendEB() {
   OpenQueueEntry_t* eb;
   uint8_t len;
   
   len = 0;
   
   if ((ieee154e_isSynch()==FALSE) || (icmpv6rpl_getMyDAGrank()==DEFAULTDAGRANK)){
      // I'm not sync'ed or I did not acquire a DAGrank
      
      // delete packets genereted by this module (EB and KA) from openqueue
      openqueue_removeAllCreatedBy(COMPONENT_SIXTOP);
      
      // I'm now busy sending an EB
      sixtop_vars.busySendingEB = FALSE;
      
      // stop here
      return;
   }
   
   if (sixtop_vars.busySendingEB==TRUE) {
      // don't continue if I'm still sending a previous EB
      return;
   }
   
   // if I get here, I will send an EB
   
   // get a free packet buffer
   eb = openqueue_getFreePacketBuffer(COMPONENT_SIXTOP);
   if (eb==NULL) {
      openserial_printError(COMPONENT_SIXTOP,ERR_NO_FREE_PACKET_BUFFER,
                            (errorparameter_t)0,
                            (errorparameter_t)0);
      return;
   }
   
   // declare ownership over that packet
   eb->creator = COMPONENT_SIXTOP;
   eb->owner   = COMPONENT_SIXTOP;
   
   // reserve space for EB-specific header
   // reserving for IEs.
   len += processIE_prependSlotframeLinkIE(eb);
   len += processIE_prependChannelHoppingIE(eb);
   len += processIE_prependTSCHTimeslotIE(eb);
   len += processIE_prependSyncIE(eb);
   
   //add IE header 
   processIE_prependMLMEIE(eb,len);
  
   // some l2 information about this packet
   eb->l2_frameType                     = IEEE154_TYPE_BEACON;
   eb->l2_nextORpreviousHop.type        = ADDR_16B;
   eb->l2_nextORpreviousHop.addr_16b[0] = 0xff;
   eb->l2_nextORpreviousHop.addr_16b[1] = 0xff;
   
   //I has an IE in my payload
   eb->l2_payloadIEpresent = TRUE;

   // set l2-security attributes
   eb->l2_securityLevel   = IEEE802154_SECURITY_LEVEL_BEACON;
   eb->l2_keyIdMode       = IEEE802154_SECURITY_KEYIDMODE;
   eb->l2_keyIndex        = IEEE802154_SECURITY_K1_KEY_INDEX;

   // put in queue for MAC to handle
   sixtop_send_internal(eb,eb->l2_payloadIEpresent);
   
   // I'm now busy sending an EB
   sixtop_vars.busySendingEB = TRUE;
}

/**
\brief Send an keep-alive message, if necessary.

This is one of the MAC management tasks. This function inlines in the
timers_res_fired() function, but is declared as a separate function for better
readability of the code.
*/
port_INLINE void sixtop_sendKA() {
   OpenQueueEntry_t* kaPkt;
   open_addr_t*      kaNeighAddr;
   
   if (ieee154e_isSynch()==FALSE) {
      // I'm not sync'ed
      
      // delete packets genereted by this module (EB and KA) from openqueue
      openqueue_removeAllCreatedBy(COMPONENT_SIXTOP);
      
      // I'm now busy sending a KA
      sixtop_vars.busySendingKA = FALSE;
      
      // stop here
      return;
   }
   
   if (sixtop_vars.busySendingKA==TRUE) {
      // don't proceed if I'm still sending a KA
      return;
   }
   
   kaNeighAddr = neighbors_getKANeighbor(sixtop_vars.kaPeriod);
   if (kaNeighAddr==NULL) {
      // don't proceed if I have no neighbor I need to send a KA to
      return;
   }
   
   // if I get here, I will send a KA
   
   // get a free packet buffer
   kaPkt = openqueue_getFreePacketBuffer(COMPONENT_SIXTOP);
   if (kaPkt==NULL) {
      openserial_printError(COMPONENT_SIXTOP,ERR_NO_FREE_PACKET_BUFFER,
                            (errorparameter_t)1,
                            (errorparameter_t)0);
      return;
   }
   
   // declare ownership over that packet
   kaPkt->creator = COMPONENT_SIXTOP;
   kaPkt->owner   = COMPONENT_SIXTOP;
   
   // some l2 information about this packet
   kaPkt->l2_frameType = IEEE154_TYPE_DATA;
   memcpy(&(kaPkt->l2_nextORpreviousHop),kaNeighAddr,sizeof(open_addr_t));
   
   // set l2-security attributes
   kaPkt->l2_securityLevel   = IEEE802154_SECURITY_LEVEL;
   kaPkt->l2_keyIdMode       = IEEE802154_SECURITY_KEYIDMODE;
   kaPkt->l2_keyIndex        = IEEE802154_SECURITY_K2_KEY_INDEX;

   // put in queue for MAC to handle
   sixtop_send_internal(kaPkt,FALSE);
   
   // I'm now busy sending a KA
   sixtop_vars.busySendingKA = TRUE;

#ifdef OPENSIM
   debugpins_ka_set();
   debugpins_ka_clr();
#endif
}

//======= six2six task

void timer_sixtop_six2six_timeout_fired(void) {
   // timeout timer fired, reset the state of sixtop to idle
   sixtop_vars.six2six_state = SIX_IDLE;
#ifdef SIXTOP_DEBUG
    printf("Mote %d SIXTOP TIMEOUT!\n",idmanager_getMyID(ADDR_16B)->addr_16b[1]);
#endif
   sixtop_vars.handler = SIX_HANDLER_NONE;
   opentimers_stop(sixtop_vars.timeoutTimerId);
}

void sixtop_six2six_sendDone(OpenQueueEntry_t* msg, owerror_t error){
   uint8_t i,numOfCells;
   uint8_t* ptr;
   cellInfo_ht cellList[SCHEDULEIEMAXNUMCELLS];
   
   memset(cellList,0,SCHEDULEIEMAXNUMCELLS*sizeof(cellInfo_ht));
  
   ptr = msg->l2_sixtop_cellObjects;
   numOfCells = msg->l2_sixtop_numOfCells;
   msg->owner = COMPONENT_SIXTOP_RES;
  
   if(error == E_FAIL) {
      sixtop_vars.six2six_state = SIX_IDLE;
      openqueue_freePacketBuffer(msg);
      return;
   }
#ifdef SIXTOP_DEBUG
     switch (sixtop_vars.six2six_state) {
     case SIX_WAIT_ADDREQUEST_SENDDONE:
         printf("Mote %d SIX_WAIT_ADDRESPONSE\n",idmanager_getMyID(ADDR_16B)->addr_16b[1]);
         break;
     case SIX_WAIT_DELETEREQUEST_SENDDONE:
         printf("Mote %d SIX_WAIT_DELETERESPONSE\n",idmanager_getMyID(ADDR_16B)->addr_16b[1]);
         break;
     case SIX_WAIT_LISTREQUEST_SENDDONE:
         printf("Mote %d SIX_WAIT_LISTRESPONSE\n",idmanager_getMyID(ADDR_16B)->addr_16b[1]);
         break;
     case SIX_WAIT_COUNTREQUEST_SENDDONE:
         printf("Mote %d SIX_WAIT_COUNTRESPONSE\n",idmanager_getMyID(ADDR_16B)->addr_16b[1]);
         break;
     case SIX_WAIT_CLEARREQUEST_SENDDONE:
         printf("Mote %d SIX_WAIT_CLEARRESPONSE\n",idmanager_getMyID(ADDR_16B)->addr_16b[1]);
         break;
     case SIX_WAIT_RESPONSE_SENDDONE:
         printf("Mote %d SIXTOP RES TO BE END\n",idmanager_getMyID(ADDR_16B)->addr_16b[1]);
         break;
     default:
        // nothing
       break;
     }
#endif
    switch (sixtop_vars.six2six_state) {
    case SIX_WAIT_ADDREQUEST_SENDDONE:
        sixtop_vars.six2six_state = SIX_WAIT_ADDRESPONSE;
        break;
    case SIX_WAIT_DELETEREQUEST_SENDDONE:
        sixtop_vars.six2six_state = SIX_WAIT_DELETERESPONSE;
        break;
    case SIX_WAIT_LISTREQUEST_SENDDONE:
        sixtop_vars.six2six_state = SIX_WAIT_LISTRESPONSE;
        break;
    case SIX_WAIT_COUNTREQUEST_SENDDONE:
        sixtop_vars.six2six_state = SIX_WAIT_COUNTRESPONSE;
        break;
    case SIX_WAIT_CLEARREQUEST_SENDDONE:
        sixtop_vars.six2six_state = SIX_WAIT_CLEARRESPONSE;
        break;
    case SIX_WAIT_RESPONSE_SENDDONE:
        if (msg->l2_sixtop_returnCode == IANA_6TOP_RC_SUCCESS && error == E_SUCCESS){
            if (
                msg->l2_sixtop_requestCommand == IANA_6TOP_CMD_ADD ||
                msg->l2_sixtop_requestCommand == IANA_6TOP_CMD_DELETE
            ){
                if (numOfCells>0){
                    for (i=0;i<numOfCells;i++){
                        //TimeSlot 2B
                        cellList[i].tsNum       = *(ptr);
                        cellList[i].tsNum      |= (*(ptr+1))<<8;
                        //Ch.Offset 2B
                        cellList[i].choffset    = *(ptr+2);
                        cellList[i].choffset   |= (*(ptr+3))<<8;
                        ptr += 4;
                        // mark with linkoptions as ocuppied
                        cellList[i].linkoptions = CELLTYPE_TX;
                    }
                    if (msg->l2_sixtop_requestCommand == IANA_6TOP_CMD_ADD){
                         sixtop_addCellsByState(
                              msg->l2_sixtop_frameID,
                              cellList,
                              &(msg->l2_nextORpreviousHop),
                              sixtop_vars.six2six_state);
                    } else {
                          sixtop_removeCellsByState(
                              msg->l2_sixtop_frameID,
                              cellList,
                              &(msg->l2_nextORpreviousHop));
                    }
                }
                  
            } else{
                if (msg->l2_sixtop_requestCommand == IANA_6TOP_CMD_CLEAR){
                    schedule_removeAllCells(msg->l2_sixtop_frameID,
                                          &(msg->l2_nextORpreviousHop));
                }
            }
        }
        
        sixtop_vars.six2six_state = SIX_IDLE;
        opentimers_stop(sixtop_vars.timeoutTimerId);
#ifdef SIXTOP_DEBUG
        printf("Mote %d SIXTOP RES TRANSCATION IS END\n",idmanager_getMyID(ADDR_16B)->addr_16b[1]);
#endif
        break;
    default:
        //log error
        sixtop_vars.six2six_state = SIX_IDLE;
        break;
    }
<<<<<<< HEAD
=======
  
    if (
        sixtop_vars.six2six_state == SIX_WAIT_ADDRESPONSE        ||
        sixtop_vars.six2six_state == SIX_WAIT_DELETERESPONSE     ||
        sixtop_vars.six2six_state == SIX_WAIT_COUNTRESPONSE      ||
        sixtop_vars.six2six_state == SIX_WAIT_LISTRESPONSE       ||
        sixtop_vars.six2six_state == SIX_WAIT_CLEARRESPONSE
    ){  
        // start timeout timer if I am waiting for a response
        opentimers_setPeriod(
            sixtop_vars.timeoutTimerId,
            TIME_MS,
            SIX2SIX_TIMEOUT_MS
        );
        opentimers_restart(sixtop_vars.timeoutTimerId);
    }
   
>>>>>>> f950dafb
    // discard reservation packets this component has created
    openqueue_freePacketBuffer(msg);
}

port_INLINE bool sixtop_processIEs(OpenQueueEntry_t* pkt, uint16_t * lenIE) {
    uint8_t ptr;
    uint8_t temp_8b,gr_elem_id,subid;
    uint16_t temp_16b,len,sublen;
    uint8_t version,commandIdORcode;
    uint8_t sfId;
   
    ptr=0;  
  
    //candidate IE header  if type ==0 header IE if type==1 payload IE
    temp_8b = *((uint8_t*)(pkt->payload)+ptr);
    ptr++;
    temp_16b = temp_8b + ((*((uint8_t*)(pkt->payload)+ptr))<<8);
    ptr++;
    *lenIE = ptr;
    if(
        (temp_16b & IEEE802154E_DESC_TYPE_PAYLOAD_IE) == 
        IEEE802154E_DESC_TYPE_PAYLOAD_IE
    ){
        //payload IE - last bit is 1
        len = temp_16b & IEEE802154E_DESC_LEN_PAYLOAD_IE_MASK;
        gr_elem_id = 
            (temp_16b & IEEE802154E_DESC_GROUPID_PAYLOAD_IE_MASK)>>
            IEEE802154E_DESC_GROUPID_PAYLOAD_IE_SHIFT;
    }else {
        //header IE - last bit is 0
        len = temp_16b & IEEE802154E_DESC_LEN_HEADER_IE_MASK;
        gr_elem_id = (temp_16b & IEEE802154E_DESC_ELEMENTID_HEADER_IE_MASK)>>
            IEEE802154E_DESC_ELEMENTID_HEADER_IE_SHIFT; 
    }
  
    *lenIE += len;
    //now determine sub elements if any
    switch(gr_elem_id){
    case SIXTOP_IE_GROUPID:
        subid = *((uint8_t*)(pkt->payload)+ptr);
        ptr += 1;
        sublen = len - 1;
        switch(subid){
            case IANA_6TOP_SUBIE_ID:
                temp_8b = *((uint8_t*)(pkt->payload)+ptr);
                ptr = ptr + 1;
                // get 6P version and command ID
                version   = temp_8b & 0x0f;
                commandIdORcode = (temp_8b >> 4) & 0x0f;
                // get sf_id
                sfId = *((uint8_t*)(pkt->payload)+ptr);
                ptr = ptr + 1;
                sixtop_notifyReceiveCommand(version,commandIdORcode,sfId,ptr,sublen-2,pkt);
                ptr += sublen-2;
                break;
            default:
                return FALSE;
        }
        break;
    default:
        *lenIE = 0;//no header or not recognized.
        return FALSE;
    }
    if (*lenIE>127) {
        // log the error
        openserial_printError(COMPONENT_IEEE802154E,ERR_HEADER_TOO_LONG,
                           (errorparameter_t)*lenIE,
                           (errorparameter_t)1);
    }
    return TRUE;
}

void sixtop_notifyReceiveCommand(
    uint8_t           version, 
    uint8_t           commandIdORcode, 
    uint8_t           sfId,
    uint8_t           ptr,
    uint8_t           length,
    OpenQueueEntry_t* pkt
){
    uint8_t           code;
    uint8_t           frameID;
    uint8_t           numOfCells;
    uint16_t          count;
    cellInfo_ht       cellList[SCHEDULEIEMAXNUMCELLS];
    OpenQueueEntry_t* response_pkt;
    uint8_t           len = 0;
    uint8_t           container;
    
    memset(cellList,0,sizeof(cellList));
    
    // get a free packet buffer
    response_pkt = openqueue_getFreePacketBuffer(COMPONENT_SIXTOP_RES);
    if (response_pkt==NULL) {
        openserial_printError(
            COMPONENT_SIXTOP_RES,
            ERR_NO_FREE_PACKET_BUFFER,
            (errorparameter_t)0,
            (errorparameter_t)0
        );
        return;
    }
   
    // take ownership
    response_pkt->creator = COMPONENT_SIXTOP_RES;
    response_pkt->owner   = COMPONENT_SIXTOP_RES;
    
    memcpy(&(response_pkt->l2_nextORpreviousHop),
           &(pkt->l2_nextORpreviousHop),
           sizeof(open_addr_t)
    );
    
    //===== if the version or sfID are correct
    if (version != IANA_6TOP_6P_VERSION || sfId != SFID_SF0){
        if (version != IANA_6TOP_6P_VERSION){
            code = IANA_6TOP_RC_VER_ERR;
        } else {
            code = IANA_6TOP_RC_SFID_ERR;
        }
    } else {
        //====== the version and sfID are correct
        //------ if this is a command
        if (
            commandIdORcode == IANA_6TOP_CMD_ADD    ||
            commandIdORcode == IANA_6TOP_CMD_DELETE ||
            commandIdORcode == IANA_6TOP_CMD_COUNT  ||
            commandIdORcode == IANA_6TOP_CMD_LIST   ||
            commandIdORcode == IANA_6TOP_CMD_CLEAR
        ){
            // if I am already in a 6top transactions
            if (sixtop_vars.six2six_state != SIX_IDLE){
                code = IANA_6TOP_RC_ERR;
            } else {
                sixtop_vars.six2six_state = SIX_REQUEST_RECEIVED;

                switch(commandIdORcode){
                case IANA_6TOP_CMD_ADD: 
                case IANA_6TOP_CMD_DELETE:
                    numOfCells = *((uint8_t*)(pkt->payload)+ptr);
                    container  = *((uint8_t*)(pkt->payload)+ptr+1);
                    frameID = container;
                    processIE_retrieve_sixCelllist(pkt,ptr+2,length-2,cellList);
                    if (
                        (
                          commandIdORcode == IANA_6TOP_CMD_ADD &&
                          sixtop_areAvailableCellsToBeScheduled(frameID,numOfCells,cellList)
                        ) ||
                       (
                          commandIdORcode == IANA_6TOP_CMD_DELETE &&
                          sixtop_areAvailableCellsToBeRemoved(frameID,numOfCells,cellList,&(pkt->l2_nextORpreviousHop))
                       )
                    ){
                        code = IANA_6TOP_RC_SUCCESS;
                        len += processIE_prepend_sixCelllist(response_pkt,cellList);
                    } else {
                        code = IANA_6TOP_RC_ERR;
                    }
                    break;
                case IANA_6TOP_CMD_COUNT:
                    container  = *((uint8_t*)(pkt->payload)+ptr);
                    frameID = container;
                    count = schedule_getCellsCounts(frameID,
                                                    CELLTYPE_RX,
                                                    &(pkt->l2_nextORpreviousHop));
                    code = IANA_6TOP_RC_SUCCESS;
                    packetfunctions_reserveHeaderSize(response_pkt,2);
                    response_pkt->payload[0] = count      & 0xFF;
                    response_pkt->payload[1] = (count>>8) & 0xFF;
                    len = 2;
                    break;
                case IANA_6TOP_CMD_LIST:
                    container  = *((uint8_t*)(pkt->payload)+ptr);
                    frameID = container;
                    numOfCells = sixtop_getCelllist(frameID,
                                         &(pkt->l2_nextORpreviousHop),
                                         cellList);
                    code = IANA_6TOP_RC_SUCCESS;
                    if (numOfCells>0){
                        len += processIE_prepend_sixCelllist(response_pkt,cellList);
                    }
                    break;
                case IANA_6TOP_CMD_CLEAR:
                    container  = *((uint8_t*)(pkt->payload)+ptr);
                    frameID = container;
                    schedule_removeAllCells(frameID,
                                            &(pkt->l2_nextORpreviousHop));
                    code = IANA_6TOP_RC_SUCCESS;
                    break;
                }
            }
            response_pkt->l2_sixtop_requestCommand = commandIdORcode;
            response_pkt->l2_sixtop_frameID        = frameID;
            
            len += processIE_prepend_sixGeneralMessage(response_pkt,code);
            len += processIE_prepend_sixSubID(response_pkt);
            processIE_prepend_sixtopIE(response_pkt,len);
            // indicate IEs present
            response_pkt->l2_payloadIEpresent = TRUE;
            if (sixtop_vars.isResponseEnabled){
                // send packet
                sixtop_send(response_pkt);
            }
            // update state
            sixtop_vars.six2six_state = SIX_WAIT_RESPONSE_SENDDONE;
<<<<<<< HEAD
#ifdef SIXTOP_DEBUG
        printf("Mote %d SIX_WAIT_RESPONSE_SENDDONE\n",idmanager_getMyID(ADDR_16B)->addr_16b[1]);
#endif
            // arm timeout
            opentimers_setPeriod(
                sixtop_vars.timeoutTimerId,
                TIME_MS,
                SIX2SIX_TIMEOUT_MS
            );
            opentimers_restart(sixtop_vars.timeoutTimerId);
=======
>>>>>>> f950dafb
        } else {
            //------ if this is a return code
            // The response packet is not required, release it
            openqueue_freePacketBuffer(response_pkt);
          
            // if the code is SUCCESS
            if (commandIdORcode==IANA_6TOP_RC_SUCCESS){
                switch(sixtop_vars.six2six_state){
                case SIX_WAIT_ADDRESPONSE:
                case SIX_WAIT_DELETERESPONSE:
                    processIE_retrieve_sixCelllist(pkt,ptr,length,cellList);
                    // always default frameID
                    frameID = SCHEDULE_MINIMAL_6TISCH_DEFAULT_SLOTFRAME_HANDLE;
                    if (sixtop_vars.six2six_state == SIX_WAIT_ADDRESPONSE){
                        sixtop_addCellsByState(frameID,
                                              cellList,
                                              &(pkt->l2_nextORpreviousHop),
                                              sixtop_vars.six2six_state
                        );
                    } else {
                        sixtop_removeCellsByState(
                              frameID,
                              cellList,
                              &(pkt->l2_nextORpreviousHop));
                    }
                    break;
                case SIX_WAIT_COUNTRESPONSE:
                    count  = *((uint8_t*)(pkt->payload)+ptr);
                    ptr += 1;
                    count |= (*((uint8_t*)(pkt->payload)+ptr))<<8;
                    openserial_printInfo(COMPONENT_SIXTOP,ERR_SIXTOP_COUNT,
                           (errorparameter_t)count,
                           (errorparameter_t)sixtop_vars.six2six_state);
                    break;
                case SIX_WAIT_LISTRESPONSE:
                    processIE_retrieve_sixCelllist(pkt,ptr,length,cellList);
                    // print out first two cells in the list
                    openserial_printInfo(COMPONENT_SIXTOP,ERR_SIXTOP_LIST,
                           (errorparameter_t)cellList[0].tsNum,
                           (errorparameter_t)cellList[1].tsNum);
                    break;
                case SIX_WAIT_CLEARRESPONSE:
                  
                    break;
                default:
                    code = IANA_6TOP_RC_ERR;
                }
            } else {
                // TBD...
            }
           openserial_printInfo(COMPONENT_SIXTOP,ERR_SIXTOP_RETURNCODE,
                           (errorparameter_t)commandIdORcode,
                           (errorparameter_t)sixtop_vars.six2six_state);
            sixtop_vars.six2six_state = SIX_IDLE;
            sixtop_vars.handler = SIX_HANDLER_NONE;
            opentimers_stop(sixtop_vars.timeoutTimerId);
#ifdef SIXTOP_DEBUG
    printf("Mote %d SIXTOP TRANSCATION IS END\n\n\n",idmanager_getMyID(ADDR_16B)->addr_16b[1]);
#endif
        }
    }
}

uint8_t sixtop_getCelllist(
    uint8_t              frameID,
    open_addr_t*         neighbor,
    cellInfo_ht*         cellList
    ){
    uint8_t          i=0;
    scheduleEntry_t* scheduleWalker;
    scheduleEntry_t* currentEntry;
   
    INTERRUPT_DECLARATION();
    DISABLE_INTERRUPTS();
    
    if (frameID != SCHEDULE_MINIMAL_6TISCH_DEFAULT_SLOTFRAME_HANDLE){
        ENABLE_INTERRUPTS();
        return 0;
    }
    
    memset(cellList,0,SCHEDULEIEMAXNUMCELLS*sizeof(cellInfo_ht));
   
    scheduleWalker = schedule_getCurrentScheduleEntry();
    currentEntry   = scheduleWalker;
    do {
       if(packetfunctions_sameAddress(&(scheduleWalker->neighbor),neighbor)){
           cellList[i].tsNum        = scheduleWalker->slotOffset;
           cellList[i].choffset     = scheduleWalker->channelOffset;
           cellList[i].linkoptions  = scheduleWalker->type;
           i++;
       }
       scheduleWalker = scheduleWalker->next;
    }while(scheduleWalker!=currentEntry && i!=SCHEDULEIEMAXNUMCELLS);
   
    ENABLE_INTERRUPTS();
    return i;
}

//======= helper functions

bool sixtop_candidateAddCellList(
      uint8_t*     frameID,
      cellInfo_ht* cellList,
      uint8_t      requiredCells
   ){
   frameLength_t i;
   uint8_t counter;
   uint8_t numCandCells;
   
   *frameID = schedule_getFrameHandle();
   
   numCandCells=0;
   for(counter=0;counter<SCHEDULEIEMAXNUMCELLS;counter++){
      i = openrandom_get16b()%schedule_getFrameLength();
      if(schedule_isSlotOffsetAvailable(i)==TRUE){
         cellList[numCandCells].tsNum       = i;
         cellList[numCandCells].choffset    = openrandom_get16b()%16;
         cellList[numCandCells].linkoptions = CELLTYPE_TX;
         numCandCells++;
      }
   }
   
   if (numCandCells<requiredCells || requiredCells==0) {
      return FALSE;
   } else {
      return TRUE;
   }
}

bool sixtop_candidateRemoveCellList(
      uint8_t*     frameID,
      cellInfo_ht* cellList,
      open_addr_t* neighbor,
      uint8_t      requiredCells
   ){
   uint8_t              i;
   uint8_t              numCandCells;
   slotinfo_element_t   info;
   
   *frameID        = schedule_getFrameHandle();
  
   numCandCells    = 0;
   for(i=0;i<schedule_getFrameLength();i++){
      schedule_getSlotInfo(i,neighbor,&info);
      if(info.link_type == CELLTYPE_TX){
         cellList[numCandCells].tsNum       = i;
         cellList[numCandCells].choffset    = info.channelOffset;
         cellList[numCandCells].linkoptions = CELLTYPE_TX;
         numCandCells++;
         if (numCandCells==SCHEDULEIEMAXNUMCELLS){
            break; // only delete one cell
         }
      }
   }
   
   if(numCandCells<requiredCells){
      return FALSE;
   }else{
      return TRUE;
   }
}

void sixtop_addCellsByState(
      uint8_t      slotframeID,
      cellInfo_ht* cellList,
      open_addr_t* previousHop,
      uint8_t      state
   ){
   uint8_t     i;
   open_addr_t temp_neighbor;
  
   //set schedule according links
   
   for(i = 0;i<SCHEDULEIEMAXNUMCELLS;i++){
      //only schedule when the request side wants to schedule a tx cell
      if(cellList[i].linkoptions != CELLTYPE_OFF){
         switch(state) {
            case SIX_WAIT_RESPONSE_SENDDONE:
               memcpy(&temp_neighbor,previousHop,sizeof(open_addr_t));
               //add a RX link
               schedule_addActiveSlot(
                  cellList[i].tsNum,
                  CELLTYPE_RX,
                  FALSE,
                  cellList[i].choffset,
                  &temp_neighbor
               );

               break;
            case SIX_WAIT_ADDRESPONSE:
               memcpy(&temp_neighbor,previousHop,sizeof(open_addr_t));
               //add a TX link
               schedule_addActiveSlot(
                  cellList[i].tsNum,
                  CELLTYPE_TX,
                  FALSE,
                  cellList[i].choffset,
                  &temp_neighbor
               );
               break;
            default:
               //log error
               break;
         }
      }
   }
}

void sixtop_removeCellsByState(
      uint8_t      slotframeID,
      cellInfo_ht* cellList,
      open_addr_t* previousHop
   ){
   uint8_t i;
   
   for(i=0;i<SCHEDULEIEMAXNUMCELLS;i++){   
      if(cellList[i].linkoptions != CELLTYPE_OFF){
         schedule_removeActiveSlot(
            cellList[i].tsNum,
            previousHop
         );
      }
   }
}

bool sixtop_areAvailableCellsToBeScheduled(
      uint8_t      frameID, 
      uint8_t      numOfCells, 
      cellInfo_ht* cellList
   ){
   uint8_t i;
   uint8_t bw;
   bool    available;
   
   i          = 0;
   bw         = numOfCells;
   available  = FALSE;
  
   if(bw == 0 || bw>SCHEDULEIEMAXNUMCELLS){
      // log wrong parameter error TODO
    
      available = FALSE;
   } else {
      do {
         if(schedule_isSlotOffsetAvailable(cellList[i].tsNum) == TRUE){
            bw--;
         } else {
            cellList[i].linkoptions = CELLTYPE_OFF;
         }
         i++;
      }while(i<SCHEDULEIEMAXNUMCELLS && bw>0);
      
      if(bw==0){
         //the rest link will not be scheduled, mark them as off type
         while(i<SCHEDULEIEMAXNUMCELLS){
            cellList[i].linkoptions = CELLTYPE_OFF;
            i++;
         }
         // local schedule can statisfy the bandwidth of cell request. 
         available = TRUE;
      } else {
         // local schedule can't statisfy the bandwidth of cell request
         available = FALSE;
      }
   }
   
   return available;
}

bool sixtop_areAvailableCellsToBeRemoved(      
        uint8_t      frameID, 
        uint8_t      numOfCells, 
        cellInfo_ht* cellList,
        open_addr_t* neighbor
    ){
   uint8_t              i;
   uint8_t              bw;
   bool                 available;
   slotinfo_element_t   info;
   
   i          = 0;
   bw         = numOfCells;
   available  = FALSE;
  
   if(bw == 0 || bw>SCHEDULEIEMAXNUMCELLS){
      // log wrong parameter error TODO
      available = FALSE;
   } else {
      do {
          schedule_getSlotInfo(cellList[i].tsNum,neighbor,&info);
          if(info.link_type == CELLTYPE_RX){
              bw--;
          } else {
              cellList[i].linkoptions = CELLTYPE_OFF;
          }
          i++;
        }while(i<SCHEDULEIEMAXNUMCELLS && bw>0);
      
        if(bw==0){
            //the rest link will not be scheduled, mark them as off type
            while(i<SCHEDULEIEMAXNUMCELLS){
                cellList[i].linkoptions = CELLTYPE_OFF;
                i++;
            }
            // local schedule can statisfy the bandwidth of cell request. 
            available = TRUE;
        } else {
            // local schedule can't statisfy the bandwidth of cell request
            available = FALSE;
        }
   }
   
   return available;
}
<|MERGE_RESOLUTION|>--- conflicted
+++ resolved
@@ -1,1535 +1,1469 @@
-#include "opendefs.h"
-#include "sixtop.h"
-#include "openserial.h"
-#include "openqueue.h"
-#include "neighbors.h"
-#include "IEEE802154E.h"
-#include "iphc.h"
-#include "sf0.h"
-#include "packetfunctions.h"
-#include "openrandom.h"
-#include "scheduler.h"
-#include "opentimers.h"
-#include "debugpins.h"
-#include "leds.h"
-#include "processIE.h"
-#include "IEEE802154.h"
-#include "IEEE802154_security.h"
-#include "idmanager.h"
-#include "schedule.h"
-
-//=========================== define ==========================================
-
-//#define SIXTOP_DEBUG
-
-//=========================== variables =======================================
-
-sixtop_vars_t sixtop_vars;
-
-//=========================== prototypes ======================================
-
-// send internal
-owerror_t     sixtop_send_internal(
-   OpenQueueEntry_t*    msg,
-   bool                 payloadIEPresent
-);
-
-// timer interrupt callbacks
-void          sixtop_maintenance_timer_cb(opentimer_id_t id);
-void          sixtop_timeout_timer_cb(opentimer_id_t id);
-
-//=== EB/KA task
-
-void          timer_sixtop_management_fired(void);
-void          sixtop_sendEB(void);
-void          sixtop_sendKA(void);
-
-//=== six2six task
-
-void          timer_sixtop_six2six_timeout_fired(void);
-void          sixtop_six2six_sendDone(
-   OpenQueueEntry_t*    msg,
-   owerror_t            error
-);
-bool          sixtop_processIEs(
-   OpenQueueEntry_t*    pkt,
-   uint16_t*            lenIE
-);
-void sixtop_notifyReceiveCommand(
-   uint8_t              version, 
-   uint8_t              commandId, 
-   uint8_t              sfId,
-   uint8_t              ptr,
-   uint8_t              length,
-   OpenQueueEntry_t*    pkt
-);
-
-uint8_t sixtop_getCelllist(
-   uint8_t             frameID,
-   open_addr_t*         neighbor,
-   cellInfo_ht*         cellList
-);
-
-//=== helper functions
-
-bool          sixtop_candidateAddCellList(
-   uint8_t*             frameID,
-   cellInfo_ht*         cellList,
-   uint8_t              requiredCells
-);
-bool          sixtop_candidateRemoveCellList(
-   uint8_t*             frameID,
-   cellInfo_ht*         cellList,
-   open_addr_t*         neighbor,
-   uint8_t              requiredCells
-);
-void          sixtop_addCellsByState(
-   uint8_t              slotframeID,
-   cellInfo_ht*         cellList,
-   open_addr_t*         previousHop,
-   uint8_t              state
-);
-void          sixtop_removeCellsByState(
-   uint8_t              slotframeID,
-   cellInfo_ht*         cellList,
-   open_addr_t*         previousHop
-);
-bool          sixtop_areAvailableCellsToBeScheduled(
-    uint8_t              frameID, 
-    uint8_t              numOfCells, 
-    cellInfo_ht*         cellList
-);
-bool sixtop_areAvailableCellsToBeRemoved(      
-    uint8_t      frameID, 
-    uint8_t      numOfCells, 
-    cellInfo_ht* cellList,
-    open_addr_t* neighbor
-);
-
-//=========================== public ==========================================
-
-void sixtop_init() {
-   
-   sixtop_vars.periodMaintenance  = 872 +(openrandom_get16b()&0xff);
-   sixtop_vars.busySendingKA      = FALSE;
-   sixtop_vars.busySendingEB      = FALSE;
-   sixtop_vars.dsn                = 0;
-   sixtop_vars.mgtTaskCounter     = 0;
-   sixtop_vars.kaPeriod           = MAXKAPERIOD;
-   sixtop_vars.ebPeriod           = EBPERIOD;
-   sixtop_vars.isResponseEnabled  = TRUE;
-   sixtop_vars.handler            = SIX_HANDLER_NONE;
-   
-   sixtop_vars.maintenanceTimerId = opentimers_start(
-      sixtop_vars.periodMaintenance,
-      TIMER_PERIODIC,
-      TIME_MS,
-      sixtop_maintenance_timer_cb
-   );
-   
-   sixtop_vars.timeoutTimerId     = opentimers_start(
-      SIX2SIX_TIMEOUT_MS,
-      TIMER_ONESHOT,
-      TIME_MS,
-      sixtop_timeout_timer_cb
-   );
-}
-
-void sixtop_setKaPeriod(uint16_t kaPeriod) {
-   if(kaPeriod > MAXKAPERIOD) {
-      sixtop_vars.kaPeriod = MAXKAPERIOD;
-   } else {
-      sixtop_vars.kaPeriod = kaPeriod;
-   } 
-}
-
-void sixtop_setEBPeriod(uint8_t ebPeriod) {
-   if(ebPeriod < SIXTOP_MINIMAL_EBPERIOD) {
-      sixtop_vars.ebPeriod = SIXTOP_MINIMAL_EBPERIOD;
-   } else {
-      sixtop_vars.ebPeriod = ebPeriod;
-   } 
-}
-
-void sixtop_setHandler(six2six_handler_t handler) {
-    sixtop_vars.handler = handler;
-}
-
-//======= scheduling
-
-void sixtop_request(uint8_t code, open_addr_t* neighbor, uint8_t numCells){
-    OpenQueueEntry_t* pkt;
-    uint8_t           len;
-    uint8_t           container;
-    uint8_t           frameID;
-    cellInfo_ht       cellList[SCHEDULEIEMAXNUMCELLS];
-   
-    memset(cellList,0,sizeof(cellList));
-   
-    // filter parameters
-    if(sixtop_vars.six2six_state!=SIX_IDLE){
-#ifdef SIXTOP_DEBUG
-        printf("Mote %d sixtop wrong status code(%d)\n",idmanager_getMyID(ADDR_16B)->addr_16b[1],sixtop_vars.six2six_state);
-#endif
-        return;
-    }
-    if (neighbor==NULL){
-        return;
-    }
-   
-    if (sixtop_vars.handler == SIX_HANDLER_NONE) {
-        // sxitop handler must not be NONE
-        return;
-    }
-   
-    // generate candidate cell list
-    if (code == IANA_6TOP_CMD_ADD){
-        if (sixtop_candidateAddCellList(&frameID,cellList,numCells)==FALSE){
-              return;
-        } else{
-            // container to be define by SF, currently equals to frameID
-            container  = frameID;
-        }
-    }
-    if (code == IANA_6TOP_CMD_DELETE){
-        if (sixtop_candidateRemoveCellList(&frameID,cellList,neighbor,numCells)==FALSE){
-              return;
-        } else{
-            // container to be define by SF, currently equals to frameID
-            container  = frameID;
-        }
-    }
-    
-    // get a free packet buffer
-    pkt = openqueue_getFreePacketBuffer(COMPONENT_SIXTOP_RES);
-    if (pkt==NULL) {
-        openserial_printError(
-            COMPONENT_SIXTOP_RES,
-            ERR_NO_FREE_PACKET_BUFFER,
-            (errorparameter_t)0,
-            (errorparameter_t)0
-        );
-        return;
-    }
-   
-    // update state
-    sixtop_vars.six2six_state  = SIX_SENDING_REQUEST;
-#ifdef SIXTOP_DEBUG
-    printf("Mote %d SIX_SENDING_REQUEST\n",idmanager_getMyID(ADDR_16B)->addr_16b[1]);
-#endif
-    // take ownership
-    pkt->creator = COMPONENT_SIXTOP_RES;
-    pkt->owner   = COMPONENT_SIXTOP_RES;
-   
-    memcpy(&(pkt->l2_nextORpreviousHop),neighbor,sizeof(open_addr_t));
-   
-    // create packet
-    len  = 0;
-    if (code == IANA_6TOP_CMD_ADD || IANA_6TOP_CMD_DELETE){
-        len += processIE_prepend_sixCelllist(pkt,cellList);
-        // reserve space for container
-        packetfunctions_reserveHeaderSize(pkt,sizeof(uint8_t));
-        // write header
-        *((uint8_t*)(pkt->payload)) = container;
-        len+=1;
-        // reserve space for numCells
-        packetfunctions_reserveHeaderSize(pkt,sizeof(uint8_t));
-        // write header
-        *((uint8_t*)(pkt->payload)) = numCells;
-        len+=1;
-    } else {
-        // reserve space for container
-        packetfunctions_reserveHeaderSize(pkt,sizeof(uint8_t));
-        // write header
-        *((uint8_t*)(pkt->payload)) = container;
-        len+=1;
-    }
-    
-    len += processIE_prepend_sixGeneralMessage(pkt,code);
-    len += processIE_prepend_sixSubID(pkt);
-    processIE_prepend_sixtopIE(pkt,len);
-   
-    // indicate IEs present
-    pkt->l2_payloadIEpresent = TRUE;
-   
-    // send packet
-    sixtop_send(pkt);
-    
-    //update states
-    switch(code){
-    case IANA_6TOP_CMD_ADD:
-        sixtop_vars.six2six_state = SIX_WAIT_ADDREQUEST_SENDDONE;
-        break;
-    case IANA_6TOP_CMD_DELETE:
-        sixtop_vars.six2six_state = SIX_WAIT_DELETEREQUEST_SENDDONE;
-        break;
-    case IANA_6TOP_CMD_COUNT:
-        sixtop_vars.six2six_state = SIX_WAIT_COUNTREQUEST_SENDDONE;
-        break;
-    case IANA_6TOP_CMD_LIST:
-        sixtop_vars.six2six_state = SIX_WAIT_LISTREQUEST_SENDDONE;
-        break;
-    case IANA_6TOP_CMD_CLEAR:
-        sixtop_vars.six2six_state = SIX_WAIT_CLEARREQUEST_SENDDONE;
-        break;
-    }
-<<<<<<< HEAD
-#ifdef SIXTOP_DEBUG
-    switch(code){
-    case IANA_6TOP_CMD_ADD: 
-        printf("Mote %d SIX_WAIT_ADDREQUEST_SENDDONE\n",idmanager_getMyID(ADDR_16B)->addr_16b[1]);
-        break;
-    case IANA_6TOP_CMD_DELETE:
-        printf("Mote %d SIX_WAIT_DELETEREQUEST_SENDDONE\n",idmanager_getMyID(ADDR_16B)->addr_16b[1]);
-        break;
-    case IANA_6TOP_CMD_COUNT:
-        printf("Mote %d SIX_WAIT_COUNTREQUEST_SENDDONE\n",idmanager_getMyID(ADDR_16B)->addr_16b[1]);
-        break;
-    case IANA_6TOP_CMD_LIST:
-        printf("Mote %d SIX_WAIT_LISTREQUEST_SENDDONE\n",idmanager_getMyID(ADDR_16B)->addr_16b[1]);
-        break;
-    case IANA_6TOP_CMD_CLEAR:
-        printf("Mote %d SIX_WAIT_CLEARREQUEST_SENDDONE\n",idmanager_getMyID(ADDR_16B)->addr_16b[1]);
-        break;
-    }
-#endif
-    // arm timeout
-    opentimers_setPeriod(
-        sixtop_vars.timeoutTimerId,
-        TIME_MS,
-        SIX2SIX_TIMEOUT_MS
-    );
-    opentimers_restart(sixtop_vars.timeoutTimerId);
-=======
->>>>>>> f950dafb
-}
-
-void sixtop_addORremoveCellByInfo(uint8_t code,open_addr_t* neighbor,cellInfo_ht* cellInfo){
-    OpenQueueEntry_t* pkt;
-    uint8_t           len;
-    uint8_t           frameID;
-    uint8_t           container;
-    cellInfo_ht       cellList[SCHEDULEIEMAXNUMCELLS];
-   
-    memset(cellList,0,sizeof(cellList));
-   
-    // filter parameters
-    if (sixtop_vars.six2six_state!=SIX_IDLE){
-        return;
-    }
-    if (neighbor==NULL){
-        return;
-    }
-    if (sixtop_vars.handler == SIX_HANDLER_NONE) {
-        // sixtop handler must not be NONE
-        return;
-    }
-   
-    // set cell list (only first one is to be removed)
-    frameID        = SCHEDULE_MINIMAL_6TISCH_DEFAULT_SLOTFRAME_HANDLE;
-    container      = frameID;
-    memcpy(&(cellList[0]),cellInfo,sizeof(cellList));
-   
-   
-    // get a free packet buffer
-    pkt = openqueue_getFreePacketBuffer(COMPONENT_SIXTOP_RES);
-    if(pkt==NULL) {
-        openserial_printError(
-            COMPONENT_SIXTOP_RES,
-            ERR_NO_FREE_PACKET_BUFFER,
-            (errorparameter_t)0,
-            (errorparameter_t)0
-        );
-        return;
-    }
-    // update state
-    sixtop_vars.six2six_state = SIX_SENDING_REQUEST;
-#ifdef SIXTOP_DEBUG
-    printf("Mote %d SIX_SENDING_REQUEST\n",idmanager_getMyID(ADDR_16B)->addr_16b[1]);
-#endif
-    // declare ownership over that packet
-    pkt->creator = COMPONENT_SIXTOP_RES;
-    pkt->owner   = COMPONENT_SIXTOP_RES;
-      
-    memcpy(&(pkt->l2_nextORpreviousHop),neighbor,sizeof(open_addr_t));
-    
-    len  = 0;
-    len += processIE_prepend_sixCelllist(pkt,cellList);
-    // reserve space for container
-    packetfunctions_reserveHeaderSize(pkt,sizeof(uint8_t));
-    // write header
-    *((uint8_t*)(pkt->payload)) = container;
-    len+=1;
-    // reserve space for numCells
-    packetfunctions_reserveHeaderSize(pkt,sizeof(uint8_t));
-    // write header
-    *((uint8_t*)(pkt->payload)) = 1;
-    len+=1;
-    
-    len += processIE_prepend_sixGeneralMessage(pkt,code);
-    len += processIE_prepend_sixSubID(pkt);
-    processIE_prepend_sixtopIE(pkt,len);
-   
-    // indicate IEs present
-    pkt->l2_payloadIEpresent = TRUE;
-   
-    // send packet
-    sixtop_send(pkt);
-   
-    //update states
-    switch(code){
-    case IANA_6TOP_CMD_ADD:
-        sixtop_vars.six2six_state = SIX_WAIT_ADDREQUEST_SENDDONE;
-        break;
-    case IANA_6TOP_CMD_DELETE:
-        sixtop_vars.six2six_state = SIX_WAIT_DELETEREQUEST_SENDDONE;
-        break;
-    }
-<<<<<<< HEAD
-#ifdef SIXTOP_DEBUG
-    switch(code){
-    case IANA_6TOP_CMD_ADD:
-        printf("Mote %d SIX_WAIT_ADDREQUEST_SENDDONE\n",idmanager_getMyID(ADDR_16B)->addr_16b[1]);
-        break;
-    case IANA_6TOP_CMD_DELETE:
-        printf("Mote %d SIX_WAIT_DELETEREQUEST_SENDDONE\n",idmanager_getMyID(ADDR_16B)->addr_16b[1]);
-        break;
-    }
-#endif
-   // arm timeout
-   opentimers_setPeriod(
-      sixtop_vars.timeoutTimerId,
-      TIME_MS,
-      SIX2SIX_TIMEOUT_MS
-   );
-   opentimers_restart(sixtop_vars.timeoutTimerId);
-=======
->>>>>>> f950dafb
-}
-
-//======= from upper layer
-
-owerror_t sixtop_send(OpenQueueEntry_t *msg) {
-   
-   // set metadata
-   msg->owner        = COMPONENT_SIXTOP;
-   msg->l2_frameType = IEEE154_TYPE_DATA;
-
-   // set l2-security attributes
-   msg->l2_securityLevel   = IEEE802154_SECURITY_LEVEL;
-   msg->l2_keyIdMode       = IEEE802154_SECURITY_KEYIDMODE; 
-   msg->l2_keyIndex        = IEEE802154_SECURITY_K2_KEY_INDEX;
-
-   if (msg->l2_payloadIEpresent == FALSE) {
-      return sixtop_send_internal(
-         msg,
-         FALSE
-      );
-   } else {
-      return sixtop_send_internal(
-         msg,
-         TRUE
-      );
-   }
-}
-
-//======= from lower layer
-
-void task_sixtopNotifSendDone() {
-   OpenQueueEntry_t* msg;
-   
-   // get recently-sent packet from openqueue
-   msg = openqueue_sixtopGetSentPacket();
-   if (msg==NULL) {
-      openserial_printCritical(
-         COMPONENT_SIXTOP,
-         ERR_NO_SENT_PACKET,
-         (errorparameter_t)0,
-         (errorparameter_t)0
-      );
-      return;
-   }
-   
-   // take ownership
-   msg->owner = COMPONENT_SIXTOP;
-   
-   // update neighbor statistics
-   if (msg->l2_sendDoneError==E_SUCCESS) {
-      neighbors_indicateTx(
-         &(msg->l2_nextORpreviousHop),
-         msg->l2_numTxAttempts,
-         TRUE,
-         &msg->l2_asn
-      );
-   } else {
-      neighbors_indicateTx(
-         &(msg->l2_nextORpreviousHop),
-         msg->l2_numTxAttempts,
-         FALSE,
-         &msg->l2_asn
-      );
-   }
-   
-   // send the packet to where it belongs
-   switch (msg->creator) {
-      
-      case COMPONENT_SIXTOP:
-         if (msg->l2_frameType==IEEE154_TYPE_BEACON) {
-            // this is a EB
-            
-            // not busy sending EB anymore
-            sixtop_vars.busySendingEB = FALSE;
-         } else {
-            // this is a KA
-            
-            // not busy sending KA anymore
-            sixtop_vars.busySendingKA = FALSE;
-         }
-         // discard packets
-         openqueue_freePacketBuffer(msg);
-         
-         // restart a random timer
-         sixtop_vars.periodMaintenance = 872+(openrandom_get16b()&0xff);
-         opentimers_setPeriod(
-            sixtop_vars.maintenanceTimerId,
-            TIME_MS,
-            sixtop_vars.periodMaintenance
-         );
-         break;
-      
-      case COMPONENT_SIXTOP_RES:
-         sixtop_six2six_sendDone(msg,msg->l2_sendDoneError);
-         break;
-      
-      default:
-         // send the rest up the stack
-         iphc_sendDone(msg,msg->l2_sendDoneError);
-         break;
-   }
-}
-
-void task_sixtopNotifReceive() {
-    OpenQueueEntry_t* msg;
-    uint16_t          lenIE;
-    // get received packet from openqueue
-    msg = openqueue_sixtopGetReceivedPacket();
-    if (msg==NULL) {
-        openserial_printCritical(
-            COMPONENT_SIXTOP,
-            ERR_NO_RECEIVED_PACKET,
-            (errorparameter_t)0,
-            (errorparameter_t)0
-        );
-        return;
-    }
-   
-    // take ownership
-    msg->owner = COMPONENT_SIXTOP;
-   
-    // process the header IEs
-    lenIE=0;
-    if(
-        msg->l2_frameType              == IEEE154_TYPE_DATA  &&
-        msg->l2_payloadIEpresent       == TRUE               &&
-        sixtop_processIEs(msg, &lenIE) == FALSE
-    ) {
-        // free the packet's RAM memory
-        openqueue_freePacketBuffer(msg);
-        //log error
-        return;
-    }
-   
-    // toss the header IEs
-    packetfunctions_tossHeader(msg,lenIE);
-   
-    // update neighbor statistics
-    neighbors_indicateRx(
-        &(msg->l2_nextORpreviousHop),
-        msg->l1_rssi,
-        &msg->l2_asn,
-        msg->l2_joinPriorityPresent,
-        msg->l2_joinPriority
-    );
-   
-    // reset it to avoid race conditions with this var.
-    msg->l2_joinPriorityPresent = FALSE; 
-   
-    // send the packet up the stack, if it qualifies
-    switch (msg->l2_frameType) {
-    case IEEE154_TYPE_BEACON:
-    case IEEE154_TYPE_DATA:
-    case IEEE154_TYPE_CMD:
-        if (msg->length>0) {
-            // send to upper layer
-            iphc_receive(msg);
-        } else {
-            // free up the RAM
-            openqueue_freePacketBuffer(msg);
-        }
-            break;
-    case IEEE154_TYPE_ACK:
-    default:
-        // free the packet's RAM memory
-        openqueue_freePacketBuffer(msg);
-        // log the error
-        openserial_printError(
-            COMPONENT_SIXTOP,
-            ERR_MSG_UNKNOWN_TYPE,
-            (errorparameter_t)msg->l2_frameType,
-            (errorparameter_t)0
-        );
-        break;
-    }
-}
-
-//======= debugging
-
-/**
-\brief Trigger this module to print status information, over serial.
-
-debugPrint_* functions are used by the openserial module to continuously print
-status information about several modules in the OpenWSN stack.
-
-\returns TRUE if this function printed something, FALSE otherwise.
-*/
-bool debugPrint_myDAGrank() {
-   uint16_t output;
-   
-   output = 0;
-   
-   output = icmpv6rpl_getMyDAGrank();
-   openserial_printStatus(STATUS_DAGRANK,(uint8_t*)&output,sizeof(uint16_t));
-   return TRUE;
-}
-
-/**
-\brief Trigger this module to print status information, over serial.
-
-debugPrint_* functions are used by the openserial module to continuously print
-status information about several modules in the OpenWSN stack.
-
-\returns TRUE if this function printed something, FALSE otherwise.
-*/
-bool debugPrint_kaPeriod() {
-   uint16_t output;
-   
-   output = sixtop_vars.kaPeriod;
-   
-   openserial_printStatus(
-       STATUS_KAPERIOD,
-       (uint8_t*)&output,
-       sizeof(output)
-   );
-   return TRUE;
-}
-
-void sixtop_setIsResponseEnabled(bool isEnabled){
-    sixtop_vars.isResponseEnabled = isEnabled;
-}
-
-//=========================== private =========================================
-
-/**
-\brief Transfer packet to MAC.
-
-This function adds a IEEE802.15.4 header to the packet and leaves it the 
-OpenQueue buffer. The very last thing it does is assigning this packet to the 
-virtual component COMPONENT_SIXTOP_TO_IEEE802154E. Whenever it gets a change,
-IEEE802154E will handle the packet.
-
-\param[in] msg The packet to the transmitted
-\param[in] iePresent Indicates wheter an Information Element is present in the
-   packet.
-\param[in] frameVersion The frame version to write in the packet.
-
-\returns E_SUCCESS iff successful.
-*/
-owerror_t sixtop_send_internal(
-   OpenQueueEntry_t* msg, 
-   bool    payloadIEPresent) {
-
-   // assign a number of retries
-   if (
-      packetfunctions_isBroadcastMulticast(&(msg->l2_nextORpreviousHop))==TRUE
-      ) {
-      msg->l2_retriesLeft = 1;
-   } else {
-      msg->l2_retriesLeft = TXRETRIES + 1;
-   }
-   // record this packet's dsn (for matching the ACK)
-   msg->l2_dsn = sixtop_vars.dsn++;
-   // this is a new packet which I never attempted to send
-   msg->l2_numTxAttempts = 0;
-   // transmit with the default TX power
-   msg->l1_txPower = TX_POWER;
-   // add a IEEE802.15.4 header
-   ieee802154_prependHeader(msg,
-                            msg->l2_frameType,
-                            payloadIEPresent,
-                            msg->l2_dsn,
-                            &(msg->l2_nextORpreviousHop)
-                            );
-   // change owner to IEEE802154E fetches it from queue
-   msg->owner  = COMPONENT_SIXTOP_TO_IEEE802154E;
-   return E_SUCCESS;
-}
-
-// timer interrupt callbacks
-
-void sixtop_maintenance_timer_cb(opentimer_id_t id) {
-   scheduler_push_task(timer_sixtop_management_fired,TASKPRIO_SIXTOP);
-}
-
-void sixtop_timeout_timer_cb(opentimer_id_t id) {
-   scheduler_push_task(timer_sixtop_six2six_timeout_fired,TASKPRIO_SIXTOP_TIMEOUT);
-}
-
-//======= EB/KA task
-
-/**
-\brief Timer handlers which triggers MAC management task.
-
-This function is called in task context by the scheduler after the RES timer
-has fired. This timer is set to fire every second, on average.
-
-The body of this function executes one of the MAC management task.
-*/
-void timer_sixtop_management_fired(void) {
-   scheduleEntry_t* entry;
-   sixtop_vars.mgtTaskCounter = (sixtop_vars.mgtTaskCounter+1)%sixtop_vars.ebPeriod;
-   
-   switch (sixtop_vars.mgtTaskCounter) {
-      case 0:
-         // called every EBPERIOD seconds
-         sixtop_sendEB();
-         break;
-      case 1:
-         // called every EBPERIOD seconds
-         neighbors_removeOld();
-         break;
-      default:
-         // called every second, except third times every EBPERIOD seconds
-         sixtop_sendKA();
-         break;
-   }
-}
-
-/**
-\brief Send an EB.
-
-This is one of the MAC management tasks. This function inlines in the
-timers_res_fired() function, but is declared as a separate function for better
-readability of the code.
-*/
-port_INLINE void sixtop_sendEB() {
-   OpenQueueEntry_t* eb;
-   uint8_t len;
-   
-   len = 0;
-   
-   if ((ieee154e_isSynch()==FALSE) || (icmpv6rpl_getMyDAGrank()==DEFAULTDAGRANK)){
-      // I'm not sync'ed or I did not acquire a DAGrank
-      
-      // delete packets genereted by this module (EB and KA) from openqueue
-      openqueue_removeAllCreatedBy(COMPONENT_SIXTOP);
-      
-      // I'm now busy sending an EB
-      sixtop_vars.busySendingEB = FALSE;
-      
-      // stop here
-      return;
-   }
-   
-   if (sixtop_vars.busySendingEB==TRUE) {
-      // don't continue if I'm still sending a previous EB
-      return;
-   }
-   
-   // if I get here, I will send an EB
-   
-   // get a free packet buffer
-   eb = openqueue_getFreePacketBuffer(COMPONENT_SIXTOP);
-   if (eb==NULL) {
-      openserial_printError(COMPONENT_SIXTOP,ERR_NO_FREE_PACKET_BUFFER,
-                            (errorparameter_t)0,
-                            (errorparameter_t)0);
-      return;
-   }
-   
-   // declare ownership over that packet
-   eb->creator = COMPONENT_SIXTOP;
-   eb->owner   = COMPONENT_SIXTOP;
-   
-   // reserve space for EB-specific header
-   // reserving for IEs.
-   len += processIE_prependSlotframeLinkIE(eb);
-   len += processIE_prependChannelHoppingIE(eb);
-   len += processIE_prependTSCHTimeslotIE(eb);
-   len += processIE_prependSyncIE(eb);
-   
-   //add IE header 
-   processIE_prependMLMEIE(eb,len);
-  
-   // some l2 information about this packet
-   eb->l2_frameType                     = IEEE154_TYPE_BEACON;
-   eb->l2_nextORpreviousHop.type        = ADDR_16B;
-   eb->l2_nextORpreviousHop.addr_16b[0] = 0xff;
-   eb->l2_nextORpreviousHop.addr_16b[1] = 0xff;
-   
-   //I has an IE in my payload
-   eb->l2_payloadIEpresent = TRUE;
-
-   // set l2-security attributes
-   eb->l2_securityLevel   = IEEE802154_SECURITY_LEVEL_BEACON;
-   eb->l2_keyIdMode       = IEEE802154_SECURITY_KEYIDMODE;
-   eb->l2_keyIndex        = IEEE802154_SECURITY_K1_KEY_INDEX;
-
-   // put in queue for MAC to handle
-   sixtop_send_internal(eb,eb->l2_payloadIEpresent);
-   
-   // I'm now busy sending an EB
-   sixtop_vars.busySendingEB = TRUE;
-}
-
-/**
-\brief Send an keep-alive message, if necessary.
-
-This is one of the MAC management tasks. This function inlines in the
-timers_res_fired() function, but is declared as a separate function for better
-readability of the code.
-*/
-port_INLINE void sixtop_sendKA() {
-   OpenQueueEntry_t* kaPkt;
-   open_addr_t*      kaNeighAddr;
-   
-   if (ieee154e_isSynch()==FALSE) {
-      // I'm not sync'ed
-      
-      // delete packets genereted by this module (EB and KA) from openqueue
-      openqueue_removeAllCreatedBy(COMPONENT_SIXTOP);
-      
-      // I'm now busy sending a KA
-      sixtop_vars.busySendingKA = FALSE;
-      
-      // stop here
-      return;
-   }
-   
-   if (sixtop_vars.busySendingKA==TRUE) {
-      // don't proceed if I'm still sending a KA
-      return;
-   }
-   
-   kaNeighAddr = neighbors_getKANeighbor(sixtop_vars.kaPeriod);
-   if (kaNeighAddr==NULL) {
-      // don't proceed if I have no neighbor I need to send a KA to
-      return;
-   }
-   
-   // if I get here, I will send a KA
-   
-   // get a free packet buffer
-   kaPkt = openqueue_getFreePacketBuffer(COMPONENT_SIXTOP);
-   if (kaPkt==NULL) {
-      openserial_printError(COMPONENT_SIXTOP,ERR_NO_FREE_PACKET_BUFFER,
-                            (errorparameter_t)1,
-                            (errorparameter_t)0);
-      return;
-   }
-   
-   // declare ownership over that packet
-   kaPkt->creator = COMPONENT_SIXTOP;
-   kaPkt->owner   = COMPONENT_SIXTOP;
-   
-   // some l2 information about this packet
-   kaPkt->l2_frameType = IEEE154_TYPE_DATA;
-   memcpy(&(kaPkt->l2_nextORpreviousHop),kaNeighAddr,sizeof(open_addr_t));
-   
-   // set l2-security attributes
-   kaPkt->l2_securityLevel   = IEEE802154_SECURITY_LEVEL;
-   kaPkt->l2_keyIdMode       = IEEE802154_SECURITY_KEYIDMODE;
-   kaPkt->l2_keyIndex        = IEEE802154_SECURITY_K2_KEY_INDEX;
-
-   // put in queue for MAC to handle
-   sixtop_send_internal(kaPkt,FALSE);
-   
-   // I'm now busy sending a KA
-   sixtop_vars.busySendingKA = TRUE;
-
-#ifdef OPENSIM
-   debugpins_ka_set();
-   debugpins_ka_clr();
-#endif
-}
-
-//======= six2six task
-
-void timer_sixtop_six2six_timeout_fired(void) {
-   // timeout timer fired, reset the state of sixtop to idle
-   sixtop_vars.six2six_state = SIX_IDLE;
-#ifdef SIXTOP_DEBUG
-    printf("Mote %d SIXTOP TIMEOUT!\n",idmanager_getMyID(ADDR_16B)->addr_16b[1]);
-#endif
-   sixtop_vars.handler = SIX_HANDLER_NONE;
-   opentimers_stop(sixtop_vars.timeoutTimerId);
-}
-
-void sixtop_six2six_sendDone(OpenQueueEntry_t* msg, owerror_t error){
-   uint8_t i,numOfCells;
-   uint8_t* ptr;
-   cellInfo_ht cellList[SCHEDULEIEMAXNUMCELLS];
-   
-   memset(cellList,0,SCHEDULEIEMAXNUMCELLS*sizeof(cellInfo_ht));
-  
-   ptr = msg->l2_sixtop_cellObjects;
-   numOfCells = msg->l2_sixtop_numOfCells;
-   msg->owner = COMPONENT_SIXTOP_RES;
-  
-   if(error == E_FAIL) {
-      sixtop_vars.six2six_state = SIX_IDLE;
-      openqueue_freePacketBuffer(msg);
-      return;
-   }
-#ifdef SIXTOP_DEBUG
-     switch (sixtop_vars.six2six_state) {
-     case SIX_WAIT_ADDREQUEST_SENDDONE:
-         printf("Mote %d SIX_WAIT_ADDRESPONSE\n",idmanager_getMyID(ADDR_16B)->addr_16b[1]);
-         break;
-     case SIX_WAIT_DELETEREQUEST_SENDDONE:
-         printf("Mote %d SIX_WAIT_DELETERESPONSE\n",idmanager_getMyID(ADDR_16B)->addr_16b[1]);
-         break;
-     case SIX_WAIT_LISTREQUEST_SENDDONE:
-         printf("Mote %d SIX_WAIT_LISTRESPONSE\n",idmanager_getMyID(ADDR_16B)->addr_16b[1]);
-         break;
-     case SIX_WAIT_COUNTREQUEST_SENDDONE:
-         printf("Mote %d SIX_WAIT_COUNTRESPONSE\n",idmanager_getMyID(ADDR_16B)->addr_16b[1]);
-         break;
-     case SIX_WAIT_CLEARREQUEST_SENDDONE:
-         printf("Mote %d SIX_WAIT_CLEARRESPONSE\n",idmanager_getMyID(ADDR_16B)->addr_16b[1]);
-         break;
-     case SIX_WAIT_RESPONSE_SENDDONE:
-         printf("Mote %d SIXTOP RES TO BE END\n",idmanager_getMyID(ADDR_16B)->addr_16b[1]);
-         break;
-     default:
-        // nothing
-       break;
-     }
-#endif
-    switch (sixtop_vars.six2six_state) {
-    case SIX_WAIT_ADDREQUEST_SENDDONE:
-        sixtop_vars.six2six_state = SIX_WAIT_ADDRESPONSE;
-        break;
-    case SIX_WAIT_DELETEREQUEST_SENDDONE:
-        sixtop_vars.six2six_state = SIX_WAIT_DELETERESPONSE;
-        break;
-    case SIX_WAIT_LISTREQUEST_SENDDONE:
-        sixtop_vars.six2six_state = SIX_WAIT_LISTRESPONSE;
-        break;
-    case SIX_WAIT_COUNTREQUEST_SENDDONE:
-        sixtop_vars.six2six_state = SIX_WAIT_COUNTRESPONSE;
-        break;
-    case SIX_WAIT_CLEARREQUEST_SENDDONE:
-        sixtop_vars.six2six_state = SIX_WAIT_CLEARRESPONSE;
-        break;
-    case SIX_WAIT_RESPONSE_SENDDONE:
-        if (msg->l2_sixtop_returnCode == IANA_6TOP_RC_SUCCESS && error == E_SUCCESS){
-            if (
-                msg->l2_sixtop_requestCommand == IANA_6TOP_CMD_ADD ||
-                msg->l2_sixtop_requestCommand == IANA_6TOP_CMD_DELETE
-            ){
-                if (numOfCells>0){
-                    for (i=0;i<numOfCells;i++){
-                        //TimeSlot 2B
-                        cellList[i].tsNum       = *(ptr);
-                        cellList[i].tsNum      |= (*(ptr+1))<<8;
-                        //Ch.Offset 2B
-                        cellList[i].choffset    = *(ptr+2);
-                        cellList[i].choffset   |= (*(ptr+3))<<8;
-                        ptr += 4;
-                        // mark with linkoptions as ocuppied
-                        cellList[i].linkoptions = CELLTYPE_TX;
-                    }
-                    if (msg->l2_sixtop_requestCommand == IANA_6TOP_CMD_ADD){
-                         sixtop_addCellsByState(
-                              msg->l2_sixtop_frameID,
-                              cellList,
-                              &(msg->l2_nextORpreviousHop),
-                              sixtop_vars.six2six_state);
-                    } else {
-                          sixtop_removeCellsByState(
-                              msg->l2_sixtop_frameID,
-                              cellList,
-                              &(msg->l2_nextORpreviousHop));
-                    }
-                }
-                  
-            } else{
-                if (msg->l2_sixtop_requestCommand == IANA_6TOP_CMD_CLEAR){
-                    schedule_removeAllCells(msg->l2_sixtop_frameID,
-                                          &(msg->l2_nextORpreviousHop));
-                }
-            }
-        }
-        
-        sixtop_vars.six2six_state = SIX_IDLE;
-        opentimers_stop(sixtop_vars.timeoutTimerId);
-#ifdef SIXTOP_DEBUG
-        printf("Mote %d SIXTOP RES TRANSCATION IS END\n",idmanager_getMyID(ADDR_16B)->addr_16b[1]);
-#endif
-        break;
-    default:
-        //log error
-        sixtop_vars.six2six_state = SIX_IDLE;
-        break;
-    }
-<<<<<<< HEAD
-=======
-  
-    if (
-        sixtop_vars.six2six_state == SIX_WAIT_ADDRESPONSE        ||
-        sixtop_vars.six2six_state == SIX_WAIT_DELETERESPONSE     ||
-        sixtop_vars.six2six_state == SIX_WAIT_COUNTRESPONSE      ||
-        sixtop_vars.six2six_state == SIX_WAIT_LISTRESPONSE       ||
-        sixtop_vars.six2six_state == SIX_WAIT_CLEARRESPONSE
-    ){  
-        // start timeout timer if I am waiting for a response
-        opentimers_setPeriod(
-            sixtop_vars.timeoutTimerId,
-            TIME_MS,
-            SIX2SIX_TIMEOUT_MS
-        );
-        opentimers_restart(sixtop_vars.timeoutTimerId);
-    }
-   
->>>>>>> f950dafb
-    // discard reservation packets this component has created
-    openqueue_freePacketBuffer(msg);
-}
-
-port_INLINE bool sixtop_processIEs(OpenQueueEntry_t* pkt, uint16_t * lenIE) {
-    uint8_t ptr;
-    uint8_t temp_8b,gr_elem_id,subid;
-    uint16_t temp_16b,len,sublen;
-    uint8_t version,commandIdORcode;
-    uint8_t sfId;
-   
-    ptr=0;  
-  
-    //candidate IE header  if type ==0 header IE if type==1 payload IE
-    temp_8b = *((uint8_t*)(pkt->payload)+ptr);
-    ptr++;
-    temp_16b = temp_8b + ((*((uint8_t*)(pkt->payload)+ptr))<<8);
-    ptr++;
-    *lenIE = ptr;
-    if(
-        (temp_16b & IEEE802154E_DESC_TYPE_PAYLOAD_IE) == 
-        IEEE802154E_DESC_TYPE_PAYLOAD_IE
-    ){
-        //payload IE - last bit is 1
-        len = temp_16b & IEEE802154E_DESC_LEN_PAYLOAD_IE_MASK;
-        gr_elem_id = 
-            (temp_16b & IEEE802154E_DESC_GROUPID_PAYLOAD_IE_MASK)>>
-            IEEE802154E_DESC_GROUPID_PAYLOAD_IE_SHIFT;
-    }else {
-        //header IE - last bit is 0
-        len = temp_16b & IEEE802154E_DESC_LEN_HEADER_IE_MASK;
-        gr_elem_id = (temp_16b & IEEE802154E_DESC_ELEMENTID_HEADER_IE_MASK)>>
-            IEEE802154E_DESC_ELEMENTID_HEADER_IE_SHIFT; 
-    }
-  
-    *lenIE += len;
-    //now determine sub elements if any
-    switch(gr_elem_id){
-    case SIXTOP_IE_GROUPID:
-        subid = *((uint8_t*)(pkt->payload)+ptr);
-        ptr += 1;
-        sublen = len - 1;
-        switch(subid){
-            case IANA_6TOP_SUBIE_ID:
-                temp_8b = *((uint8_t*)(pkt->payload)+ptr);
-                ptr = ptr + 1;
-                // get 6P version and command ID
-                version   = temp_8b & 0x0f;
-                commandIdORcode = (temp_8b >> 4) & 0x0f;
-                // get sf_id
-                sfId = *((uint8_t*)(pkt->payload)+ptr);
-                ptr = ptr + 1;
-                sixtop_notifyReceiveCommand(version,commandIdORcode,sfId,ptr,sublen-2,pkt);
-                ptr += sublen-2;
-                break;
-            default:
-                return FALSE;
-        }
-        break;
-    default:
-        *lenIE = 0;//no header or not recognized.
-        return FALSE;
-    }
-    if (*lenIE>127) {
-        // log the error
-        openserial_printError(COMPONENT_IEEE802154E,ERR_HEADER_TOO_LONG,
-                           (errorparameter_t)*lenIE,
-                           (errorparameter_t)1);
-    }
-    return TRUE;
-}
-
-void sixtop_notifyReceiveCommand(
-    uint8_t           version, 
-    uint8_t           commandIdORcode, 
-    uint8_t           sfId,
-    uint8_t           ptr,
-    uint8_t           length,
-    OpenQueueEntry_t* pkt
-){
-    uint8_t           code;
-    uint8_t           frameID;
-    uint8_t           numOfCells;
-    uint16_t          count;
-    cellInfo_ht       cellList[SCHEDULEIEMAXNUMCELLS];
-    OpenQueueEntry_t* response_pkt;
-    uint8_t           len = 0;
-    uint8_t           container;
-    
-    memset(cellList,0,sizeof(cellList));
-    
-    // get a free packet buffer
-    response_pkt = openqueue_getFreePacketBuffer(COMPONENT_SIXTOP_RES);
-    if (response_pkt==NULL) {
-        openserial_printError(
-            COMPONENT_SIXTOP_RES,
-            ERR_NO_FREE_PACKET_BUFFER,
-            (errorparameter_t)0,
-            (errorparameter_t)0
-        );
-        return;
-    }
-   
-    // take ownership
-    response_pkt->creator = COMPONENT_SIXTOP_RES;
-    response_pkt->owner   = COMPONENT_SIXTOP_RES;
-    
-    memcpy(&(response_pkt->l2_nextORpreviousHop),
-           &(pkt->l2_nextORpreviousHop),
-           sizeof(open_addr_t)
-    );
-    
-    //===== if the version or sfID are correct
-    if (version != IANA_6TOP_6P_VERSION || sfId != SFID_SF0){
-        if (version != IANA_6TOP_6P_VERSION){
-            code = IANA_6TOP_RC_VER_ERR;
-        } else {
-            code = IANA_6TOP_RC_SFID_ERR;
-        }
-    } else {
-        //====== the version and sfID are correct
-        //------ if this is a command
-        if (
-            commandIdORcode == IANA_6TOP_CMD_ADD    ||
-            commandIdORcode == IANA_6TOP_CMD_DELETE ||
-            commandIdORcode == IANA_6TOP_CMD_COUNT  ||
-            commandIdORcode == IANA_6TOP_CMD_LIST   ||
-            commandIdORcode == IANA_6TOP_CMD_CLEAR
-        ){
-            // if I am already in a 6top transactions
-            if (sixtop_vars.six2six_state != SIX_IDLE){
-                code = IANA_6TOP_RC_ERR;
-            } else {
-                sixtop_vars.six2six_state = SIX_REQUEST_RECEIVED;
-
-                switch(commandIdORcode){
-                case IANA_6TOP_CMD_ADD: 
-                case IANA_6TOP_CMD_DELETE:
-                    numOfCells = *((uint8_t*)(pkt->payload)+ptr);
-                    container  = *((uint8_t*)(pkt->payload)+ptr+1);
-                    frameID = container;
-                    processIE_retrieve_sixCelllist(pkt,ptr+2,length-2,cellList);
-                    if (
-                        (
-                          commandIdORcode == IANA_6TOP_CMD_ADD &&
-                          sixtop_areAvailableCellsToBeScheduled(frameID,numOfCells,cellList)
-                        ) ||
-                       (
-                          commandIdORcode == IANA_6TOP_CMD_DELETE &&
-                          sixtop_areAvailableCellsToBeRemoved(frameID,numOfCells,cellList,&(pkt->l2_nextORpreviousHop))
-                       )
-                    ){
-                        code = IANA_6TOP_RC_SUCCESS;
-                        len += processIE_prepend_sixCelllist(response_pkt,cellList);
-                    } else {
-                        code = IANA_6TOP_RC_ERR;
-                    }
-                    break;
-                case IANA_6TOP_CMD_COUNT:
-                    container  = *((uint8_t*)(pkt->payload)+ptr);
-                    frameID = container;
-                    count = schedule_getCellsCounts(frameID,
-                                                    CELLTYPE_RX,
-                                                    &(pkt->l2_nextORpreviousHop));
-                    code = IANA_6TOP_RC_SUCCESS;
-                    packetfunctions_reserveHeaderSize(response_pkt,2);
-                    response_pkt->payload[0] = count      & 0xFF;
-                    response_pkt->payload[1] = (count>>8) & 0xFF;
-                    len = 2;
-                    break;
-                case IANA_6TOP_CMD_LIST:
-                    container  = *((uint8_t*)(pkt->payload)+ptr);
-                    frameID = container;
-                    numOfCells = sixtop_getCelllist(frameID,
-                                         &(pkt->l2_nextORpreviousHop),
-                                         cellList);
-                    code = IANA_6TOP_RC_SUCCESS;
-                    if (numOfCells>0){
-                        len += processIE_prepend_sixCelllist(response_pkt,cellList);
-                    }
-                    break;
-                case IANA_6TOP_CMD_CLEAR:
-                    container  = *((uint8_t*)(pkt->payload)+ptr);
-                    frameID = container;
-                    schedule_removeAllCells(frameID,
-                                            &(pkt->l2_nextORpreviousHop));
-                    code = IANA_6TOP_RC_SUCCESS;
-                    break;
-                }
-            }
-            response_pkt->l2_sixtop_requestCommand = commandIdORcode;
-            response_pkt->l2_sixtop_frameID        = frameID;
-            
-            len += processIE_prepend_sixGeneralMessage(response_pkt,code);
-            len += processIE_prepend_sixSubID(response_pkt);
-            processIE_prepend_sixtopIE(response_pkt,len);
-            // indicate IEs present
-            response_pkt->l2_payloadIEpresent = TRUE;
-            if (sixtop_vars.isResponseEnabled){
-                // send packet
-                sixtop_send(response_pkt);
-            }
-            // update state
-            sixtop_vars.six2six_state = SIX_WAIT_RESPONSE_SENDDONE;
-<<<<<<< HEAD
-#ifdef SIXTOP_DEBUG
-        printf("Mote %d SIX_WAIT_RESPONSE_SENDDONE\n",idmanager_getMyID(ADDR_16B)->addr_16b[1]);
-#endif
-            // arm timeout
-            opentimers_setPeriod(
-                sixtop_vars.timeoutTimerId,
-                TIME_MS,
-                SIX2SIX_TIMEOUT_MS
-            );
-            opentimers_restart(sixtop_vars.timeoutTimerId);
-=======
->>>>>>> f950dafb
-        } else {
-            //------ if this is a return code
-            // The response packet is not required, release it
-            openqueue_freePacketBuffer(response_pkt);
-          
-            // if the code is SUCCESS
-            if (commandIdORcode==IANA_6TOP_RC_SUCCESS){
-                switch(sixtop_vars.six2six_state){
-                case SIX_WAIT_ADDRESPONSE:
-                case SIX_WAIT_DELETERESPONSE:
-                    processIE_retrieve_sixCelllist(pkt,ptr,length,cellList);
-                    // always default frameID
-                    frameID = SCHEDULE_MINIMAL_6TISCH_DEFAULT_SLOTFRAME_HANDLE;
-                    if (sixtop_vars.six2six_state == SIX_WAIT_ADDRESPONSE){
-                        sixtop_addCellsByState(frameID,
-                                              cellList,
-                                              &(pkt->l2_nextORpreviousHop),
-                                              sixtop_vars.six2six_state
-                        );
-                    } else {
-                        sixtop_removeCellsByState(
-                              frameID,
-                              cellList,
-                              &(pkt->l2_nextORpreviousHop));
-                    }
-                    break;
-                case SIX_WAIT_COUNTRESPONSE:
-                    count  = *((uint8_t*)(pkt->payload)+ptr);
-                    ptr += 1;
-                    count |= (*((uint8_t*)(pkt->payload)+ptr))<<8;
-                    openserial_printInfo(COMPONENT_SIXTOP,ERR_SIXTOP_COUNT,
-                           (errorparameter_t)count,
-                           (errorparameter_t)sixtop_vars.six2six_state);
-                    break;
-                case SIX_WAIT_LISTRESPONSE:
-                    processIE_retrieve_sixCelllist(pkt,ptr,length,cellList);
-                    // print out first two cells in the list
-                    openserial_printInfo(COMPONENT_SIXTOP,ERR_SIXTOP_LIST,
-                           (errorparameter_t)cellList[0].tsNum,
-                           (errorparameter_t)cellList[1].tsNum);
-                    break;
-                case SIX_WAIT_CLEARRESPONSE:
-                  
-                    break;
-                default:
-                    code = IANA_6TOP_RC_ERR;
-                }
-            } else {
-                // TBD...
-            }
-           openserial_printInfo(COMPONENT_SIXTOP,ERR_SIXTOP_RETURNCODE,
-                           (errorparameter_t)commandIdORcode,
-                           (errorparameter_t)sixtop_vars.six2six_state);
-            sixtop_vars.six2six_state = SIX_IDLE;
-            sixtop_vars.handler = SIX_HANDLER_NONE;
-            opentimers_stop(sixtop_vars.timeoutTimerId);
-#ifdef SIXTOP_DEBUG
-    printf("Mote %d SIXTOP TRANSCATION IS END\n\n\n",idmanager_getMyID(ADDR_16B)->addr_16b[1]);
-#endif
-        }
-    }
-}
-
-uint8_t sixtop_getCelllist(
-    uint8_t              frameID,
-    open_addr_t*         neighbor,
-    cellInfo_ht*         cellList
-    ){
-    uint8_t          i=0;
-    scheduleEntry_t* scheduleWalker;
-    scheduleEntry_t* currentEntry;
-   
-    INTERRUPT_DECLARATION();
-    DISABLE_INTERRUPTS();
-    
-    if (frameID != SCHEDULE_MINIMAL_6TISCH_DEFAULT_SLOTFRAME_HANDLE){
-        ENABLE_INTERRUPTS();
-        return 0;
-    }
-    
-    memset(cellList,0,SCHEDULEIEMAXNUMCELLS*sizeof(cellInfo_ht));
-   
-    scheduleWalker = schedule_getCurrentScheduleEntry();
-    currentEntry   = scheduleWalker;
-    do {
-       if(packetfunctions_sameAddress(&(scheduleWalker->neighbor),neighbor)){
-           cellList[i].tsNum        = scheduleWalker->slotOffset;
-           cellList[i].choffset     = scheduleWalker->channelOffset;
-           cellList[i].linkoptions  = scheduleWalker->type;
-           i++;
-       }
-       scheduleWalker = scheduleWalker->next;
-    }while(scheduleWalker!=currentEntry && i!=SCHEDULEIEMAXNUMCELLS);
-   
-    ENABLE_INTERRUPTS();
-    return i;
-}
-
-//======= helper functions
-
-bool sixtop_candidateAddCellList(
-      uint8_t*     frameID,
-      cellInfo_ht* cellList,
-      uint8_t      requiredCells
-   ){
-   frameLength_t i;
-   uint8_t counter;
-   uint8_t numCandCells;
-   
-   *frameID = schedule_getFrameHandle();
-   
-   numCandCells=0;
-   for(counter=0;counter<SCHEDULEIEMAXNUMCELLS;counter++){
-      i = openrandom_get16b()%schedule_getFrameLength();
-      if(schedule_isSlotOffsetAvailable(i)==TRUE){
-         cellList[numCandCells].tsNum       = i;
-         cellList[numCandCells].choffset    = openrandom_get16b()%16;
-         cellList[numCandCells].linkoptions = CELLTYPE_TX;
-         numCandCells++;
-      }
-   }
-   
-   if (numCandCells<requiredCells || requiredCells==0) {
-      return FALSE;
-   } else {
-      return TRUE;
-   }
-}
-
-bool sixtop_candidateRemoveCellList(
-      uint8_t*     frameID,
-      cellInfo_ht* cellList,
-      open_addr_t* neighbor,
-      uint8_t      requiredCells
-   ){
-   uint8_t              i;
-   uint8_t              numCandCells;
-   slotinfo_element_t   info;
-   
-   *frameID        = schedule_getFrameHandle();
-  
-   numCandCells    = 0;
-   for(i=0;i<schedule_getFrameLength();i++){
-      schedule_getSlotInfo(i,neighbor,&info);
-      if(info.link_type == CELLTYPE_TX){
-         cellList[numCandCells].tsNum       = i;
-         cellList[numCandCells].choffset    = info.channelOffset;
-         cellList[numCandCells].linkoptions = CELLTYPE_TX;
-         numCandCells++;
-         if (numCandCells==SCHEDULEIEMAXNUMCELLS){
-            break; // only delete one cell
-         }
-      }
-   }
-   
-   if(numCandCells<requiredCells){
-      return FALSE;
-   }else{
-      return TRUE;
-   }
-}
-
-void sixtop_addCellsByState(
-      uint8_t      slotframeID,
-      cellInfo_ht* cellList,
-      open_addr_t* previousHop,
-      uint8_t      state
-   ){
-   uint8_t     i;
-   open_addr_t temp_neighbor;
-  
-   //set schedule according links
-   
-   for(i = 0;i<SCHEDULEIEMAXNUMCELLS;i++){
-      //only schedule when the request side wants to schedule a tx cell
-      if(cellList[i].linkoptions != CELLTYPE_OFF){
-         switch(state) {
-            case SIX_WAIT_RESPONSE_SENDDONE:
-               memcpy(&temp_neighbor,previousHop,sizeof(open_addr_t));
-               //add a RX link
-               schedule_addActiveSlot(
-                  cellList[i].tsNum,
-                  CELLTYPE_RX,
-                  FALSE,
-                  cellList[i].choffset,
-                  &temp_neighbor
-               );
-
-               break;
-            case SIX_WAIT_ADDRESPONSE:
-               memcpy(&temp_neighbor,previousHop,sizeof(open_addr_t));
-               //add a TX link
-               schedule_addActiveSlot(
-                  cellList[i].tsNum,
-                  CELLTYPE_TX,
-                  FALSE,
-                  cellList[i].choffset,
-                  &temp_neighbor
-               );
-               break;
-            default:
-               //log error
-               break;
-         }
-      }
-   }
-}
-
-void sixtop_removeCellsByState(
-      uint8_t      slotframeID,
-      cellInfo_ht* cellList,
-      open_addr_t* previousHop
-   ){
-   uint8_t i;
-   
-   for(i=0;i<SCHEDULEIEMAXNUMCELLS;i++){   
-      if(cellList[i].linkoptions != CELLTYPE_OFF){
-         schedule_removeActiveSlot(
-            cellList[i].tsNum,
-            previousHop
-         );
-      }
-   }
-}
-
-bool sixtop_areAvailableCellsToBeScheduled(
-      uint8_t      frameID, 
-      uint8_t      numOfCells, 
-      cellInfo_ht* cellList
-   ){
-   uint8_t i;
-   uint8_t bw;
-   bool    available;
-   
-   i          = 0;
-   bw         = numOfCells;
-   available  = FALSE;
-  
-   if(bw == 0 || bw>SCHEDULEIEMAXNUMCELLS){
-      // log wrong parameter error TODO
-    
-      available = FALSE;
-   } else {
-      do {
-         if(schedule_isSlotOffsetAvailable(cellList[i].tsNum) == TRUE){
-            bw--;
-         } else {
-            cellList[i].linkoptions = CELLTYPE_OFF;
-         }
-         i++;
-      }while(i<SCHEDULEIEMAXNUMCELLS && bw>0);
-      
-      if(bw==0){
-         //the rest link will not be scheduled, mark them as off type
-         while(i<SCHEDULEIEMAXNUMCELLS){
-            cellList[i].linkoptions = CELLTYPE_OFF;
-            i++;
-         }
-         // local schedule can statisfy the bandwidth of cell request. 
-         available = TRUE;
-      } else {
-         // local schedule can't statisfy the bandwidth of cell request
-         available = FALSE;
-      }
-   }
-   
-   return available;
-}
-
-bool sixtop_areAvailableCellsToBeRemoved(      
-        uint8_t      frameID, 
-        uint8_t      numOfCells, 
-        cellInfo_ht* cellList,
-        open_addr_t* neighbor
-    ){
-   uint8_t              i;
-   uint8_t              bw;
-   bool                 available;
-   slotinfo_element_t   info;
-   
-   i          = 0;
-   bw         = numOfCells;
-   available  = FALSE;
-  
-   if(bw == 0 || bw>SCHEDULEIEMAXNUMCELLS){
-      // log wrong parameter error TODO
-      available = FALSE;
-   } else {
-      do {
-          schedule_getSlotInfo(cellList[i].tsNum,neighbor,&info);
-          if(info.link_type == CELLTYPE_RX){
-              bw--;
-          } else {
-              cellList[i].linkoptions = CELLTYPE_OFF;
-          }
-          i++;
-        }while(i<SCHEDULEIEMAXNUMCELLS && bw>0);
-      
-        if(bw==0){
-            //the rest link will not be scheduled, mark them as off type
-            while(i<SCHEDULEIEMAXNUMCELLS){
-                cellList[i].linkoptions = CELLTYPE_OFF;
-                i++;
-            }
-            // local schedule can statisfy the bandwidth of cell request. 
-            available = TRUE;
-        } else {
-            // local schedule can't statisfy the bandwidth of cell request
-            available = FALSE;
-        }
-   }
-   
-   return available;
-}
+#include "opendefs.h"
+#include "sixtop.h"
+#include "openserial.h"
+#include "openqueue.h"
+#include "neighbors.h"
+#include "IEEE802154E.h"
+#include "iphc.h"
+#include "sf0.h"
+#include "packetfunctions.h"
+#include "openrandom.h"
+#include "scheduler.h"
+#include "opentimers.h"
+#include "debugpins.h"
+#include "leds.h"
+#include "processIE.h"
+#include "IEEE802154.h"
+#include "IEEE802154_security.h"
+#include "idmanager.h"
+#include "schedule.h"
+
+//=========================== define ==========================================
+
+//#define SIXTOP_DEBUG
+
+//=========================== variables =======================================
+
+sixtop_vars_t sixtop_vars;
+
+//=========================== prototypes ======================================
+
+// send internal
+owerror_t     sixtop_send_internal(
+   OpenQueueEntry_t*    msg,
+   bool                 payloadIEPresent
+);
+
+// timer interrupt callbacks
+void          sixtop_maintenance_timer_cb(opentimer_id_t id);
+void          sixtop_timeout_timer_cb(opentimer_id_t id);
+
+//=== EB/KA task
+
+void          timer_sixtop_management_fired(void);
+void          sixtop_sendEB(void);
+void          sixtop_sendKA(void);
+
+//=== six2six task
+
+void          timer_sixtop_six2six_timeout_fired(void);
+void          sixtop_six2six_sendDone(
+   OpenQueueEntry_t*    msg,
+   owerror_t            error
+);
+bool          sixtop_processIEs(
+   OpenQueueEntry_t*    pkt,
+   uint16_t*            lenIE
+);
+void sixtop_notifyReceiveCommand(
+   uint8_t              version, 
+   uint8_t              commandId, 
+   uint8_t              sfId,
+   uint8_t              ptr,
+   uint8_t              length,
+   OpenQueueEntry_t*    pkt
+);
+
+uint8_t sixtop_getCelllist(
+   uint8_t             frameID,
+   open_addr_t*         neighbor,
+   cellInfo_ht*         cellList
+);
+
+//=== helper functions
+
+bool          sixtop_candidateAddCellList(
+   uint8_t*             frameID,
+   cellInfo_ht*         cellList,
+   uint8_t              requiredCells
+);
+bool          sixtop_candidateRemoveCellList(
+   uint8_t*             frameID,
+   cellInfo_ht*         cellList,
+   open_addr_t*         neighbor,
+   uint8_t              requiredCells
+);
+void          sixtop_addCellsByState(
+   uint8_t              slotframeID,
+   cellInfo_ht*         cellList,
+   open_addr_t*         previousHop,
+   uint8_t              state
+);
+void          sixtop_removeCellsByState(
+   uint8_t              slotframeID,
+   cellInfo_ht*         cellList,
+   open_addr_t*         previousHop
+);
+bool          sixtop_areAvailableCellsToBeScheduled(
+    uint8_t              frameID, 
+    uint8_t              numOfCells, 
+    cellInfo_ht*         cellList
+);
+bool sixtop_areAvailableCellsToBeRemoved(      
+    uint8_t      frameID, 
+    uint8_t      numOfCells, 
+    cellInfo_ht* cellList,
+    open_addr_t* neighbor
+);
+
+//=========================== public ==========================================
+
+void sixtop_init() {
+   
+   sixtop_vars.periodMaintenance  = 872 +(openrandom_get16b()&0xff);
+   sixtop_vars.busySendingKA      = FALSE;
+   sixtop_vars.busySendingEB      = FALSE;
+   sixtop_vars.dsn                = 0;
+   sixtop_vars.mgtTaskCounter     = 0;
+   sixtop_vars.kaPeriod           = MAXKAPERIOD;
+   sixtop_vars.ebPeriod           = EBPERIOD;
+   sixtop_vars.isResponseEnabled  = TRUE;
+   sixtop_vars.handler            = SIX_HANDLER_NONE;
+   
+   sixtop_vars.maintenanceTimerId = opentimers_start(
+      sixtop_vars.periodMaintenance,
+      TIMER_PERIODIC,
+      TIME_MS,
+      sixtop_maintenance_timer_cb
+   );
+   
+   sixtop_vars.timeoutTimerId     = opentimers_start(
+      SIX2SIX_TIMEOUT_MS,
+      TIMER_ONESHOT,
+      TIME_MS,
+      sixtop_timeout_timer_cb
+   );
+}
+
+void sixtop_setKaPeriod(uint16_t kaPeriod) {
+   if(kaPeriod > MAXKAPERIOD) {
+      sixtop_vars.kaPeriod = MAXKAPERIOD;
+   } else {
+      sixtop_vars.kaPeriod = kaPeriod;
+   } 
+}
+
+void sixtop_setEBPeriod(uint8_t ebPeriod) {
+   if(ebPeriod < SIXTOP_MINIMAL_EBPERIOD) {
+      sixtop_vars.ebPeriod = SIXTOP_MINIMAL_EBPERIOD;
+   } else {
+      sixtop_vars.ebPeriod = ebPeriod;
+   } 
+}
+
+void sixtop_setHandler(six2six_handler_t handler) {
+    sixtop_vars.handler = handler;
+}
+
+//======= scheduling
+
+void sixtop_request(uint8_t code, open_addr_t* neighbor, uint8_t numCells){
+    OpenQueueEntry_t* pkt;
+    uint8_t           len;
+    uint8_t           container;
+    uint8_t           frameID;
+    cellInfo_ht       cellList[SCHEDULEIEMAXNUMCELLS];
+   
+    memset(cellList,0,sizeof(cellList));
+   
+    // filter parameters
+    if(sixtop_vars.six2six_state!=SIX_IDLE){
+#ifdef SIXTOP_DEBUG
+        printf("Mote %d sixtop wrong status code(%d)\n",idmanager_getMyID(ADDR_16B)->addr_16b[1],sixtop_vars.six2six_state);
+#endif
+        return;
+    }
+    if (neighbor==NULL){
+        return;
+    }
+   
+    if (sixtop_vars.handler == SIX_HANDLER_NONE) {
+        // sxitop handler must not be NONE
+        return;
+    }
+   
+    // generate candidate cell list
+    if (code == IANA_6TOP_CMD_ADD){
+        if (sixtop_candidateAddCellList(&frameID,cellList,numCells)==FALSE){
+              return;
+        } else{
+            // container to be define by SF, currently equals to frameID
+            container  = frameID;
+        }
+    }
+    if (code == IANA_6TOP_CMD_DELETE){
+        if (sixtop_candidateRemoveCellList(&frameID,cellList,neighbor,numCells)==FALSE){
+              return;
+        } else{
+            // container to be define by SF, currently equals to frameID
+            container  = frameID;
+        }
+    }
+    
+    // get a free packet buffer
+    pkt = openqueue_getFreePacketBuffer(COMPONENT_SIXTOP_RES);
+    if (pkt==NULL) {
+        openserial_printError(
+            COMPONENT_SIXTOP_RES,
+            ERR_NO_FREE_PACKET_BUFFER,
+            (errorparameter_t)0,
+            (errorparameter_t)0
+        );
+        return;
+    }
+   
+    // update state
+    sixtop_vars.six2six_state  = SIX_SENDING_REQUEST;
+#ifdef SIXTOP_DEBUG
+    printf("Mote %d SIX_SENDING_REQUEST\n",idmanager_getMyID(ADDR_16B)->addr_16b[1]);
+#endif
+    // take ownership
+    pkt->creator = COMPONENT_SIXTOP_RES;
+    pkt->owner   = COMPONENT_SIXTOP_RES;
+   
+    memcpy(&(pkt->l2_nextORpreviousHop),neighbor,sizeof(open_addr_t));
+   
+    // create packet
+    len  = 0;
+    if (code == IANA_6TOP_CMD_ADD || IANA_6TOP_CMD_DELETE){
+        len += processIE_prepend_sixCelllist(pkt,cellList);
+        // reserve space for container
+        packetfunctions_reserveHeaderSize(pkt,sizeof(uint8_t));
+        // write header
+        *((uint8_t*)(pkt->payload)) = container;
+        len+=1;
+        // reserve space for numCells
+        packetfunctions_reserveHeaderSize(pkt,sizeof(uint8_t));
+        // write header
+        *((uint8_t*)(pkt->payload)) = numCells;
+        len+=1;
+    } else {
+        // reserve space for container
+        packetfunctions_reserveHeaderSize(pkt,sizeof(uint8_t));
+        // write header
+        *((uint8_t*)(pkt->payload)) = container;
+        len+=1;
+    }
+    
+    len += processIE_prepend_sixGeneralMessage(pkt,code);
+    len += processIE_prepend_sixSubID(pkt);
+    processIE_prepend_sixtopIE(pkt,len);
+   
+    // indicate IEs present
+    pkt->l2_payloadIEpresent = TRUE;
+   
+    // send packet
+    sixtop_send(pkt);
+    
+    //update states
+    switch(code){
+    case IANA_6TOP_CMD_ADD:
+        sixtop_vars.six2six_state = SIX_WAIT_ADDREQUEST_SENDDONE;
+        break;
+    case IANA_6TOP_CMD_DELETE:
+        sixtop_vars.six2six_state = SIX_WAIT_DELETEREQUEST_SENDDONE;
+        break;
+    case IANA_6TOP_CMD_COUNT:
+        sixtop_vars.six2six_state = SIX_WAIT_COUNTREQUEST_SENDDONE;
+        break;
+    case IANA_6TOP_CMD_LIST:
+        sixtop_vars.six2six_state = SIX_WAIT_LISTREQUEST_SENDDONE;
+        break;
+    case IANA_6TOP_CMD_CLEAR:
+        sixtop_vars.six2six_state = SIX_WAIT_CLEARREQUEST_SENDDONE;
+        break;
+    }
+}
+
+void sixtop_addORremoveCellByInfo(uint8_t code,open_addr_t* neighbor,cellInfo_ht* cellInfo){
+    OpenQueueEntry_t* pkt;
+    uint8_t           len;
+    uint8_t           frameID;
+    uint8_t           container;
+    cellInfo_ht       cellList[SCHEDULEIEMAXNUMCELLS];
+   
+    memset(cellList,0,sizeof(cellList));
+   
+    // filter parameters
+    if (sixtop_vars.six2six_state!=SIX_IDLE){
+        return;
+    }
+    if (neighbor==NULL){
+        return;
+    }
+    if (sixtop_vars.handler == SIX_HANDLER_NONE) {
+        // sixtop handler must not be NONE
+        return;
+    }
+   
+    // set cell list (only first one is to be removed)
+    frameID        = SCHEDULE_MINIMAL_6TISCH_DEFAULT_SLOTFRAME_HANDLE;
+    container      = frameID;
+    memcpy(&(cellList[0]),cellInfo,sizeof(cellList));
+   
+   
+    // get a free packet buffer
+    pkt = openqueue_getFreePacketBuffer(COMPONENT_SIXTOP_RES);
+    if(pkt==NULL) {
+        openserial_printError(
+            COMPONENT_SIXTOP_RES,
+            ERR_NO_FREE_PACKET_BUFFER,
+            (errorparameter_t)0,
+            (errorparameter_t)0
+        );
+        return;
+    }
+    // update state
+    sixtop_vars.six2six_state = SIX_SENDING_REQUEST;
+#ifdef SIXTOP_DEBUG
+    printf("Mote %d SIX_SENDING_REQUEST\n",idmanager_getMyID(ADDR_16B)->addr_16b[1]);
+#endif
+    // declare ownership over that packet
+    pkt->creator = COMPONENT_SIXTOP_RES;
+    pkt->owner   = COMPONENT_SIXTOP_RES;
+      
+    memcpy(&(pkt->l2_nextORpreviousHop),neighbor,sizeof(open_addr_t));
+    
+    len  = 0;
+    len += processIE_prepend_sixCelllist(pkt,cellList);
+    // reserve space for container
+    packetfunctions_reserveHeaderSize(pkt,sizeof(uint8_t));
+    // write header
+    *((uint8_t*)(pkt->payload)) = container;
+    len+=1;
+    // reserve space for numCells
+    packetfunctions_reserveHeaderSize(pkt,sizeof(uint8_t));
+    // write header
+    *((uint8_t*)(pkt->payload)) = 1;
+    len+=1;
+    
+    len += processIE_prepend_sixGeneralMessage(pkt,code);
+    len += processIE_prepend_sixSubID(pkt);
+    processIE_prepend_sixtopIE(pkt,len);
+   
+    // indicate IEs present
+    pkt->l2_payloadIEpresent = TRUE;
+   
+    // send packet
+    sixtop_send(pkt);
+   
+    //update states
+    switch(code){
+    case IANA_6TOP_CMD_ADD:
+        sixtop_vars.six2six_state = SIX_WAIT_ADDREQUEST_SENDDONE;
+        break;
+    case IANA_6TOP_CMD_DELETE:
+        sixtop_vars.six2six_state = SIX_WAIT_DELETEREQUEST_SENDDONE;
+        break;
+    }
+}
+
+//======= from upper layer
+
+owerror_t sixtop_send(OpenQueueEntry_t *msg) {
+   
+   // set metadata
+   msg->owner        = COMPONENT_SIXTOP;
+   msg->l2_frameType = IEEE154_TYPE_DATA;
+
+   // set l2-security attributes
+   msg->l2_securityLevel   = IEEE802154_SECURITY_LEVEL;
+   msg->l2_keyIdMode       = IEEE802154_SECURITY_KEYIDMODE; 
+   msg->l2_keyIndex        = IEEE802154_SECURITY_K2_KEY_INDEX;
+
+   if (msg->l2_payloadIEpresent == FALSE) {
+      return sixtop_send_internal(
+         msg,
+         FALSE
+      );
+   } else {
+      return sixtop_send_internal(
+         msg,
+         TRUE
+      );
+   }
+}
+
+//======= from lower layer
+
+void task_sixtopNotifSendDone() {
+   OpenQueueEntry_t* msg;
+   
+   // get recently-sent packet from openqueue
+   msg = openqueue_sixtopGetSentPacket();
+   if (msg==NULL) {
+      openserial_printCritical(
+         COMPONENT_SIXTOP,
+         ERR_NO_SENT_PACKET,
+         (errorparameter_t)0,
+         (errorparameter_t)0
+      );
+      return;
+   }
+   
+   // take ownership
+   msg->owner = COMPONENT_SIXTOP;
+   
+   // update neighbor statistics
+   if (msg->l2_sendDoneError==E_SUCCESS) {
+      neighbors_indicateTx(
+         &(msg->l2_nextORpreviousHop),
+         msg->l2_numTxAttempts,
+         TRUE,
+         &msg->l2_asn
+      );
+   } else {
+      neighbors_indicateTx(
+         &(msg->l2_nextORpreviousHop),
+         msg->l2_numTxAttempts,
+         FALSE,
+         &msg->l2_asn
+      );
+   }
+   
+   // send the packet to where it belongs
+   switch (msg->creator) {
+      
+      case COMPONENT_SIXTOP:
+         if (msg->l2_frameType==IEEE154_TYPE_BEACON) {
+            // this is a EB
+            
+            // not busy sending EB anymore
+            sixtop_vars.busySendingEB = FALSE;
+         } else {
+            // this is a KA
+            
+            // not busy sending KA anymore
+            sixtop_vars.busySendingKA = FALSE;
+         }
+         // discard packets
+         openqueue_freePacketBuffer(msg);
+         
+         // restart a random timer
+         sixtop_vars.periodMaintenance = 872+(openrandom_get16b()&0xff);
+         opentimers_setPeriod(
+            sixtop_vars.maintenanceTimerId,
+            TIME_MS,
+            sixtop_vars.periodMaintenance
+         );
+         break;
+      
+      case COMPONENT_SIXTOP_RES:
+         sixtop_six2six_sendDone(msg,msg->l2_sendDoneError);
+         break;
+      
+      default:
+         // send the rest up the stack
+         iphc_sendDone(msg,msg->l2_sendDoneError);
+         break;
+   }
+}
+
+void task_sixtopNotifReceive() {
+    OpenQueueEntry_t* msg;
+    uint16_t          lenIE;
+    // get received packet from openqueue
+    msg = openqueue_sixtopGetReceivedPacket();
+    if (msg==NULL) {
+        openserial_printCritical(
+            COMPONENT_SIXTOP,
+            ERR_NO_RECEIVED_PACKET,
+            (errorparameter_t)0,
+            (errorparameter_t)0
+        );
+        return;
+    }
+   
+    // take ownership
+    msg->owner = COMPONENT_SIXTOP;
+   
+    // process the header IEs
+    lenIE=0;
+    if(
+        msg->l2_frameType              == IEEE154_TYPE_DATA  &&
+        msg->l2_payloadIEpresent       == TRUE               &&
+        sixtop_processIEs(msg, &lenIE) == FALSE
+    ) {
+        // free the packet's RAM memory
+        openqueue_freePacketBuffer(msg);
+        //log error
+        return;
+    }
+   
+    // toss the header IEs
+    packetfunctions_tossHeader(msg,lenIE);
+   
+    // update neighbor statistics
+    neighbors_indicateRx(
+        &(msg->l2_nextORpreviousHop),
+        msg->l1_rssi,
+        &msg->l2_asn,
+        msg->l2_joinPriorityPresent,
+        msg->l2_joinPriority
+    );
+   
+    // reset it to avoid race conditions with this var.
+    msg->l2_joinPriorityPresent = FALSE; 
+   
+    // send the packet up the stack, if it qualifies
+    switch (msg->l2_frameType) {
+    case IEEE154_TYPE_BEACON:
+    case IEEE154_TYPE_DATA:
+    case IEEE154_TYPE_CMD:
+        if (msg->length>0) {
+            // send to upper layer
+            iphc_receive(msg);
+        } else {
+            // free up the RAM
+            openqueue_freePacketBuffer(msg);
+        }
+            break;
+    case IEEE154_TYPE_ACK:
+    default:
+        // free the packet's RAM memory
+        openqueue_freePacketBuffer(msg);
+        // log the error
+        openserial_printError(
+            COMPONENT_SIXTOP,
+            ERR_MSG_UNKNOWN_TYPE,
+            (errorparameter_t)msg->l2_frameType,
+            (errorparameter_t)0
+        );
+        break;
+    }
+}
+
+//======= debugging
+
+/**
+\brief Trigger this module to print status information, over serial.
+
+debugPrint_* functions are used by the openserial module to continuously print
+status information about several modules in the OpenWSN stack.
+
+\returns TRUE if this function printed something, FALSE otherwise.
+*/
+bool debugPrint_myDAGrank() {
+   uint16_t output;
+   
+   output = 0;
+   
+   output = icmpv6rpl_getMyDAGrank();
+   openserial_printStatus(STATUS_DAGRANK,(uint8_t*)&output,sizeof(uint16_t));
+   return TRUE;
+}
+
+/**
+\brief Trigger this module to print status information, over serial.
+
+debugPrint_* functions are used by the openserial module to continuously print
+status information about several modules in the OpenWSN stack.
+
+\returns TRUE if this function printed something, FALSE otherwise.
+*/
+bool debugPrint_kaPeriod() {
+   uint16_t output;
+   
+   output = sixtop_vars.kaPeriod;
+   
+   openserial_printStatus(
+       STATUS_KAPERIOD,
+       (uint8_t*)&output,
+       sizeof(output)
+   );
+   return TRUE;
+}
+
+void sixtop_setIsResponseEnabled(bool isEnabled){
+    sixtop_vars.isResponseEnabled = isEnabled;
+}
+
+//=========================== private =========================================
+
+/**
+\brief Transfer packet to MAC.
+
+This function adds a IEEE802.15.4 header to the packet and leaves it the 
+OpenQueue buffer. The very last thing it does is assigning this packet to the 
+virtual component COMPONENT_SIXTOP_TO_IEEE802154E. Whenever it gets a change,
+IEEE802154E will handle the packet.
+
+\param[in] msg The packet to the transmitted
+\param[in] iePresent Indicates wheter an Information Element is present in the
+   packet.
+\param[in] frameVersion The frame version to write in the packet.
+
+\returns E_SUCCESS iff successful.
+*/
+owerror_t sixtop_send_internal(
+   OpenQueueEntry_t* msg, 
+   bool    payloadIEPresent) {
+
+   // assign a number of retries
+   if (
+      packetfunctions_isBroadcastMulticast(&(msg->l2_nextORpreviousHop))==TRUE
+      ) {
+      msg->l2_retriesLeft = 1;
+   } else {
+      msg->l2_retriesLeft = TXRETRIES + 1;
+   }
+   // record this packet's dsn (for matching the ACK)
+   msg->l2_dsn = sixtop_vars.dsn++;
+   // this is a new packet which I never attempted to send
+   msg->l2_numTxAttempts = 0;
+   // transmit with the default TX power
+   msg->l1_txPower = TX_POWER;
+   // add a IEEE802.15.4 header
+   ieee802154_prependHeader(msg,
+                            msg->l2_frameType,
+                            payloadIEPresent,
+                            msg->l2_dsn,
+                            &(msg->l2_nextORpreviousHop)
+                            );
+   // change owner to IEEE802154E fetches it from queue
+   msg->owner  = COMPONENT_SIXTOP_TO_IEEE802154E;
+   return E_SUCCESS;
+}
+
+// timer interrupt callbacks
+
+void sixtop_maintenance_timer_cb(opentimer_id_t id) {
+   scheduler_push_task(timer_sixtop_management_fired,TASKPRIO_SIXTOP);
+}
+
+void sixtop_timeout_timer_cb(opentimer_id_t id) {
+   scheduler_push_task(timer_sixtop_six2six_timeout_fired,TASKPRIO_SIXTOP_TIMEOUT);
+}
+
+//======= EB/KA task
+
+/**
+\brief Timer handlers which triggers MAC management task.
+
+This function is called in task context by the scheduler after the RES timer
+has fired. This timer is set to fire every second, on average.
+
+The body of this function executes one of the MAC management task.
+*/
+void timer_sixtop_management_fired(void) {
+   scheduleEntry_t* entry;
+   sixtop_vars.mgtTaskCounter = (sixtop_vars.mgtTaskCounter+1)%sixtop_vars.ebPeriod;
+   
+   switch (sixtop_vars.mgtTaskCounter) {
+      case 0:
+         // called every EBPERIOD seconds
+         sixtop_sendEB();
+         break;
+      case 1:
+         // called every EBPERIOD seconds
+         neighbors_removeOld();
+         break;
+      default:
+         // called every second, except third times every EBPERIOD seconds
+         sixtop_sendKA();
+         break;
+   }
+}
+
+/**
+\brief Send an EB.
+
+This is one of the MAC management tasks. This function inlines in the
+timers_res_fired() function, but is declared as a separate function for better
+readability of the code.
+*/
+port_INLINE void sixtop_sendEB() {
+   OpenQueueEntry_t* eb;
+   uint8_t len;
+   
+   len = 0;
+   
+   if ((ieee154e_isSynch()==FALSE) || (icmpv6rpl_getMyDAGrank()==DEFAULTDAGRANK)){
+      // I'm not sync'ed or I did not acquire a DAGrank
+      
+      // delete packets genereted by this module (EB and KA) from openqueue
+      openqueue_removeAllCreatedBy(COMPONENT_SIXTOP);
+      
+      // I'm now busy sending an EB
+      sixtop_vars.busySendingEB = FALSE;
+      
+      // stop here
+      return;
+   }
+   
+   if (sixtop_vars.busySendingEB==TRUE) {
+      // don't continue if I'm still sending a previous EB
+      return;
+   }
+   
+   // if I get here, I will send an EB
+   
+   // get a free packet buffer
+   eb = openqueue_getFreePacketBuffer(COMPONENT_SIXTOP);
+   if (eb==NULL) {
+      openserial_printError(COMPONENT_SIXTOP,ERR_NO_FREE_PACKET_BUFFER,
+                            (errorparameter_t)0,
+                            (errorparameter_t)0);
+      return;
+   }
+   
+   // declare ownership over that packet
+   eb->creator = COMPONENT_SIXTOP;
+   eb->owner   = COMPONENT_SIXTOP;
+   
+   // reserve space for EB-specific header
+   // reserving for IEs.
+   len += processIE_prependSlotframeLinkIE(eb);
+   len += processIE_prependChannelHoppingIE(eb);
+   len += processIE_prependTSCHTimeslotIE(eb);
+   len += processIE_prependSyncIE(eb);
+   
+   //add IE header 
+   processIE_prependMLMEIE(eb,len);
+  
+   // some l2 information about this packet
+   eb->l2_frameType                     = IEEE154_TYPE_BEACON;
+   eb->l2_nextORpreviousHop.type        = ADDR_16B;
+   eb->l2_nextORpreviousHop.addr_16b[0] = 0xff;
+   eb->l2_nextORpreviousHop.addr_16b[1] = 0xff;
+   
+   //I has an IE in my payload
+   eb->l2_payloadIEpresent = TRUE;
+
+   // set l2-security attributes
+   eb->l2_securityLevel   = IEEE802154_SECURITY_LEVEL_BEACON;
+   eb->l2_keyIdMode       = IEEE802154_SECURITY_KEYIDMODE;
+   eb->l2_keyIndex        = IEEE802154_SECURITY_K1_KEY_INDEX;
+
+   // put in queue for MAC to handle
+   sixtop_send_internal(eb,eb->l2_payloadIEpresent);
+   
+   // I'm now busy sending an EB
+   sixtop_vars.busySendingEB = TRUE;
+}
+
+/**
+\brief Send an keep-alive message, if necessary.
+
+This is one of the MAC management tasks. This function inlines in the
+timers_res_fired() function, but is declared as a separate function for better
+readability of the code.
+*/
+port_INLINE void sixtop_sendKA() {
+   OpenQueueEntry_t* kaPkt;
+   open_addr_t*      kaNeighAddr;
+   
+   if (ieee154e_isSynch()==FALSE) {
+      // I'm not sync'ed
+      
+      // delete packets genereted by this module (EB and KA) from openqueue
+      openqueue_removeAllCreatedBy(COMPONENT_SIXTOP);
+      
+      // I'm now busy sending a KA
+      sixtop_vars.busySendingKA = FALSE;
+      
+      // stop here
+      return;
+   }
+   
+   if (sixtop_vars.busySendingKA==TRUE) {
+      // don't proceed if I'm still sending a KA
+      return;
+   }
+   
+   kaNeighAddr = neighbors_getKANeighbor(sixtop_vars.kaPeriod);
+   if (kaNeighAddr==NULL) {
+      // don't proceed if I have no neighbor I need to send a KA to
+      return;
+   }
+   
+   // if I get here, I will send a KA
+   
+   // get a free packet buffer
+   kaPkt = openqueue_getFreePacketBuffer(COMPONENT_SIXTOP);
+   if (kaPkt==NULL) {
+      openserial_printError(COMPONENT_SIXTOP,ERR_NO_FREE_PACKET_BUFFER,
+                            (errorparameter_t)1,
+                            (errorparameter_t)0);
+      return;
+   }
+   
+   // declare ownership over that packet
+   kaPkt->creator = COMPONENT_SIXTOP;
+   kaPkt->owner   = COMPONENT_SIXTOP;
+   
+   // some l2 information about this packet
+   kaPkt->l2_frameType = IEEE154_TYPE_DATA;
+   memcpy(&(kaPkt->l2_nextORpreviousHop),kaNeighAddr,sizeof(open_addr_t));
+   
+   // set l2-security attributes
+   kaPkt->l2_securityLevel   = IEEE802154_SECURITY_LEVEL;
+   kaPkt->l2_keyIdMode       = IEEE802154_SECURITY_KEYIDMODE;
+   kaPkt->l2_keyIndex        = IEEE802154_SECURITY_K2_KEY_INDEX;
+
+   // put in queue for MAC to handle
+   sixtop_send_internal(kaPkt,FALSE);
+   
+   // I'm now busy sending a KA
+   sixtop_vars.busySendingKA = TRUE;
+
+#ifdef OPENSIM
+   debugpins_ka_set();
+   debugpins_ka_clr();
+#endif
+}
+
+//======= six2six task
+
+void timer_sixtop_six2six_timeout_fired(void) {
+   // timeout timer fired, reset the state of sixtop to idle
+   sixtop_vars.six2six_state = SIX_IDLE;
+#ifdef SIXTOP_DEBUG
+    printf("Mote %d SIXTOP TIMEOUT!\n",idmanager_getMyID(ADDR_16B)->addr_16b[1]);
+#endif
+   sixtop_vars.handler = SIX_HANDLER_NONE;
+   opentimers_stop(sixtop_vars.timeoutTimerId);
+}
+
+void sixtop_six2six_sendDone(OpenQueueEntry_t* msg, owerror_t error){
+   uint8_t i,numOfCells;
+   uint8_t* ptr;
+   cellInfo_ht cellList[SCHEDULEIEMAXNUMCELLS];
+   
+   memset(cellList,0,SCHEDULEIEMAXNUMCELLS*sizeof(cellInfo_ht));
+  
+   ptr = msg->l2_sixtop_cellObjects;
+   numOfCells = msg->l2_sixtop_numOfCells;
+   msg->owner = COMPONENT_SIXTOP_RES;
+  
+   if(error == E_FAIL) {
+      sixtop_vars.six2six_state = SIX_IDLE;
+      openqueue_freePacketBuffer(msg);
+      return;
+   }
+#ifdef SIXTOP_DEBUG
+     switch (sixtop_vars.six2six_state) {
+     case SIX_WAIT_ADDREQUEST_SENDDONE:
+         printf("Mote %d SIX_WAIT_ADDRESPONSE\n",idmanager_getMyID(ADDR_16B)->addr_16b[1]);
+         break;
+     case SIX_WAIT_DELETEREQUEST_SENDDONE:
+         printf("Mote %d SIX_WAIT_DELETERESPONSE\n",idmanager_getMyID(ADDR_16B)->addr_16b[1]);
+         break;
+     case SIX_WAIT_LISTREQUEST_SENDDONE:
+         printf("Mote %d SIX_WAIT_LISTRESPONSE\n",idmanager_getMyID(ADDR_16B)->addr_16b[1]);
+         break;
+     case SIX_WAIT_COUNTREQUEST_SENDDONE:
+         printf("Mote %d SIX_WAIT_COUNTRESPONSE\n",idmanager_getMyID(ADDR_16B)->addr_16b[1]);
+         break;
+     case SIX_WAIT_CLEARREQUEST_SENDDONE:
+         printf("Mote %d SIX_WAIT_CLEARRESPONSE\n",idmanager_getMyID(ADDR_16B)->addr_16b[1]);
+         break;
+     case SIX_WAIT_RESPONSE_SENDDONE:
+         printf("Mote %d SIXTOP RES TO BE END\n",idmanager_getMyID(ADDR_16B)->addr_16b[1]);
+         break;
+     default:
+        // nothing
+       break;
+     }
+#endif
+    switch (sixtop_vars.six2six_state) {
+    case SIX_WAIT_ADDREQUEST_SENDDONE:
+        sixtop_vars.six2six_state = SIX_WAIT_ADDRESPONSE;
+        break;
+    case SIX_WAIT_DELETEREQUEST_SENDDONE:
+        sixtop_vars.six2six_state = SIX_WAIT_DELETERESPONSE;
+        break;
+    case SIX_WAIT_LISTREQUEST_SENDDONE:
+        sixtop_vars.six2six_state = SIX_WAIT_LISTRESPONSE;
+        break;
+    case SIX_WAIT_COUNTREQUEST_SENDDONE:
+        sixtop_vars.six2six_state = SIX_WAIT_COUNTRESPONSE;
+        break;
+    case SIX_WAIT_CLEARREQUEST_SENDDONE:
+        sixtop_vars.six2six_state = SIX_WAIT_CLEARRESPONSE;
+        break;
+    case SIX_WAIT_RESPONSE_SENDDONE:
+        if (msg->l2_sixtop_returnCode == IANA_6TOP_RC_SUCCESS && error == E_SUCCESS){
+            if (
+                msg->l2_sixtop_requestCommand == IANA_6TOP_CMD_ADD ||
+                msg->l2_sixtop_requestCommand == IANA_6TOP_CMD_DELETE
+            ){
+                if (numOfCells>0){
+                    for (i=0;i<numOfCells;i++){
+                        //TimeSlot 2B
+                        cellList[i].tsNum       = *(ptr);
+                        cellList[i].tsNum      |= (*(ptr+1))<<8;
+                        //Ch.Offset 2B
+                        cellList[i].choffset    = *(ptr+2);
+                        cellList[i].choffset   |= (*(ptr+3))<<8;
+                        ptr += 4;
+                        // mark with linkoptions as ocuppied
+                        cellList[i].linkoptions = CELLTYPE_TX;
+                    }
+                    if (msg->l2_sixtop_requestCommand == IANA_6TOP_CMD_ADD){
+                         sixtop_addCellsByState(
+                              msg->l2_sixtop_frameID,
+                              cellList,
+                              &(msg->l2_nextORpreviousHop),
+                              sixtop_vars.six2six_state);
+                    } else {
+                          sixtop_removeCellsByState(
+                              msg->l2_sixtop_frameID,
+                              cellList,
+                              &(msg->l2_nextORpreviousHop));
+                    }
+                }
+                  
+            } else{
+                if (msg->l2_sixtop_requestCommand == IANA_6TOP_CMD_CLEAR){
+                    schedule_removeAllCells(msg->l2_sixtop_frameID,
+                                          &(msg->l2_nextORpreviousHop));
+                }
+            }
+        }
+        
+        sixtop_vars.six2six_state = SIX_IDLE;
+        opentimers_stop(sixtop_vars.timeoutTimerId);
+#ifdef SIXTOP_DEBUG
+        printf("Mote %d SIXTOP RES TRANSCATION IS END\n",idmanager_getMyID(ADDR_16B)->addr_16b[1]);
+#endif
+        break;
+    default:
+        //log error
+        sixtop_vars.six2six_state = SIX_IDLE;
+        break;
+    }
+    if (
+        sixtop_vars.six2six_state == SIX_WAIT_ADDRESPONSE        ||
+        sixtop_vars.six2six_state == SIX_WAIT_DELETERESPONSE     ||
+        sixtop_vars.six2six_state == SIX_WAIT_COUNTRESPONSE      ||
+        sixtop_vars.six2six_state == SIX_WAIT_LISTRESPONSE       ||
+        sixtop_vars.six2six_state == SIX_WAIT_CLEARRESPONSE
+    ){  
+        // start timeout timer if I am waiting for a response
+        opentimers_setPeriod(
+            sixtop_vars.timeoutTimerId,
+            TIME_MS,
+            SIX2SIX_TIMEOUT_MS
+        );
+        opentimers_restart(sixtop_vars.timeoutTimerId);
+    }
+   
+    // discard reservation packets this component has created
+    openqueue_freePacketBuffer(msg);
+}
+
+port_INLINE bool sixtop_processIEs(OpenQueueEntry_t* pkt, uint16_t * lenIE) {
+    uint8_t ptr;
+    uint8_t temp_8b,gr_elem_id,subid;
+    uint16_t temp_16b,len,sublen;
+    uint8_t version,commandIdORcode;
+    uint8_t sfId;
+   
+    ptr=0;  
+  
+    //candidate IE header  if type ==0 header IE if type==1 payload IE
+    temp_8b = *((uint8_t*)(pkt->payload)+ptr);
+    ptr++;
+    temp_16b = temp_8b + ((*((uint8_t*)(pkt->payload)+ptr))<<8);
+    ptr++;
+    *lenIE = ptr;
+    if(
+        (temp_16b & IEEE802154E_DESC_TYPE_PAYLOAD_IE) == 
+        IEEE802154E_DESC_TYPE_PAYLOAD_IE
+    ){
+        //payload IE - last bit is 1
+        len = temp_16b & IEEE802154E_DESC_LEN_PAYLOAD_IE_MASK;
+        gr_elem_id = 
+            (temp_16b & IEEE802154E_DESC_GROUPID_PAYLOAD_IE_MASK)>>
+            IEEE802154E_DESC_GROUPID_PAYLOAD_IE_SHIFT;
+    }else {
+        //header IE - last bit is 0
+        len = temp_16b & IEEE802154E_DESC_LEN_HEADER_IE_MASK;
+        gr_elem_id = (temp_16b & IEEE802154E_DESC_ELEMENTID_HEADER_IE_MASK)>>
+            IEEE802154E_DESC_ELEMENTID_HEADER_IE_SHIFT; 
+    }
+  
+    *lenIE += len;
+    //now determine sub elements if any
+    switch(gr_elem_id){
+    case SIXTOP_IE_GROUPID:
+        subid = *((uint8_t*)(pkt->payload)+ptr);
+        ptr += 1;
+        sublen = len - 1;
+        switch(subid){
+            case IANA_6TOP_SUBIE_ID:
+                temp_8b = *((uint8_t*)(pkt->payload)+ptr);
+                ptr = ptr + 1;
+                // get 6P version and command ID
+                version   = temp_8b & 0x0f;
+                commandIdORcode = (temp_8b >> 4) & 0x0f;
+                // get sf_id
+                sfId = *((uint8_t*)(pkt->payload)+ptr);
+                ptr = ptr + 1;
+                sixtop_notifyReceiveCommand(version,commandIdORcode,sfId,ptr,sublen-2,pkt);
+                ptr += sublen-2;
+                break;
+            default:
+                return FALSE;
+        }
+        break;
+    default:
+        *lenIE = 0;//no header or not recognized.
+        return FALSE;
+    }
+    if (*lenIE>127) {
+        // log the error
+        openserial_printError(COMPONENT_IEEE802154E,ERR_HEADER_TOO_LONG,
+                           (errorparameter_t)*lenIE,
+                           (errorparameter_t)1);
+    }
+    return TRUE;
+}
+
+void sixtop_notifyReceiveCommand(
+    uint8_t           version, 
+    uint8_t           commandIdORcode, 
+    uint8_t           sfId,
+    uint8_t           ptr,
+    uint8_t           length,
+    OpenQueueEntry_t* pkt
+){
+    uint8_t           code;
+    uint8_t           frameID;
+    uint8_t           numOfCells;
+    uint16_t          count;
+    cellInfo_ht       cellList[SCHEDULEIEMAXNUMCELLS];
+    OpenQueueEntry_t* response_pkt;
+    uint8_t           len = 0;
+    uint8_t           container;
+    
+    memset(cellList,0,sizeof(cellList));
+    
+    // get a free packet buffer
+    response_pkt = openqueue_getFreePacketBuffer(COMPONENT_SIXTOP_RES);
+    if (response_pkt==NULL) {
+        openserial_printError(
+            COMPONENT_SIXTOP_RES,
+            ERR_NO_FREE_PACKET_BUFFER,
+            (errorparameter_t)0,
+            (errorparameter_t)0
+        );
+        return;
+    }
+   
+    // take ownership
+    response_pkt->creator = COMPONENT_SIXTOP_RES;
+    response_pkt->owner   = COMPONENT_SIXTOP_RES;
+    
+    memcpy(&(response_pkt->l2_nextORpreviousHop),
+           &(pkt->l2_nextORpreviousHop),
+           sizeof(open_addr_t)
+    );
+    
+    //===== if the version or sfID are correct
+    if (version != IANA_6TOP_6P_VERSION || sfId != SFID_SF0){
+        if (version != IANA_6TOP_6P_VERSION){
+            code = IANA_6TOP_RC_VER_ERR;
+        } else {
+            code = IANA_6TOP_RC_SFID_ERR;
+        }
+    } else {
+        //====== the version and sfID are correct
+        //------ if this is a command
+        if (
+            commandIdORcode == IANA_6TOP_CMD_ADD    ||
+            commandIdORcode == IANA_6TOP_CMD_DELETE ||
+            commandIdORcode == IANA_6TOP_CMD_COUNT  ||
+            commandIdORcode == IANA_6TOP_CMD_LIST   ||
+            commandIdORcode == IANA_6TOP_CMD_CLEAR
+        ){
+            // if I am already in a 6top transactions
+            if (sixtop_vars.six2six_state != SIX_IDLE){
+                code = IANA_6TOP_RC_ERR;
+            } else {
+                sixtop_vars.six2six_state = SIX_REQUEST_RECEIVED;
+
+                switch(commandIdORcode){
+                case IANA_6TOP_CMD_ADD: 
+                case IANA_6TOP_CMD_DELETE:
+                    numOfCells = *((uint8_t*)(pkt->payload)+ptr);
+                    container  = *((uint8_t*)(pkt->payload)+ptr+1);
+                    frameID = container;
+                    processIE_retrieve_sixCelllist(pkt,ptr+2,length-2,cellList);
+                    if (
+                        (
+                          commandIdORcode == IANA_6TOP_CMD_ADD &&
+                          sixtop_areAvailableCellsToBeScheduled(frameID,numOfCells,cellList)
+                        ) ||
+                       (
+                          commandIdORcode == IANA_6TOP_CMD_DELETE &&
+                          sixtop_areAvailableCellsToBeRemoved(frameID,numOfCells,cellList,&(pkt->l2_nextORpreviousHop))
+                       )
+                    ){
+                        code = IANA_6TOP_RC_SUCCESS;
+                        len += processIE_prepend_sixCelllist(response_pkt,cellList);
+                    } else {
+                        code = IANA_6TOP_RC_ERR;
+                    }
+                    break;
+                case IANA_6TOP_CMD_COUNT:
+                    container  = *((uint8_t*)(pkt->payload)+ptr);
+                    frameID = container;
+                    count = schedule_getCellsCounts(frameID,
+                                                    CELLTYPE_RX,
+                                                    &(pkt->l2_nextORpreviousHop));
+                    code = IANA_6TOP_RC_SUCCESS;
+                    packetfunctions_reserveHeaderSize(response_pkt,2);
+                    response_pkt->payload[0] = count      & 0xFF;
+                    response_pkt->payload[1] = (count>>8) & 0xFF;
+                    len = 2;
+                    break;
+                case IANA_6TOP_CMD_LIST:
+                    container  = *((uint8_t*)(pkt->payload)+ptr);
+                    frameID = container;
+                    numOfCells = sixtop_getCelllist(frameID,
+                                         &(pkt->l2_nextORpreviousHop),
+                                         cellList);
+                    code = IANA_6TOP_RC_SUCCESS;
+                    if (numOfCells>0){
+                        len += processIE_prepend_sixCelllist(response_pkt,cellList);
+                    }
+                    break;
+                case IANA_6TOP_CMD_CLEAR:
+                    container  = *((uint8_t*)(pkt->payload)+ptr);
+                    frameID = container;
+                    schedule_removeAllCells(frameID,
+                                            &(pkt->l2_nextORpreviousHop));
+                    code = IANA_6TOP_RC_SUCCESS;
+                    break;
+                }
+            }
+            response_pkt->l2_sixtop_requestCommand = commandIdORcode;
+            response_pkt->l2_sixtop_frameID        = frameID;
+            
+            len += processIE_prepend_sixGeneralMessage(response_pkt,code);
+            len += processIE_prepend_sixSubID(response_pkt);
+            processIE_prepend_sixtopIE(response_pkt,len);
+            // indicate IEs present
+            response_pkt->l2_payloadIEpresent = TRUE;
+            if (sixtop_vars.isResponseEnabled){
+                // send packet
+                sixtop_send(response_pkt);
+            }
+            // update state
+            sixtop_vars.six2six_state = SIX_WAIT_RESPONSE_SENDDONE;
+        } else {
+            //------ if this is a return code
+            // The response packet is not required, release it
+            openqueue_freePacketBuffer(response_pkt);
+          
+            // if the code is SUCCESS
+            if (commandIdORcode==IANA_6TOP_RC_SUCCESS){
+                switch(sixtop_vars.six2six_state){
+                case SIX_WAIT_ADDRESPONSE:
+                case SIX_WAIT_DELETERESPONSE:
+                    processIE_retrieve_sixCelllist(pkt,ptr,length,cellList);
+                    // always default frameID
+                    frameID = SCHEDULE_MINIMAL_6TISCH_DEFAULT_SLOTFRAME_HANDLE;
+                    if (sixtop_vars.six2six_state == SIX_WAIT_ADDRESPONSE){
+                        sixtop_addCellsByState(frameID,
+                                              cellList,
+                                              &(pkt->l2_nextORpreviousHop),
+                                              sixtop_vars.six2six_state
+                        );
+                    } else {
+                        sixtop_removeCellsByState(
+                              frameID,
+                              cellList,
+                              &(pkt->l2_nextORpreviousHop));
+                    }
+                    break;
+                case SIX_WAIT_COUNTRESPONSE:
+                    count  = *((uint8_t*)(pkt->payload)+ptr);
+                    ptr += 1;
+                    count |= (*((uint8_t*)(pkt->payload)+ptr))<<8;
+                    openserial_printInfo(COMPONENT_SIXTOP,ERR_SIXTOP_COUNT,
+                           (errorparameter_t)count,
+                           (errorparameter_t)sixtop_vars.six2six_state);
+                    break;
+                case SIX_WAIT_LISTRESPONSE:
+                    processIE_retrieve_sixCelllist(pkt,ptr,length,cellList);
+                    // print out first two cells in the list
+                    openserial_printInfo(COMPONENT_SIXTOP,ERR_SIXTOP_LIST,
+                           (errorparameter_t)cellList[0].tsNum,
+                           (errorparameter_t)cellList[1].tsNum);
+                    break;
+                case SIX_WAIT_CLEARRESPONSE:
+                  
+                    break;
+                default:
+                    code = IANA_6TOP_RC_ERR;
+                }
+            } else {
+                // TBD...
+            }
+           openserial_printInfo(COMPONENT_SIXTOP,ERR_SIXTOP_RETURNCODE,
+                           (errorparameter_t)commandIdORcode,
+                           (errorparameter_t)sixtop_vars.six2six_state);
+            sixtop_vars.six2six_state = SIX_IDLE;
+            sixtop_vars.handler = SIX_HANDLER_NONE;
+            opentimers_stop(sixtop_vars.timeoutTimerId);
+#ifdef SIXTOP_DEBUG
+    printf("Mote %d SIXTOP TRANSCATION IS END\n\n\n",idmanager_getMyID(ADDR_16B)->addr_16b[1]);
+#endif
+        }
+    }
+}
+
+uint8_t sixtop_getCelllist(
+    uint8_t              frameID,
+    open_addr_t*         neighbor,
+    cellInfo_ht*         cellList
+    ){
+    uint8_t          i=0;
+    scheduleEntry_t* scheduleWalker;
+    scheduleEntry_t* currentEntry;
+   
+    INTERRUPT_DECLARATION();
+    DISABLE_INTERRUPTS();
+    
+    if (frameID != SCHEDULE_MINIMAL_6TISCH_DEFAULT_SLOTFRAME_HANDLE){
+        ENABLE_INTERRUPTS();
+        return 0;
+    }
+    
+    memset(cellList,0,SCHEDULEIEMAXNUMCELLS*sizeof(cellInfo_ht));
+   
+    scheduleWalker = schedule_getCurrentScheduleEntry();
+    currentEntry   = scheduleWalker;
+    do {
+       if(packetfunctions_sameAddress(&(scheduleWalker->neighbor),neighbor)){
+           cellList[i].tsNum        = scheduleWalker->slotOffset;
+           cellList[i].choffset     = scheduleWalker->channelOffset;
+           cellList[i].linkoptions  = scheduleWalker->type;
+           i++;
+       }
+       scheduleWalker = scheduleWalker->next;
+    }while(scheduleWalker!=currentEntry && i!=SCHEDULEIEMAXNUMCELLS);
+   
+    ENABLE_INTERRUPTS();
+    return i;
+}
+
+//======= helper functions
+
+bool sixtop_candidateAddCellList(
+      uint8_t*     frameID,
+      cellInfo_ht* cellList,
+      uint8_t      requiredCells
+   ){
+   frameLength_t i;
+   uint8_t counter;
+   uint8_t numCandCells;
+   
+   *frameID = schedule_getFrameHandle();
+   
+   numCandCells=0;
+   for(counter=0;counter<SCHEDULEIEMAXNUMCELLS;counter++){
+      i = openrandom_get16b()%schedule_getFrameLength();
+      if(schedule_isSlotOffsetAvailable(i)==TRUE){
+         cellList[numCandCells].tsNum       = i;
+         cellList[numCandCells].choffset    = openrandom_get16b()%16;
+         cellList[numCandCells].linkoptions = CELLTYPE_TX;
+         numCandCells++;
+      }
+   }
+   
+   if (numCandCells<requiredCells || requiredCells==0) {
+      return FALSE;
+   } else {
+      return TRUE;
+   }
+}
+
+bool sixtop_candidateRemoveCellList(
+      uint8_t*     frameID,
+      cellInfo_ht* cellList,
+      open_addr_t* neighbor,
+      uint8_t      requiredCells
+   ){
+   uint8_t              i;
+   uint8_t              numCandCells;
+   slotinfo_element_t   info;
+   
+   *frameID        = schedule_getFrameHandle();
+  
+   numCandCells    = 0;
+   for(i=0;i<schedule_getFrameLength();i++){
+      schedule_getSlotInfo(i,neighbor,&info);
+      if(info.link_type == CELLTYPE_TX){
+         cellList[numCandCells].tsNum       = i;
+         cellList[numCandCells].choffset    = info.channelOffset;
+         cellList[numCandCells].linkoptions = CELLTYPE_TX;
+         numCandCells++;
+         if (numCandCells==SCHEDULEIEMAXNUMCELLS){
+            break; // only delete one cell
+         }
+      }
+   }
+   
+   if(numCandCells<requiredCells){
+      return FALSE;
+   }else{
+      return TRUE;
+   }
+}
+
+void sixtop_addCellsByState(
+      uint8_t      slotframeID,
+      cellInfo_ht* cellList,
+      open_addr_t* previousHop,
+      uint8_t      state
+   ){
+   uint8_t     i;
+   open_addr_t temp_neighbor;
+  
+   //set schedule according links
+   
+   for(i = 0;i<SCHEDULEIEMAXNUMCELLS;i++){
+      //only schedule when the request side wants to schedule a tx cell
+      if(cellList[i].linkoptions != CELLTYPE_OFF){
+         switch(state) {
+            case SIX_WAIT_RESPONSE_SENDDONE:
+               memcpy(&temp_neighbor,previousHop,sizeof(open_addr_t));
+               //add a RX link
+               schedule_addActiveSlot(
+                  cellList[i].tsNum,
+                  CELLTYPE_RX,
+                  FALSE,
+                  cellList[i].choffset,
+                  &temp_neighbor
+               );
+
+               break;
+            case SIX_WAIT_ADDRESPONSE:
+               memcpy(&temp_neighbor,previousHop,sizeof(open_addr_t));
+               //add a TX link
+               schedule_addActiveSlot(
+                  cellList[i].tsNum,
+                  CELLTYPE_TX,
+                  FALSE,
+                  cellList[i].choffset,
+                  &temp_neighbor
+               );
+               break;
+            default:
+               //log error
+               break;
+         }
+      }
+   }
+}
+
+void sixtop_removeCellsByState(
+      uint8_t      slotframeID,
+      cellInfo_ht* cellList,
+      open_addr_t* previousHop
+   ){
+   uint8_t i;
+   
+   for(i=0;i<SCHEDULEIEMAXNUMCELLS;i++){   
+      if(cellList[i].linkoptions != CELLTYPE_OFF){
+         schedule_removeActiveSlot(
+            cellList[i].tsNum,
+            previousHop
+         );
+      }
+   }
+}
+
+bool sixtop_areAvailableCellsToBeScheduled(
+      uint8_t      frameID, 
+      uint8_t      numOfCells, 
+      cellInfo_ht* cellList
+   ){
+   uint8_t i;
+   uint8_t bw;
+   bool    available;
+   
+   i          = 0;
+   bw         = numOfCells;
+   available  = FALSE;
+  
+   if(bw == 0 || bw>SCHEDULEIEMAXNUMCELLS){
+      // log wrong parameter error TODO
+    
+      available = FALSE;
+   } else {
+      do {
+         if(schedule_isSlotOffsetAvailable(cellList[i].tsNum) == TRUE){
+            bw--;
+         } else {
+            cellList[i].linkoptions = CELLTYPE_OFF;
+         }
+         i++;
+      }while(i<SCHEDULEIEMAXNUMCELLS && bw>0);
+      
+      if(bw==0){
+         //the rest link will not be scheduled, mark them as off type
+         while(i<SCHEDULEIEMAXNUMCELLS){
+            cellList[i].linkoptions = CELLTYPE_OFF;
+            i++;
+         }
+         // local schedule can statisfy the bandwidth of cell request. 
+         available = TRUE;
+      } else {
+         // local schedule can't statisfy the bandwidth of cell request
+         available = FALSE;
+      }
+   }
+   
+   return available;
+}
+
+bool sixtop_areAvailableCellsToBeRemoved(      
+        uint8_t      frameID, 
+        uint8_t      numOfCells, 
+        cellInfo_ht* cellList,
+        open_addr_t* neighbor
+    ){
+   uint8_t              i;
+   uint8_t              bw;
+   bool                 available;
+   slotinfo_element_t   info;
+   
+   i          = 0;
+   bw         = numOfCells;
+   available  = FALSE;
+  
+   if(bw == 0 || bw>SCHEDULEIEMAXNUMCELLS){
+      // log wrong parameter error TODO
+      available = FALSE;
+   } else {
+      do {
+          schedule_getSlotInfo(cellList[i].tsNum,neighbor,&info);
+          if(info.link_type == CELLTYPE_RX){
+              bw--;
+          } else {
+              cellList[i].linkoptions = CELLTYPE_OFF;
+          }
+          i++;
+        }while(i<SCHEDULEIEMAXNUMCELLS && bw>0);
+      
+        if(bw==0){
+            //the rest link will not be scheduled, mark them as off type
+            while(i<SCHEDULEIEMAXNUMCELLS){
+                cellList[i].linkoptions = CELLTYPE_OFF;
+                i++;
+            }
+            // local schedule can statisfy the bandwidth of cell request. 
+            available = TRUE;
+        } else {
+            // local schedule can't statisfy the bandwidth of cell request
+            available = FALSE;
+        }
+   }
+   
+   return available;
+}