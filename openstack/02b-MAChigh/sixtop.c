--- conflicted
+++ resolved
@@ -1,1760 +1,1727 @@
-#include "opendefs.h"
-#include "sixtop.h"
-#include "openserial.h"
-#include "openqueue.h"
-#include "neighbors.h"
-#include "IEEE802154E.h"
-#include "iphc.h"
-#include "packetfunctions.h"
-#include "openrandom.h"
-#include "scheduler.h"
-#include "opentimers.h"
-#include "debugpins.h"
-#include "leds.h"
-#include "IEEE802154.h"
-#include "IEEE802154_security.h"
-#include "idmanager.h"
-#include "schedule.h"
-
-//=========================== define ==========================================
-
-// in seconds: sixtop maintaince is called every 30 seconds
-#define MAINTENANCE_PERIOD        30
-
-//=========================== variables =======================================
-
-sixtop_vars_t sixtop_vars;
-
-//=========================== prototypes ======================================
-
-// send internal
-owerror_t     sixtop_send_internal(
-   OpenQueueEntry_t*    msg,
-   bool                 payloadIEPresent
-);
-
-// timer interrupt callbacks
-void          sixtop_maintenance_timer_cb(opentimers_id_t id);
-void          sixtop_timeout_timer_cb(opentimers_id_t id);
-void          sixtop_sendingEb_timer_cb(opentimers_id_t id);
-
-//=== EB/KA task
-
-void          timer_sixtop_sendEb_fired(void);
-void          timer_sixtop_management_fired(void);
-void          sixtop_sendEB(void);
-void          sixtop_sendKA(void);
-
-//=== six2six task
-
-void          timer_sixtop_six2six_timeout_fired(void);
-void          sixtop_six2six_sendDone(
-   OpenQueueEntry_t*    msg,
-   owerror_t            error
-);
-bool          sixtop_processIEs(
-   OpenQueueEntry_t*    pkt,
-   uint16_t*            lenIE
-);
-void sixtop_six2six_notifyReceive(
-   uint8_t              version, 
-   uint8_t              type,
-   uint8_t              code, 
-   uint8_t              sfId,
-   uint8_t              seqNum,
-   uint8_t              ptr,
-   uint8_t              length,
-   OpenQueueEntry_t*    pkt
-);
-
-//=== helper functions
-
-bool          sixtop_addCells(
-   uint8_t              slotframeID,
-   cellInfo_ht*         cellList,
-   open_addr_t*         previousHop,
-   uint8_t              cellOptions
-);
-bool          sixtop_removeCells(
-   uint8_t              slotframeID,
-   cellInfo_ht*         cellList,
-   open_addr_t*         previousHop,
-   uint8_t              cellOptions
-);
-bool          sixtop_areAvailableCellsToBeScheduled(
-    uint8_t              frameID, 
-    uint8_t              numOfCells, 
-    cellInfo_ht*         cellList
-);
-bool sixtop_areAvailableCellsToBeRemoved(      
-    uint8_t      frameID, 
-    uint8_t      numOfCells, 
-    cellInfo_ht* cellList,
-    open_addr_t* neighbor,
-    uint8_t      cellOptions
-);
-
-//=========================== public ==========================================
-
-void sixtop_init() {
-    
-    sixtop_vars.periodMaintenance  = 872 +(openrandom_get16b()&0xff);
-    sixtop_vars.busySendingKA      = FALSE;
-    sixtop_vars.busySendingEB      = FALSE;
-    sixtop_vars.dsn                = 0;
-    sixtop_vars.mgtTaskCounter     = 0;
-    sixtop_vars.kaPeriod           = MAXKAPERIOD;
-    sixtop_vars.ebPeriod           = EB_PORTION*(neighbors_getNumNeighbors()+1);
-    sixtop_vars.isResponseEnabled  = TRUE;
-    sixtop_vars.six2six_state      = SIX_STATE_IDLE;
-    
-    sixtop_vars.ebSendingTimerId   = opentimers_create();
-    opentimers_scheduleIn(
-        sixtop_vars.ebSendingTimerId,
-        sixtop_vars.periodMaintenance,
-        TIME_MS,
-        TIMER_ONESHOT,
-        sixtop_sendingEb_timer_cb
-    );
-    
-    sixtop_vars.maintenanceTimerId   = opentimers_create();
-    opentimers_scheduleIn(
-        sixtop_vars.maintenanceTimerId,
-        sixtop_vars.periodMaintenance,
-        TIME_MS,
-        TIMER_PERIODIC,
-        sixtop_maintenance_timer_cb
-    );
-    
-    sixtop_vars.timeoutTimerId      =  opentimers_create();
-}
-
-void sixtop_setKaPeriod(uint16_t kaPeriod) {
-    if(kaPeriod > MAXKAPERIOD) {
-        sixtop_vars.kaPeriod = MAXKAPERIOD;
-    } else {
-        sixtop_vars.kaPeriod = kaPeriod;
-    } 
-}
-
-void sixtop_setEBPeriod(uint8_t ebPeriod) {
-    if(ebPeriod != 0) {
-        // convert parameter to miliseconds
-        sixtop_vars.ebPeriod = ebPeriod;
-    }
-}
-
-void  sixtop_setSFcallback(
-    sixtop_sf_getsfid           cb0,
-    sixtop_sf_getmetadata       cb1, 
-    sixtop_sf_translatemetadata cb2, 
-    sixtop_sf_handle_callback   cb3
-){
-   sixtop_vars.cb_sf_getsfid            = cb0;
-   sixtop_vars.cb_sf_getMetadata        = cb1;
-   sixtop_vars.cb_sf_translateMetadata  = cb2;
-   sixtop_vars.cb_sf_handleRCError      = cb3;
-}
-
-//======= scheduling
-
-owerror_t sixtop_request(
-    uint8_t      code, 
-    open_addr_t* neighbor, 
-    uint8_t      numCells, 
-    uint8_t      cellOptions, 
-    cellInfo_ht* celllist_toBeAdded,
-    cellInfo_ht* celllist_toBeDeleted,
-    uint8_t      sfid,
-    uint16_t     listingOffset,
-    uint16_t     listingMaxNumCells
-    ){
-    OpenQueueEntry_t* pkt;
-    uint8_t           i;
-    uint8_t           len;
-    uint16_t          length_groupid_type;
-    uint8_t           sequenceNumber;
-    owerror_t         outcome;
-   
-    // filter parameters: handler, status and neighbor
-    if(
-        sixtop_vars.six2six_state != SIX_STATE_IDLE   ||
-        neighbor                  == NULL
-    ){
-        // neighbor can't be none or previous transcation doesn't finishe yet
-        return E_FAIL;
-    }
-
-    // get a free packet buffer
-    pkt = openqueue_getFreePacketBuffer(COMPONENT_SIXTOP_RES);
-    if (pkt==NULL) {
-        openserial_printError(
-            COMPONENT_SIXTOP_RES,
-            ERR_NO_FREE_PACKET_BUFFER,
-            (errorparameter_t)0,
-            (errorparameter_t)0
-        );
-        return E_FAIL;
-    }
-   
-    // take ownership
-    pkt->creator = COMPONENT_SIXTOP_RES;
-    pkt->owner   = COMPONENT_SIXTOP_RES;
-   
-    memcpy(&(pkt->l2_nextORpreviousHop),neighbor,sizeof(open_addr_t));
-    if (celllist_toBeDeleted != NULL){
-        memcpy(sixtop_vars.celllist_toDelete,celllist_toBeDeleted,CELLLIST_MAX_LEN*sizeof(cellInfo_ht));
-    }
-    sixtop_vars.cellOptions = cellOptions;
-    
-    len  = 0;
-    if (
-        code == IANA_6TOP_CMD_ADD      || 
-        code == IANA_6TOP_CMD_DELETE   || 
-        code == IANA_6TOP_CMD_RELOCATE
-    ){
-        // append 6p celllists
-        if (code == IANA_6TOP_CMD_ADD || code == IANA_6TOP_CMD_RELOCATE){
-            for(i=0;i<CELLLIST_MAX_LEN;i++) {
-                if(celllist_toBeAdded[i].isUsed){
-                    packetfunctions_reserveHeaderSize(pkt,4); 
-                    pkt->payload[0] = (uint8_t)(celllist_toBeAdded[i].slotoffset         & 0x00FF);
-                    pkt->payload[1] = (uint8_t)((celllist_toBeAdded[i].slotoffset        & 0xFF00)>>8);
-                    pkt->payload[2] = (uint8_t)(celllist_toBeAdded[i].channeloffset      & 0x00FF);
-                    pkt->payload[3] = (uint8_t)((celllist_toBeAdded[i].channeloffset     & 0xFF00)>>8);
-                    len += 4;
-                }
-            }
-        }
-        if (code == IANA_6TOP_CMD_DELETE || code == IANA_6TOP_CMD_RELOCATE){
-            for(i=0;i<CELLLIST_MAX_LEN;i++) {
-                if(celllist_toBeDeleted[i].isUsed){
-                    packetfunctions_reserveHeaderSize(pkt,4); 
-                    pkt->payload[0] = (uint8_t)(celllist_toBeDeleted[i].slotoffset       & 0x00FF);
-                    pkt->payload[1] = (uint8_t)((celllist_toBeDeleted[i].slotoffset      & 0xFF00)>>8);
-                    pkt->payload[2] = (uint8_t)(celllist_toBeDeleted[i].channeloffset    & 0x00FF);
-                    pkt->payload[3] = (uint8_t)((celllist_toBeDeleted[i].channeloffset   & 0xFF00)>>8);
-                    len += 4;
-                }
-            }
-        }
-        // append 6p numberCells
-        packetfunctions_reserveHeaderSize(pkt,sizeof(uint8_t));
-        *((uint8_t*)(pkt->payload)) = numCells;
-        len += 1;
-    }
-    
-    if (code == IANA_6TOP_CMD_LIST){
-        // append 6p max number of cells
-        packetfunctions_reserveHeaderSize(pkt,sizeof(uint16_t));
-        *((uint8_t*)(pkt->payload))   = (uint8_t)(listingMaxNumCells & 0x00FF);
-        *((uint8_t*)(pkt->payload+1)) = (uint8_t)(listingMaxNumCells & 0xFF00)>>8;
-        len +=2;
-        // append 6p listing offset
-        packetfunctions_reserveHeaderSize(pkt,sizeof(uint16_t));
-        *((uint8_t*)(pkt->payload))   = (uint8_t)(listingOffset & 0x00FF);
-        *((uint8_t*)(pkt->payload+1)) = (uint8_t)(listingOffset & 0xFF00)>>8;
-        len += 2;
-        // append 6p Reserved field
-        packetfunctions_reserveHeaderSize(pkt,sizeof(uint8_t));
-        *((uint8_t*)(pkt->payload)) = 0;
-        len += 1;
-    }
-    
-    if (code != IANA_6TOP_CMD_CLEAR){
-        // append 6p celloptions
-        packetfunctions_reserveHeaderSize(pkt,sizeof(uint8_t));
-        *((uint8_t*)(pkt->payload)) = cellOptions;
-        len+=1;
-    }
-    
-    // append 6p metadata
-    packetfunctions_reserveHeaderSize(pkt,sizeof(uint16_t));
-    pkt->payload[0] = (uint8_t)( sixtop_vars.cb_sf_getMetadata() & 0x00FF);
-    pkt->payload[1] = (uint8_t)((sixtop_vars.cb_sf_getMetadata() & 0xFF00)>>8);
-    len += 2;
-   
-    // append 6p Seqnum and schedule Generation
-    packetfunctions_reserveHeaderSize(pkt,sizeof(uint8_t));
-    sequenceNumber              = neighbors_getSequenceNumber(neighbor);
-    *((uint8_t*)(pkt->payload)) = sequenceNumber;
-    len += 1;
-    
-    // append 6p sfid
-    packetfunctions_reserveHeaderSize(pkt,sizeof(uint8_t));
-    *((uint8_t*)(pkt->payload)) = sfid;
-    len += 1;
-      
-    // append 6p code
-    packetfunctions_reserveHeaderSize(pkt,sizeof(uint8_t));
-    *((uint8_t*)(pkt->payload)) = code;
-    // record the code to determine the action after 6p senddone
-    pkt->l2_sixtop_command      = code;
-    len += 1;
-    
-    // append 6p version, T(type) and  R(reserved)
-    packetfunctions_reserveHeaderSize(pkt,sizeof(uint8_t));
-    *((uint8_t*)(pkt->payload)) = IANA_6TOP_6P_VERSION | IANA_6TOP_TYPE_REQUEST;
-    len += 1;
-    
-    // append 6p subtype id
-    packetfunctions_reserveHeaderSize(pkt,sizeof(uint8_t));
-    *((uint8_t*)(pkt->payload)) = IANA_6TOP_SUBIE_ID;
-    len += 1;
-   
-    // append IETF IE header (length_groupid_type)
-    packetfunctions_reserveHeaderSize(pkt, sizeof(uint16_t));
-    length_groupid_type  = len;
-    length_groupid_type |= (IANA_IETF_IE_GROUP_ID  | IANA_IETF_IE_TYPE); 
-    pkt->payload[0]      = length_groupid_type        & 0xFF;
-    pkt->payload[1]      = (length_groupid_type >> 8) & 0xFF;
-   
-    // indicate IEs present
-    pkt->l2_payloadIEpresent = TRUE;
-    // record this packet as sixtop request message
-    pkt->l2_sixtop_messageType    = SIXTOP_CELL_REQUEST;
-    
-    // send packet
-    outcome = sixtop_send(pkt);
-    
-    if (outcome == E_SUCCESS){
-        //update states
-        switch(code){
-        case IANA_6TOP_CMD_ADD:
-            sixtop_vars.six2six_state = SIX_STATE_WAIT_ADDREQUEST_SENDDONE;
-            break;
-        case IANA_6TOP_CMD_DELETE:
-            sixtop_vars.six2six_state = SIX_STATE_WAIT_DELETEREQUEST_SENDDONE;
-            break;
-        case IANA_6TOP_CMD_RELOCATE:
-            sixtop_vars.six2six_state = SIX_STATE_WAIT_RELOCATEREQUEST_SENDDONE;
-            break;
-        case IANA_6TOP_CMD_COUNT:
-            sixtop_vars.six2six_state = SIX_STATE_WAIT_COUNTREQUEST_SENDDONE;
-            break;
-        case IANA_6TOP_CMD_LIST:
-            sixtop_vars.six2six_state = SIX_STATE_WAIT_LISTREQUEST_SENDDONE;
-            break;
-        case IANA_6TOP_CMD_CLEAR:
-            sixtop_vars.six2six_state = SIX_STATE_WAIT_CLEARREQUEST_SENDDONE;
-            break;
-        }
-    } else {
-        openqueue_freePacketBuffer(pkt);
-    }
-    return outcome;
-}
-
-//======= from upper layer
-
-owerror_t sixtop_send(OpenQueueEntry_t *msg) {
-
-    // set metadata
-    msg->owner        = COMPONENT_SIXTOP;
-    msg->l2_frameType = IEEE154_TYPE_DATA;
-
-    // set l2-security attributes
-    msg->l2_securityLevel   = IEEE802154_security_getSecurityLevel(msg);
-    msg->l2_keyIdMode       = IEEE802154_SECURITY_KEYIDMODE; 
-    msg->l2_keyIndex        = IEEE802154_security_getDataKeyIndex();
-
-    if (msg->l2_payloadIEpresent == FALSE) {
-        return sixtop_send_internal(
-            msg,
-            FALSE
-        );
-    } else {
-        return sixtop_send_internal(
-            msg,
-            TRUE
-        );
-    }
-}
-
-//======= from lower layer
-
-void task_sixtopNotifSendDone() {
-    OpenQueueEntry_t* msg;
-    
-    // get recently-sent packet from openqueue
-    msg = openqueue_sixtopGetSentPacket();
-    if (msg==NULL) {
-        openserial_printCritical(
-            COMPONENT_SIXTOP,
-            ERR_NO_SENT_PACKET,
-            (errorparameter_t)0,
-            (errorparameter_t)0
-        );
-        return;
-    }
-    
-    // take ownership
-    msg->owner = COMPONENT_SIXTOP;
-    
-    // update neighbor statistics
-    if (msg->l2_sendDoneError==E_SUCCESS) {
-        neighbors_indicateTx(
-            &(msg->l2_nextORpreviousHop),
-            msg->l2_numTxAttempts,
-            TRUE,
-            &msg->l2_asn
-        );
-    } else {
-        neighbors_indicateTx(
-             &(msg->l2_nextORpreviousHop),
-             msg->l2_numTxAttempts,
-             FALSE,
-             &msg->l2_asn
-        );
-    }
-    
-    // send the packet to where it belongs
-    switch (msg->creator) {
-        case COMPONENT_SIXTOP:
-            if (msg->l2_frameType==IEEE154_TYPE_BEACON) {
-                // this is a EB
-                
-                // not busy sending EB anymore
-                sixtop_vars.busySendingEB = FALSE;
-            } else {
-                // this is a KA
-                
-                // not busy sending KA anymore
-                sixtop_vars.busySendingKA = FALSE;
-            }
-            // discard packets
-            openqueue_freePacketBuffer(msg);
-            break;
-        case COMPONENT_SIXTOP_RES:
-            sixtop_six2six_sendDone(msg,msg->l2_sendDoneError);
-            break;
-        default:
-            // send the rest up the stack
-            iphc_sendDone(msg,msg->l2_sendDoneError);
-            break;
-    }
-}
-
-void task_sixtopNotifReceive() {
-    OpenQueueEntry_t* msg;
-    uint16_t          lenIE;
-    // get received packet from openqueue
-    msg = openqueue_sixtopGetReceivedPacket();
-    if (msg==NULL) {
-        openserial_printCritical(
-            COMPONENT_SIXTOP,
-            ERR_NO_RECEIVED_PACKET,
-            (errorparameter_t)0,
-            (errorparameter_t)0
-        );
-        return;
-    }
-   
-    // take ownership
-    msg->owner = COMPONENT_SIXTOP;
-   
-    // update neighbor statistics
-    neighbors_indicateRx(
-        &(msg->l2_nextORpreviousHop),
-        msg->l1_rssi,
-        &msg->l2_asn,
-        msg->l2_joinPriorityPresent,
-        msg->l2_joinPriority,
-        msg->l2_securityLevel == IEEE154_ASH_SLF_TYPE_NOSEC ? TRUE : FALSE
-    );
-    
-    // process the header IEs
-    lenIE=0;
-    if(
-        msg->l2_frameType              == IEEE154_TYPE_DATA  &&
-        msg->l2_payloadIEpresent       == TRUE               &&
-        sixtop_processIEs(msg, &lenIE) == FALSE
-    ) {
-        // free the packet's RAM memory
-        openqueue_freePacketBuffer(msg);
-        //log error
-        return;
-    }
-   
-    // toss the header IEs
-    packetfunctions_tossHeader(msg,lenIE);
-   
-    // reset it to avoid race conditions with this var.
-    msg->l2_joinPriorityPresent = FALSE; 
-   
-    // send the packet up the stack, if it qualifies
-    switch (msg->l2_frameType) {
-    case IEEE154_TYPE_BEACON:
-    case IEEE154_TYPE_DATA:
-    case IEEE154_TYPE_CMD:
-        if (msg->length>0) {
-            if (msg->l2_frameType == IEEE154_TYPE_BEACON){
-                // I have one byte frequence field, no useful for upper layer
-                // free up the RAM
-                openqueue_freePacketBuffer(msg);
-                break;
-            }
-            // send to upper layer
-            iphc_receive(msg);
-        } else {
-            // free up the RAM
-            openqueue_freePacketBuffer(msg);
-        }
-        break;
-    case IEEE154_TYPE_ACK:
-    default:
-        // free the packet's RAM memory
-        openqueue_freePacketBuffer(msg);
-        // log the error
-        openserial_printError(
-            COMPONENT_SIXTOP,
-            ERR_MSG_UNKNOWN_TYPE,
-            (errorparameter_t)msg->l2_frameType,
-            (errorparameter_t)0
-        );
-        break;
-    }
-}
-
-//======= debugging
-
-/**
-\brief Trigger this module to print status information, over serial.
-
-debugPrint_* functions are used by the openserial module to continuously print
-status information about several modules in the OpenWSN stack.
-
-\returns TRUE if this function printed something, FALSE otherwise.
-*/
-bool debugPrint_myDAGrank() {
-    uint16_t output;
-    
-    output = 0;
-    output = icmpv6rpl_getMyDAGrank();
-    openserial_printStatus(STATUS_DAGRANK,(uint8_t*)&output,sizeof(uint16_t));
-    return TRUE;
-}
-
-/**
-\brief Trigger this module to print status information, over serial.
-
-debugPrint_* functions are used by the openserial module to continuously print
-status information about several modules in the OpenWSN stack.
-
-\returns TRUE if this function printed something, FALSE otherwise.
-*/
-bool debugPrint_kaPeriod() {
-    uint16_t output;
-    
-    output = sixtop_vars.kaPeriod;
-    openserial_printStatus(
-        STATUS_KAPERIOD,
-        (uint8_t*)&output,
-        sizeof(output)
-    );
-    return TRUE;
-}
-
-void sixtop_setIsResponseEnabled(bool isEnabled){
-    sixtop_vars.isResponseEnabled = isEnabled;
-}
-
-//=========================== private =========================================
-
-/**
-\brief Transfer packet to MAC.
-
-This function adds a IEEE802.15.4 header to the packet and leaves it the 
-OpenQueue buffer. The very last thing it does is assigning this packet to the 
-virtual component COMPONENT_SIXTOP_TO_IEEE802154E. Whenever it gets a change,
-IEEE802154E will handle the packet.
-
-\param[in] msg The packet to the transmitted
-\param[in] payloadIEPresent Indicates wheter an Information Element is present in the
-   packet.
-
-\returns E_SUCCESS iff successful.
-*/
-owerror_t sixtop_send_internal(
-    OpenQueueEntry_t* msg, 
-    bool    payloadIEPresent) {
-
-    // assign a number of retries
-    if (
-        packetfunctions_isBroadcastMulticast(&(msg->l2_nextORpreviousHop))==TRUE
-    ) {
-        msg->l2_retriesLeft = 1;
-    } else {
-        msg->l2_retriesLeft = TXRETRIES + 1;
-    }
-    // record this packet's dsn (for matching the ACK)
-    msg->l2_dsn = sixtop_vars.dsn++;
-    // this is a new packet which I never attempted to send
-    msg->l2_numTxAttempts = 0;
-    // transmit with the default TX power
-    msg->l1_txPower = TX_POWER;
-    // add a IEEE802.15.4 header
-    ieee802154_prependHeader(
-        msg,
-        msg->l2_frameType,
-        payloadIEPresent,
-        msg->l2_dsn,
-        &(msg->l2_nextORpreviousHop)
-    );
-    // change owner to IEEE802154E fetches it from queue
-    msg->owner  = COMPONENT_SIXTOP_TO_IEEE802154E;
-    return E_SUCCESS;
-}
-
-// timer interrupt callbacks
-void sixtop_sendingEb_timer_cb(opentimers_id_t id){
-    scheduler_push_task(timer_sixtop_sendEb_fired,TASKPRIO_SIXTOP);
-    // update the period
-    sixtop_vars.periodMaintenance  = 872 +(openrandom_get16b()&0xff);
-    opentimers_scheduleIn(
-        sixtop_vars.ebSendingTimerId,
-        sixtop_vars.periodMaintenance,
-        TIME_MS,
-        TIMER_ONESHOT,
-        sixtop_sendingEb_timer_cb
-    );
-}
-
-void sixtop_maintenance_timer_cb(opentimers_id_t id) {
-    scheduler_push_task(timer_sixtop_management_fired,TASKPRIO_SIXTOP);
-}
-
-void sixtop_timeout_timer_cb(opentimers_id_t id) {
-    scheduler_push_task(timer_sixtop_six2six_timeout_fired,TASKPRIO_SIXTOP_TIMEOUT);
-}
-
-//======= EB/KA task
-
-void timer_sixtop_sendEb_fired(){
-    
-    uint16_t newPeriod;
-    // current period 
-    newPeriod = EB_PORTION*(neighbors_getNumNeighbors()+1);
-    if (
-        sixtop_vars.ebPeriod  < newPeriod &&
-        sixtop_vars.ebCounter > newPeriod
-    ){
-        sixtop_vars.ebCounter = 0;
-        sixtop_vars.ebPeriod  = newPeriod;
-        sixtop_sendEB();
-    } else {
-        sixtop_vars.ebPeriod  = newPeriod;
-        sixtop_vars.ebCounter = (sixtop_vars.ebCounter+1)%sixtop_vars.ebPeriod;
-        switch (sixtop_vars.ebCounter) {
-        case 0:
-            sixtop_sendEB();
-            break;
-        default:
-            break;
-        }
-    }
-}
-
-/**
-\brief Timer handlers which triggers MAC management task.
-
-This function is called in task context by the scheduler after the RES timer
-has fired. This timer is set to fire every second, on average.
-
-The body of this function executes one of the MAC management task.
-*/
-void timer_sixtop_management_fired(void) {
-   
-    sixtop_vars.mgtTaskCounter = (sixtop_vars.mgtTaskCounter+1)%MAINTENANCE_PERIOD;
-   
-    switch (sixtop_vars.mgtTaskCounter) {
-        case 0:
-            // called every MAINTENANCE_PERIOD seconds
-            neighbors_removeOld();
-            break;
-        default:
-            // called every second, except once every MAINTENANCE_PERIOD seconds
-            sixtop_sendKA();
-            break;
-    }
-}
-
-/**
-\brief Send an EB.
-
-This is one of the MAC management tasks. This function inlines in the
-timers_res_fired() function, but is declared as a separate function for better
-readability of the code.
-*/
-port_INLINE void sixtop_sendEB() {
-    OpenQueueEntry_t* eb;
-    uint8_t     i;
-    uint8_t     eb_len;
-    uint16_t    temp16b;
-   
-    if (
-        (ieee154e_isSynch()==FALSE)                     ||
-        (IEEE802154_security_isConfigured()==FALSE)     ||
-        (icmpv6rpl_getMyDAGrank()==DEFAULTDAGRANK)      ||
-        icmpv6rpl_daoSent()==FALSE
-    ) {
-        // I'm not sync'ed, or did not join, or did not acquire a DAGrank or did not send out a DAO
-        // before starting to advertize the network, we need to make sure that we are reachable downwards,
-        // thus, the condition if DAO was sent
-        
-        // delete packets genereted by this module (EB and KA) from openqueue
-        openqueue_removeAllCreatedBy(COMPONENT_SIXTOP);
-        
-        // I'm not busy sending an EB or KA
-        sixtop_vars.busySendingEB = FALSE;
-        sixtop_vars.busySendingKA = FALSE;
-        
-        // stop here
-        return;
-    }
-   
-    if (sixtop_vars.busySendingEB==TRUE) {
-        // don't continue if I'm still sending a previous EB
-        return;
-    }
-    
-    // if I get here, I will send an EB
-    
-    // get a free packet buffer
-    eb = openqueue_getFreePacketBuffer(COMPONENT_SIXTOP);
-    if (eb==NULL) {
-        openserial_printError(
-            COMPONENT_SIXTOP,
-            ERR_NO_FREE_PACKET_BUFFER,
-            (errorparameter_t)0,
-            (errorparameter_t)0
-        );
-        return;
-    }
-    
-    // declare ownership over that packet
-    eb->creator = COMPONENT_SIXTOP;
-    eb->owner   = COMPONENT_SIXTOP;
-    
-    // in case we none default number of shared cells defined in minimal configuration
-    if (ebIEsBytestream[EB_SLOTFRAME_NUMLINK_OFFSET]>1){
-        for (i=ebIEsBytestream[EB_SLOTFRAME_NUMLINK_OFFSET]-1;i>0;i--){
-            packetfunctions_reserveHeaderSize(eb,5);
-            eb->payload[0]   = i;    // slot offset
-            eb->payload[1]   = 0x00;
-            eb->payload[2]   = 0x00; // channel offset
-            eb->payload[3]   = 0x00;
-            eb->payload[4]   = 0x0F; // link options
-        }
-    }
-    
-    // reserve space for EB IEs
-    packetfunctions_reserveHeaderSize(eb,EB_IE_LEN);
-    for (i=0;i<EB_IE_LEN;i++){
-        eb->payload[i]   = ebIEsBytestream[i];
-    }
-    
-    if (ebIEsBytestream[EB_SLOTFRAME_NUMLINK_OFFSET]>1){
-        // reconstruct the MLME IE header since length changed 
-        eb_len = EB_IE_LEN-2+5*(ebIEsBytestream[EB_SLOTFRAME_NUMLINK_OFFSET]-1);
-        temp16b = eb_len | IEEE802154E_PAYLOAD_DESC_GROUP_ID_MLME | IEEE802154E_PAYLOAD_DESC_TYPE_MLME;
-        eb->payload[0] = (uint8_t)(temp16b & 0x00ff);
-        eb->payload[1] = (uint8_t)((temp16b & 0xff00)>>8);
-    }
-    
-    // Keep a pointer to where the ASN will be
-    // Note: the actual value of the current ASN and JP will be written by the
-    //    IEEE802.15.4e when transmitting
-    eb->l2_ASNpayload               = &eb->payload[EB_ASN0_OFFSET]; 
-    
-    // some l2 information about this packet
-    eb->l2_frameType                     = IEEE154_TYPE_BEACON;
-    eb->l2_nextORpreviousHop.type        = ADDR_16B;
-    eb->l2_nextORpreviousHop.addr_16b[0] = 0xff;
-    eb->l2_nextORpreviousHop.addr_16b[1] = 0xff;
-    
-    //I has an IE in my payload
-    eb->l2_payloadIEpresent = TRUE;
-
-    // set l2-security attributes
-    eb->l2_securityLevel   = IEEE802154_SECURITY_LEVEL_BEACON;
-    eb->l2_keyIdMode       = IEEE802154_SECURITY_KEYIDMODE;
-    eb->l2_keyIndex        = IEEE802154_security_getBeaconKeyIndex();
-    
-    // put in queue for MAC to handle
-    sixtop_send_internal(eb,eb->l2_payloadIEpresent);
-    
-    // I'm now busy sending an EB
-    sixtop_vars.busySendingEB = TRUE;
-}
-
-/**
-\brief Send an keep-alive message, if necessary.
-
-This is one of the MAC management tasks. This function inlines in the
-timers_res_fired() function, but is declared as a separate function for better
-readability of the code.
-*/
-port_INLINE void sixtop_sendKA() {
-    OpenQueueEntry_t* kaPkt;
-    open_addr_t*      kaNeighAddr;
-    
-    if (ieee154e_isSynch()==FALSE) {
-        // I'm not sync'ed
-        
-        // delete packets genereted by this module (EB and KA) from openqueue
-        openqueue_removeAllCreatedBy(COMPONENT_SIXTOP);
-        
-        // I'm not busy sending an EB or KA
-        sixtop_vars.busySendingEB = FALSE;
-        sixtop_vars.busySendingKA = FALSE;
-      
-        // stop here
-        return;
-    }
-
-    if (sixtop_vars.busySendingKA==TRUE) {
-        // don't proceed if I'm still sending a KA
-        return;
-    }
-
-    kaNeighAddr = neighbors_getKANeighbor(sixtop_vars.kaPeriod);
-    if (kaNeighAddr==NULL) {
-        // don't proceed if I have no neighbor I need to send a KA to
-        return;
-    }
-
-    // if I get here, I will send a KA
-
-    // get a free packet buffer
-    kaPkt = openqueue_getFreePacketBuffer(COMPONENT_SIXTOP);
-    if (kaPkt==NULL) {
-        openserial_printError(
-            COMPONENT_SIXTOP,
-            ERR_NO_FREE_PACKET_BUFFER,
-            (errorparameter_t)1,
-            (errorparameter_t)0
-        );
-        return;
-   }
-   
-    // declare ownership over that packet
-    kaPkt->creator = COMPONENT_SIXTOP;
-    kaPkt->owner   = COMPONENT_SIXTOP;
-    
-    // some l2 information about this packet
-    kaPkt->l2_frameType = IEEE154_TYPE_DATA;
-    memcpy(&(kaPkt->l2_nextORpreviousHop),kaNeighAddr,sizeof(open_addr_t));
-    
-    // set l2-security attributes
-    kaPkt->l2_securityLevel   = IEEE802154_SECURITY_LEVEL; // do not exchange KAs with 
-    kaPkt->l2_keyIdMode       = IEEE802154_SECURITY_KEYIDMODE;
-    kaPkt->l2_keyIndex        = IEEE802154_security_getDataKeyIndex();
-
-    // put in queue for MAC to handle
-    sixtop_send_internal(kaPkt,FALSE);
-    
-    // I'm now busy sending a KA
-    sixtop_vars.busySendingKA = TRUE;
-
-#ifdef OPENSIM
-    debugpins_ka_set();
-    debugpins_ka_clr();
-#endif
-}
-
-//======= six2six task
-
-void timer_sixtop_six2six_timeout_fired(void) {
-    // timeout timer fired, reset the state of sixtop to idle
-    sixtop_vars.six2six_state = SIX_STATE_IDLE;
-    opentimers_cancel(sixtop_vars.timeoutTimerId);
-}
-
-void sixtop_six2six_sendDone(OpenQueueEntry_t* msg, owerror_t error){
-
-    msg->owner = COMPONENT_SIXTOP_RES;
-
-    // if this is a request send done
-    if (msg->l2_sixtop_messageType == SIXTOP_CELL_REQUEST){
-        if(error == E_FAIL) {
-            // reset handler and state if the request is failed to send out
-            sixtop_vars.six2six_state = SIX_STATE_IDLE;
-        } else {
-            // the packet has been sent out successfully
-            switch (sixtop_vars.six2six_state) {
-            case SIX_STATE_WAIT_ADDREQUEST_SENDDONE:
-                sixtop_vars.six2six_state = SIX_STATE_WAIT_ADDRESPONSE;
-                break;
-            case SIX_STATE_WAIT_DELETEREQUEST_SENDDONE:
-                sixtop_vars.six2six_state = SIX_STATE_WAIT_DELETERESPONSE;
-                break;
-            case SIX_STATE_WAIT_RELOCATEREQUEST_SENDDONE:
-                sixtop_vars.six2six_state = SIX_STATE_WAIT_RELOCATERESPONSE;
-                break;
-            case SIX_STATE_WAIT_LISTREQUEST_SENDDONE:
-                sixtop_vars.six2six_state = SIX_STATE_WAIT_LISTRESPONSE;
-                break;
-            case SIX_STATE_WAIT_COUNTREQUEST_SENDDONE:
-                sixtop_vars.six2six_state = SIX_STATE_WAIT_COUNTRESPONSE;
-                break;
-            case SIX_STATE_WAIT_CLEARREQUEST_SENDDONE:
-                sixtop_vars.six2six_state = SIX_STATE_WAIT_CLEARRESPONSE;
-                break;
-            default:
-                // should never happen
-                break;
-            }
-            // start timeout timer if I am waiting for a response
-            opentimers_scheduleIn(
-                sixtop_vars.timeoutTimerId,
-                SIX2SIX_TIMEOUT_MS,
-                TIME_MS,
-                TIMER_ONESHOT,
-                sixtop_timeout_timer_cb
-            );
-        }
-    }
-    
-    // if this is a response send done
-    if (msg->l2_sixtop_messageType == SIXTOP_CELL_RESPONSE){
-        if(error == E_SUCCESS) {
-            neighbors_updateSequenceNumber(&(msg->l2_nextORpreviousHop));
-            // in case a response is sent out, check the return code
-            if (msg->l2_sixtop_returnCode == IANA_6TOP_RC_SUCCESS){
-                if (msg->l2_sixtop_command == IANA_6TOP_CMD_ADD){
-                    sixtop_addCells(
-                        msg->l2_sixtop_frameID,
-                        msg->l2_sixtop_celllist_add,
-                        &(msg->l2_nextORpreviousHop),
-                        msg->l2_sixtop_cellOptions
-                    );
-                }
-                
-                if (msg->l2_sixtop_command == IANA_6TOP_CMD_DELETE){
-                    sixtop_removeCells(
-                      msg->l2_sixtop_frameID,
-                        msg->l2_sixtop_celllist_delete,
-                      &(msg->l2_nextORpreviousHop),
-                        msg->l2_sixtop_cellOptions
-                    );
-                }
-              
-                if ( msg->l2_sixtop_command == IANA_6TOP_CMD_RELOCATE){
-                    sixtop_removeCells(
-                        msg->l2_sixtop_frameID,
-                        msg->l2_sixtop_celllist_delete,
-                        &(msg->l2_nextORpreviousHop),
-                        msg->l2_sixtop_cellOptions
-                    );
-                    sixtop_addCells(
-                        msg->l2_sixtop_frameID,
-                        msg->l2_sixtop_celllist_add,
-                        &(msg->l2_nextORpreviousHop),
-                        msg->l2_sixtop_cellOptions
-                    );
-                }
-                
-                if ( msg->l2_sixtop_command == IANA_6TOP_CMD_CLEAR){
-                    schedule_removeAllCells(
-                        msg->l2_sixtop_frameID, 
-                        &(msg->l2_nextORpreviousHop)
-                    );
-                    neighbors_resetSequenceNumber(&(msg->l2_nextORpreviousHop));
-                }
-            } else {
-                // the return code doesn't end up with SUCCESS
-                // The return code will be processed on request side.
-            }
-        } else {
-            // doesn't receive the ACK of response packet from request side after maximum retries.
-        }
-    }
-    // free the buffer
-    openqueue_freePacketBuffer(msg);
-}
-
-port_INLINE bool sixtop_processIEs(OpenQueueEntry_t* pkt, uint16_t * lenIE) {
-    uint8_t ptr;
-    uint8_t temp_8b;
-    uint8_t subtypeid,code,sfid,version,type,seqNum;
-    uint16_t temp_16b,len,headerlen;
-   
-    ptr         = 0;
-    headerlen   = 0;
-  
-    //candidate IE header  if type ==0 header IE if type==1 payload IE
-    temp_8b     = *((uint8_t*)(pkt->payload)+ptr);
-    ptr++;
-    temp_16b    = temp_8b + ((*((uint8_t*)(pkt->payload)+ptr))<<8);
-    ptr++;
-    *lenIE += 2;
-    // check ietf ie group id, type
-    if ((temp_16b & IEEE802154E_DESC_LEN_PAYLOAD_ID_TYPE_MASK) != (IANA_IETF_IE_GROUP_ID | IANA_IETF_IE_TYPE)){
-        // wrong IE ID or type, record and drop the packet
-        openserial_printError(COMPONENT_SIXTOP,ERR_UNSUPPORTED_FORMAT,0,0);
-        return FALSE;
-    }
-    len = temp_16b & IEEE802154E_DESC_LEN_PAYLOAD_IE_MASK;
-    *lenIE += len;
-  
-    // check 6p subtype Id
-    subtypeid  = *((uint8_t*)(pkt->payload)+ptr);
-    ptr += 1;
-    if (subtypeid != IANA_6TOP_SUBIE_ID){
-        // wrong subtypeID, record and drop the packet
-        openserial_printError(COMPONENT_SIXTOP,ERR_UNSUPPORTED_FORMAT,1,0);
-        return FALSE;
-    }
-    headerlen += 1;
-    
-    // check 6p version
-    temp_8b = *((uint8_t*)(pkt->payload)+ptr);
-    ptr += 1;
-    // 6p doesn't define type 3
-    if (temp_8b>>IANA_6TOP_TYPE_SHIFT == 3){
-        // wrong type, record and drop the packet
-        openserial_printError(COMPONENT_SIXTOP,ERR_UNSUPPORTED_FORMAT,2,0);
-        return FALSE;
-    }
-    version    = temp_8b &  IANA_6TOP_VESION_MASK;
-    type       = temp_8b >> IANA_6TOP_TYPE_SHIFT;
-    headerlen += 1;
-    
-    // get 6p code
-    code       = *((uint8_t*)(pkt->payload)+ptr);
-    ptr       += 1;
-    headerlen += 1;
-    // get 6p sfid
-    sfid       = *((uint8_t*)(pkt->payload)+ptr);
-    ptr       += 1;
-    headerlen += 1;
-    // get 6p seqNum and GEN
-    seqNum     =  *((uint8_t*)(pkt->payload)+ptr) & 0xff;
-    ptr       += 1;
-    headerlen += 1;
-    
-    // give six2six to process
-    sixtop_six2six_notifyReceive(version,type,code,sfid,seqNum,ptr,len-headerlen,pkt);
-    *lenIE     = len+2;
-    return TRUE;
-}
-
-void sixtop_six2six_notifyReceive(
-    uint8_t           version, 
-    uint8_t           type,
-    uint8_t           code, 
-    uint8_t           sfId,
-    uint8_t           seqNum,
-    uint8_t           ptr,
-    uint8_t           length,
-    OpenQueueEntry_t* pkt
-){
-    uint8_t           returnCode;
-    uint16_t          metadata;
-    uint8_t           cellOptions;
-    uint8_t           cellOptions_transformed;
-    uint16_t          offset;
-    uint16_t          length_groupid_type;
-    uint16_t          startingOffset;
-    uint8_t           maxNumCells;
-    uint16_t          i;
-    uint16_t          slotoffset;
-    uint16_t          channeloffset;
-    uint16_t          numCells;
-    uint16_t          temp16;
-    OpenQueueEntry_t* response_pkt;
-    uint8_t           pktLen            = length;
-    uint8_t           response_pktLen   = 0;
-    cellInfo_ht       celllist_list[CELLLIST_MAX_LEN];
-    
-    if (type == SIXTOP_CELL_REQUEST){
-        // if this is a 6p request message
-    
-        // get a free packet buffer
-        response_pkt = openqueue_getFreePacketBuffer(COMPONENT_SIXTOP_RES);
-        if (response_pkt==NULL) {
-            openserial_printError(
-                COMPONENT_SIXTOP_RES,
-                ERR_NO_FREE_PACKET_BUFFER,
-                (errorparameter_t)0,
-                (errorparameter_t)0
-            );
-            return;
-        }
-   
-        // take ownership
-        response_pkt->creator = COMPONENT_SIXTOP_RES;
-        response_pkt->owner   = COMPONENT_SIXTOP_RES;
-        
-        memcpy(&(response_pkt->l2_nextORpreviousHop),
-               &(pkt->l2_nextORpreviousHop),
-               sizeof(open_addr_t)
-        );
-    
-        // the follow while loop only execute once
-        do{
-            // version check
-            if (version != IANA_6TOP_6P_VERSION){
-                returnCode = IANA_6TOP_RC_VER_ERR;
-                break;
-            }
-            // sfid check
-            if (sfId != sixtop_vars.cb_sf_getsfid()){
-                returnCode = IANA_6TOP_RC_SFID_ERR;
-                break;
-            }
-            // sequenceNumber check
-            if (seqNum != neighbors_getSequenceNumber(&(pkt->l2_nextORpreviousHop)) && code != IANA_6TOP_CMD_CLEAR){
-                returnCode = IANA_6TOP_RC_SEQNUM_ERR;
-                break;
-            }
-            // previous 6p transcation check
-            if (sixtop_vars.six2six_state != SIX_STATE_IDLE){
-                returnCode = IANA_6TOP_RC_RESET;
-                break;
-            }
-            // metadata meaning check
-            if (sixtop_vars.cb_sf_translateMetadata()!=METADATA_TYPE_FRAMEID){
-                openserial_printError(
-                    COMPONENT_SIXTOP,
-                    ERR_UNSUPPORTED_METADATA,
-                    sixtop_vars.cb_sf_translateMetadata(),
-                    0
-                );
-                returnCode = IANA_6TOP_RC_ERROR;
-                break;
-            }
-            
-            // commands check
-            
-            // get metadata, metadata indicates frame id 
-            metadata  = *((uint8_t*)(pkt->payload)+ptr);
-            metadata |= *((uint8_t*)(pkt->payload)+ptr+1)<<8;
-            ptr      += 2;
-            pktLen   -= 2;
-            
-            // clear command
-            if (code == IANA_6TOP_CMD_CLEAR){
-                // the cells will be removed when the repsonse sendone successfully
-                // don't clear cells here
-                returnCode = IANA_6TOP_RC_SUCCESS;
-                break;
-            }
-            
-            cellOptions  = *((uint8_t*)(pkt->payload)+ptr);
-            ptr         += 1;
-            pktLen      -= 1;
-            
-            // list command
-            if (code == IANA_6TOP_CMD_LIST){
-                ptr += 1; // skip the one byte reserved field
-                offset  = *((uint8_t*)(pkt->payload)+ptr);
-                offset |= *((uint8_t*)(pkt->payload)+ptr+1)<<8;
-                ptr += 2;
-                maxNumCells  = *((uint8_t*)(pkt->payload)+ptr);
-                maxNumCells |= *((uint8_t*)(pkt->payload)+ptr+1)<<8;
-                ptr += 2;
-                
-                returnCode = IANA_6TOP_RC_SUCCESS;
-                startingOffset = offset;
-                if ((cellOptions & (CELLOPTIONS_TX | CELLOPTIONS_RX)) != (CELLOPTIONS_TX | CELLOPTIONS_RX)){
-                    cellOptions_transformed = cellOptions ^ (CELLOPTIONS_TX | CELLOPTIONS_RX);
-                } else {
-                    cellOptions_transformed = cellOptions;
-                }
-                for(i=0; i<maxNumCells; i++) {
-                    if (
-                        schedule_getOneCellAfterOffset(
-                            metadata,
-                            startingOffset,
-                            &(pkt->l2_nextORpreviousHop),
-                            cellOptions_transformed,
-                            &slotoffset,
-                            &channeloffset)
-                    ){
-                        // found one cell after slot offset+i
-                        packetfunctions_reserveHeaderSize(response_pkt,4); 
-                        response_pkt->payload[0] = slotoffset     & 0x00FF;
-                        response_pkt->payload[1] = (slotoffset    & 0xFF00)>>8;
-                        response_pkt->payload[2] = channeloffset  & 0x00FF;
-                        response_pkt->payload[3] = (channeloffset & 0xFF00)>>8;
-                        response_pktLen         += 4;
-                        startingOffset           = slotoffset+1;
-                    } else {
-                        // no more cell after offset
-                        returnCode = IANA_6TOP_RC_EOL;
-                        break;
-                    }
-                }
-                if (
-                    schedule_getOneCellAfterOffset(
-                        metadata,
-                        startingOffset,
-                        &(pkt->l2_nextORpreviousHop),
-                        cellOptions_transformed,
-                        &slotoffset,
-                        &channeloffset) == FALSE
-                ){
-                    returnCode = IANA_6TOP_RC_EOL;
-                }
-                
-                break;
-            }
-            
-            // count command
-            if (code == IANA_6TOP_CMD_COUNT){
-                numCells = 0;
-                startingOffset = 0;
-                if ((cellOptions & (CELLOPTIONS_TX | CELLOPTIONS_RX)) != (CELLOPTIONS_TX | CELLOPTIONS_RX)){
-                    cellOptions_transformed = cellOptions ^ (CELLOPTIONS_TX | CELLOPTIONS_RX);
-                } else {
-                    cellOptions_transformed = cellOptions;
-                }
-                for(i=0; i<schedule_getFrameLength(); i++) {
-                    if (
-                        schedule_getOneCellAfterOffset(
-                            metadata,
-                            startingOffset,
-                            &(pkt->l2_nextORpreviousHop),
-                            cellOptions_transformed,
-                            &slotoffset,
-                            &channeloffset)
-                    ){
-                        // found one cell after slot i
-                        numCells++;
-                        startingOffset = slotoffset+1;
-                    }
-                }
-                returnCode = IANA_6TOP_RC_SUCCESS;
-                packetfunctions_reserveHeaderSize(response_pkt,sizeof(uint16_t));
-                response_pkt->payload[0] =  numCells & 0x00FF;
-                response_pkt->payload[1] = (numCells & 0xFF00)>>8;
-                response_pktLen         += 2;
-                break;
-            }
-            
-            numCells = *((uint8_t*)(pkt->payload)+ptr);
-            ptr     += 1;
-            pktLen  -= 1;
-            
-            // add command
-            if (code == IANA_6TOP_CMD_ADD){
-                if (schedule_getNumberOfFreeEntries() < numCells){
-                    returnCode = IANA_6TOP_RC_NORES;
-                    break;
-                }
-                // retrieve cell list
-                i = 0;
-                memset(response_pkt->l2_sixtop_celllist_add,0,sizeof(response_pkt->l2_sixtop_celllist_add));
-                while(pktLen>0){
-                    response_pkt->l2_sixtop_celllist_add[i].slotoffset     =  *((uint8_t*)(pkt->payload)+ptr);
-                    response_pkt->l2_sixtop_celllist_add[i].slotoffset    |= (*((uint8_t*)(pkt->payload)+ptr+1))<<8;
-                    response_pkt->l2_sixtop_celllist_add[i].channeloffset  =  *((uint8_t*)(pkt->payload)+ptr+2);
-                    response_pkt->l2_sixtop_celllist_add[i].channeloffset |= (*((uint8_t*)(pkt->payload)+ptr+3))<<8;
-                    response_pkt->l2_sixtop_celllist_add[i].isUsed         = TRUE;
-                    ptr    += 4;
-                    pktLen -= 4;
-                    i++;
-                }
-                if (sixtop_areAvailableCellsToBeScheduled(metadata,numCells,response_pkt->l2_sixtop_celllist_add)){
-                    for(i=0;i<CELLLIST_MAX_LEN;i++) {
-                        if(response_pkt->l2_sixtop_celllist_add[i].isUsed){
-                            packetfunctions_reserveHeaderSize(response_pkt,4); 
-                            response_pkt->payload[0] = (uint8_t)(response_pkt->l2_sixtop_celllist_add[i].slotoffset         & 0x00FF);
-                            response_pkt->payload[1] = (uint8_t)((response_pkt->l2_sixtop_celllist_add[i].slotoffset        & 0xFF00)>>8);
-                            response_pkt->payload[2] = (uint8_t)(response_pkt->l2_sixtop_celllist_add[i].channeloffset      & 0x00FF);
-                            response_pkt->payload[3] = (uint8_t)((response_pkt->l2_sixtop_celllist_add[i].channeloffset     & 0xFF00)>>8);
-                            response_pktLen += 4;
-                        }
-                    }
-                }
-                returnCode = IANA_6TOP_RC_SUCCESS;
-                break;
-            }
-            
-            // delete command
-            if (code == IANA_6TOP_CMD_DELETE){
-                i = 0;
-                memset(response_pkt->l2_sixtop_celllist_delete,0,sizeof(response_pkt->l2_sixtop_celllist_delete));
-                while(pktLen>0){
-                    response_pkt->l2_sixtop_celllist_delete[i].slotoffset     =  *((uint8_t*)(pkt->payload)+ptr);
-                    response_pkt->l2_sixtop_celllist_delete[i].slotoffset    |= (*((uint8_t*)(pkt->payload)+ptr+1))<<8;
-                    response_pkt->l2_sixtop_celllist_delete[i].channeloffset  =  *((uint8_t*)(pkt->payload)+ptr+2);
-                    response_pkt->l2_sixtop_celllist_delete[i].channeloffset |= (*((uint8_t*)(pkt->payload)+ptr+3))<<8;
-                    response_pkt->l2_sixtop_celllist_delete[i].isUsed         = TRUE;
-                    ptr    += 4;
-                    pktLen -= 4;
-                    i++;
-                }
-                if ((cellOptions & (CELLOPTIONS_TX | CELLOPTIONS_RX)) != (CELLOPTIONS_TX | CELLOPTIONS_RX)){
-                    cellOptions_transformed = cellOptions ^ (CELLOPTIONS_TX | CELLOPTIONS_RX);
-                } else {
-                    cellOptions_transformed = cellOptions;
-                }
-                if (sixtop_areAvailableCellsToBeRemoved(metadata,numCells,response_pkt->l2_sixtop_celllist_delete,&(pkt->l2_nextORpreviousHop),cellOptions_transformed)){
-                    returnCode = IANA_6TOP_RC_SUCCESS;
-                    for(i=0;i<CELLLIST_MAX_LEN;i++) {
-                        if(response_pkt->l2_sixtop_celllist_delete[i].isUsed){
-                            packetfunctions_reserveHeaderSize(response_pkt,4); 
-                            response_pkt->payload[0] = (uint8_t)(response_pkt->l2_sixtop_celllist_delete[i].slotoffset         & 0x00FF);
-                            response_pkt->payload[1] = (uint8_t)((response_pkt->l2_sixtop_celllist_delete[i].slotoffset        & 0xFF00)>>8);
-                            response_pkt->payload[2] = (uint8_t)(response_pkt->l2_sixtop_celllist_delete[i].channeloffset      & 0x00FF);
-                            response_pkt->payload[3] = (uint8_t)((response_pkt->l2_sixtop_celllist_delete[i].channeloffset     & 0xFF00)>>8);
-                            response_pktLen += 4;
-                        }
-                    }
-                } else {
-                    returnCode = IANA_6TOP_RC_CELLLIST_ERR;
-                }
-                    break;
-            }
-            
-            // relocate command
-            if (code == IANA_6TOP_CMD_RELOCATE){
-                // retrieve cell list to be relocated
-                i = 0;
-                memset(response_pkt->l2_sixtop_celllist_delete,0,sizeof(response_pkt->l2_sixtop_celllist_delete));
-                temp16 = numCells;
-                while(temp16>0){
-                    response_pkt->l2_sixtop_celllist_delete[i].slotoffset     =  *((uint8_t*)(pkt->payload)+ptr);
-                    response_pkt->l2_sixtop_celllist_delete[i].slotoffset    |= (*((uint8_t*)(pkt->payload)+ptr+1))<<8;
-                    response_pkt->l2_sixtop_celllist_delete[i].channeloffset  =  *((uint8_t*)(pkt->payload)+ptr+2);
-                    response_pkt->l2_sixtop_celllist_delete[i].channeloffset |= (*((uint8_t*)(pkt->payload)+ptr+3))<<8;
-                    response_pkt->l2_sixtop_celllist_delete[i].isUsed         = TRUE;
-                    ptr    += 4;
-                    pktLen -= 4;
-                    temp16--;
-                    i++;
-                }
-                if ((cellOptions & (CELLOPTIONS_TX | CELLOPTIONS_RX)) != (CELLOPTIONS_TX | CELLOPTIONS_RX)){
-                    cellOptions_transformed = cellOptions ^ (CELLOPTIONS_TX | CELLOPTIONS_RX);
-                } else {
-                    cellOptions_transformed = cellOptions;
-                }
-                if (sixtop_areAvailableCellsToBeRemoved(metadata,numCells,response_pkt->l2_sixtop_celllist_delete,&(pkt->l2_nextORpreviousHop),cellOptions_transformed)==FALSE){
-                    returnCode = IANA_6TOP_RC_CELLLIST_ERR;
-                    break;
-                }
-                // retrieve cell list to be relocated
-                i = 0;
-                memset(response_pkt->l2_sixtop_celllist_add,0,sizeof(response_pkt->l2_sixtop_celllist_add));
-                while(pktLen>0){
-                    response_pkt->l2_sixtop_celllist_add[i].slotoffset     =  *((uint8_t*)(pkt->payload)+ptr);
-                    response_pkt->l2_sixtop_celllist_add[i].slotoffset    |= (*((uint8_t*)(pkt->payload)+ptr+1))<<8;
-                    response_pkt->l2_sixtop_celllist_add[i].channeloffset  =  *((uint8_t*)(pkt->payload)+ptr+2);
-                    response_pkt->l2_sixtop_celllist_add[i].channeloffset |= (*((uint8_t*)(pkt->payload)+ptr+3))<<8;
-                    response_pkt->l2_sixtop_celllist_add[i].isUsed         = TRUE;
-                    ptr    += 4;
-                    pktLen -= 4;
-                    i++;
-                }
-                if (sixtop_areAvailableCellsToBeScheduled(metadata,numCells,response_pkt->l2_sixtop_celllist_add)){
-                    for(i=0;i<CELLLIST_MAX_LEN;i++) {
-                        if(response_pkt->l2_sixtop_celllist_add[i].isUsed){
-                            packetfunctions_reserveHeaderSize(response_pkt,4); 
-                            response_pkt->payload[0] = (uint8_t)(response_pkt->l2_sixtop_celllist_add[i].slotoffset         & 0x00FF);
-                            response_pkt->payload[1] = (uint8_t)((response_pkt->l2_sixtop_celllist_add[i].slotoffset        & 0xFF00)>>8);
-                            response_pkt->payload[2] = (uint8_t)(response_pkt->l2_sixtop_celllist_add[i].channeloffset      & 0x00FF);
-                            response_pkt->payload[3] = (uint8_t)((response_pkt->l2_sixtop_celllist_add[i].channeloffset     & 0xFF00)>>8);
-                            response_pktLen += 4;
-                        }
-                    }
-                }
-                returnCode = IANA_6TOP_RC_SUCCESS;
-                break;
-            }
-        } while(0);
-        
-        // record code, returnCode, frameID and cellOptions. They will be used when 6p repsonse senddone
-        response_pkt->l2_sixtop_command     = code;
-        response_pkt->l2_sixtop_returnCode  = returnCode;
-        response_pkt->l2_sixtop_frameID     = metadata;
-        // revert tx and rx link option bits
-        if ((cellOptions & (CELLOPTIONS_TX | CELLOPTIONS_RX)) != (CELLOPTIONS_TX | CELLOPTIONS_RX)){
-            response_pkt->l2_sixtop_cellOptions = cellOptions ^ (CELLOPTIONS_TX | CELLOPTIONS_RX);
-        } else {
-            response_pkt->l2_sixtop_cellOptions = cellOptions;
-        }
-        
-        // append 6p Seqnum
-        packetfunctions_reserveHeaderSize(response_pkt,sizeof(uint8_t));
-        *((uint8_t*)(response_pkt->payload)) = seqNum;
-        response_pktLen += 1;
-        
-        // append 6p sfid
-        packetfunctions_reserveHeaderSize(response_pkt,sizeof(uint8_t));
-        *((uint8_t*)(response_pkt->payload)) = sixtop_vars.cb_sf_getsfid();
-        response_pktLen += 1;
-          
-        // append 6p code
-        packetfunctions_reserveHeaderSize(response_pkt,sizeof(uint8_t));
-        *((uint8_t*)(response_pkt->payload)) = returnCode;
-        response_pktLen += 1;
-        
-        // append 6p version, T(type) and  R(reserved)
-        packetfunctions_reserveHeaderSize(response_pkt,sizeof(uint8_t));
-        *((uint8_t*)(response_pkt->payload)) = IANA_6TOP_6P_VERSION | IANA_6TOP_TYPE_RESPONSE;
-        response_pktLen += 1;
-        
-        // append 6p subtype id
-        packetfunctions_reserveHeaderSize(response_pkt,sizeof(uint8_t));
-        *((uint8_t*)(response_pkt->payload)) = IANA_6TOP_SUBIE_ID;
-        response_pktLen += 1;
-       
-        // append IETF IE header (length_groupid_type)
-        packetfunctions_reserveHeaderSize(response_pkt, sizeof(uint16_t));
-        length_groupid_type  = response_pktLen;
-        length_groupid_type |= (IANA_IETF_IE_GROUP_ID  | IANA_IETF_IE_TYPE); 
-        response_pkt->payload[0]      = length_groupid_type        & 0xFF;
-        response_pkt->payload[1]      = (length_groupid_type >> 8) & 0xFF;
-       
-        // indicate IEs present
-        response_pkt->l2_payloadIEpresent = TRUE;
-        // record this packet as sixtop request message
-        response_pkt->l2_sixtop_messageType    = SIXTOP_CELL_RESPONSE;
-
-        if (sixtop_vars.isResponseEnabled){
-            // send packet
-            sixtop_send(response_pkt);
-        } else {
-            openqueue_freePacketBuffer(response_pkt);
-        }
-    }
-      
-    if (type == SIXTOP_CELL_RESPONSE) {
-        // this is a 6p response message
-        neighbors_updateSequenceNumber(&(pkt->l2_nextORpreviousHop));
-        
-        // if the code is SUCCESS
-        if (code == IANA_6TOP_RC_SUCCESS || code == IANA_6TOP_RC_EOL){
-            switch(sixtop_vars.six2six_state){
-            case SIX_STATE_WAIT_ADDRESPONSE:
-                i = 0;
-                memset(pkt->l2_sixtop_celllist_add,0,sizeof(pkt->l2_sixtop_celllist_add));
-                while(pktLen>0){
-                    pkt->l2_sixtop_celllist_add[i].slotoffset     =  *((uint8_t*)(pkt->payload)+ptr);
-                    pkt->l2_sixtop_celllist_add[i].slotoffset    |= (*((uint8_t*)(pkt->payload)+ptr+1))<<8;
-                    pkt->l2_sixtop_celllist_add[i].channeloffset  =  *((uint8_t*)(pkt->payload)+ptr+2);
-                    pkt->l2_sixtop_celllist_add[i].channeloffset |= (*((uint8_t*)(pkt->payload)+ptr+3))<<8;
-                    pkt->l2_sixtop_celllist_add[i].isUsed         = TRUE;
-                    ptr    += 4;
-                    pktLen -= 4;
-                    i++;
-                }
-                sixtop_addCells(
-                    sixtop_vars.cb_sf_getMetadata(),     // frame id 
-                    pkt->l2_sixtop_celllist_add,  // celllist to be added
-                    &(pkt->l2_nextORpreviousHop), // neighbor that cells to be added to
-                    sixtop_vars.cellOptions       // cell options
-                );
-                break;
-            case SIX_STATE_WAIT_DELETERESPONSE:
-                sixtop_removeCells(
-                    sixtop_vars.cb_sf_getMetadata(),
-                    sixtop_vars.celllist_toDelete,
-                    &(pkt->l2_nextORpreviousHop),
-                    sixtop_vars.cellOptions
-                );
-                break;
-            case SIX_STATE_WAIT_RELOCATERESPONSE:
-                i = 0;
-                memset(pkt->l2_sixtop_celllist_add,0,sizeof(pkt->l2_sixtop_celllist_add));
-                while(pktLen>0){
-                    pkt->l2_sixtop_celllist_add[i].slotoffset     =  *((uint8_t*)(pkt->payload)+ptr);
-                    pkt->l2_sixtop_celllist_add[i].slotoffset    |= (*((uint8_t*)(pkt->payload)+ptr+1))<<8;
-                    pkt->l2_sixtop_celllist_add[i].channeloffset  =  *((uint8_t*)(pkt->payload)+ptr+2);
-                    pkt->l2_sixtop_celllist_add[i].channeloffset |= (*((uint8_t*)(pkt->payload)+ptr+3))<<8;
-                    pkt->l2_sixtop_celllist_add[i].isUsed         = TRUE;
-                    ptr    += 4;
-                    pktLen -= 4;
-                    i++;
-                }
-                sixtop_removeCells(
-                    sixtop_vars.cb_sf_getMetadata(),
-                    sixtop_vars.celllist_toDelete,
-                    &(pkt->l2_nextORpreviousHop),
-                    sixtop_vars.cellOptions
-                );
-                sixtop_addCells(
-                    sixtop_vars.cb_sf_getMetadata(),     // frame id 
-                    pkt->l2_sixtop_celllist_add,  // celllist to be added
-                    &(pkt->l2_nextORpreviousHop), // neighbor that cells to be added to
-                    sixtop_vars.cellOptions       // cell options
-                );
-                break;
-            case SIX_STATE_WAIT_COUNTRESPONSE:
-                numCells  = *((uint8_t*)(pkt->payload)+ptr);
-                numCells |= (*((uint8_t*)(pkt->payload)+ptr+1))<<8;
-                ptr += 2;
-                openserial_printInfo(
-                    COMPONENT_SIXTOP,
-                    ERR_SIXTOP_COUNT,
-                    (errorparameter_t)numCells,
-                    (errorparameter_t)sixtop_vars.six2six_state
-                );
-                break;
-            case SIX_STATE_WAIT_LISTRESPONSE:
-                i = 0;
-                memset(celllist_list,0,CELLLIST_MAX_LEN*sizeof(cellInfo_ht));
-                while(pktLen>0){
-                    celllist_list[i].slotoffset     =  *((uint8_t*)(pkt->payload)+ptr);
-                    celllist_list[i].slotoffset    |= (*((uint8_t*)(pkt->payload)+ptr+1))<<8;
-                    celllist_list[i].channeloffset  =  *((uint8_t*)(pkt->payload)+ptr+2);
-                    celllist_list[i].channeloffset |= (*((uint8_t*)(pkt->payload)+ptr+3))<<8;
-                    celllist_list[i].isUsed         = TRUE;
-                    ptr    += 4;
-                    pktLen -= 4;
-                    i++;
-                }
-                // print out first two cells in the list
-                openserial_printInfo(
-                    COMPONENT_SIXTOP,
-                    ERR_SIXTOP_LIST,
-                    (errorparameter_t)celllist_list[0].slotoffset,
-                    (errorparameter_t)celllist_list[1].slotoffset
-                );
-                break;
-            case SIX_STATE_WAIT_CLEARRESPONSE:
-                schedule_removeAllCells(
-                    sixtop_vars.cb_sf_getMetadata(),
-                    &(pkt->l2_nextORpreviousHop)
-                );
-                neighbors_resetSequenceNumber(&(pkt->l2_nextORpreviousHop));
-                break;
-            default:
-                // should neven happen
-                break;
-            }
-        } else {
-            sixtop_vars.cb_sf_handleRCError(code);
-        }
-        openserial_printInfo(
-            COMPONENT_SIXTOP,
-            ERR_SIXTOP_RETURNCODE,
-            (errorparameter_t)code,
-            (errorparameter_t)sixtop_vars.six2six_state
-        );
-        sixtop_vars.six2six_state   = SIX_STATE_IDLE;
-        opentimers_cancel(sixtop_vars.timeoutTimerId);
-    }
-}
-
-//======= helper functions
-
-bool sixtop_addCells(
-    uint8_t      slotframeID,
-    cellInfo_ht* cellList,
-    open_addr_t* previousHop,
-    uint8_t      cellOptions
-){
-    uint8_t     i;
-    bool        isShared;
-    open_addr_t temp_neighbor;
-    cellType_t  type;
-    bool        hasCellsAdded;
-   
-    // translate cellOptions to cell type 
-    if (cellOptions == CELLOPTIONS_TX){
-        type     = CELLTYPE_TX;
-        isShared = FALSE;
-    }
-    if (cellOptions == CELLOPTIONS_RX){
-        type     = CELLTYPE_RX;  
-        isShared = FALSE;
-    }
-    if (cellOptions == (CELLOPTIONS_TX | CELLOPTIONS_RX | CELLOPTIONS_SHARED)){
-        type     = CELLTYPE_TXRX;  
-        isShared = TRUE;
-    }
-   
-<<<<<<< HEAD
-    if (isShared){
-        memset(&temp_neighbor,0,sizeof(temp_neighbor));
-        temp_neighbor.type             = ADDR_ANYCAST;
-    } else {
-        memcpy(&temp_neighbor,previousHop,sizeof(open_addr_t));
-    }
-=======
-    memcpy(&temp_neighbor,previousHop,sizeof(open_addr_t));
->>>>>>> 0a5e4bd9
-
-    hasCellsAdded = FALSE;
-    // add cells to schedule
-    for(i = 0;i<CELLLIST_MAX_LEN;i++){
-        if (cellList[i].isUsed){
-            hasCellsAdded = TRUE;
-            schedule_addActiveSlot(
-                cellList[i].slotoffset,
-                type,
-                isShared,
-                cellList[i].channeloffset,
-                &temp_neighbor
-            );
-         }
-    }
-   
-    return hasCellsAdded;
-}
-
-bool sixtop_removeCells(
-      uint8_t      slotframeID,
-      cellInfo_ht* cellList,
-      open_addr_t* previousHop,
-    uint8_t      cellOptions
-   ){
-    uint8_t     i;
-<<<<<<< HEAD
-    bool        isShared;
-    open_addr_t temp_neighbor;
-    bool        hasCellsRemoved;
-    
-    // translate cellOptions to cell type 
-    if (cellOptions == CELLOPTIONS_TX){
-        isShared = FALSE;
-    }
-    if (cellOptions == CELLOPTIONS_RX){ 
-        isShared = FALSE;
-    }
-    if (cellOptions == (CELLOPTIONS_TX | CELLOPTIONS_RX | CELLOPTIONS_SHARED)){ 
-        isShared = TRUE;
-    }
-
-    if (isShared){
-        memset(&temp_neighbor,0,sizeof(temp_neighbor));
-        temp_neighbor.type             = ADDR_ANYCAST;
-    } else {
-        memcpy(&temp_neighbor,previousHop,sizeof(open_addr_t));
-    }
-=======
-    open_addr_t temp_neighbor;
-    bool        hasCellsRemoved;
-
-    memcpy(&temp_neighbor,previousHop,sizeof(open_addr_t));
->>>>>>> 0a5e4bd9
-    
-    hasCellsRemoved = FALSE;
-    // delete cells from schedule
-    for(i=0;i<CELLLIST_MAX_LEN;i++){
-        if (cellList[i].isUsed){
-            hasCellsRemoved = TRUE;
-            schedule_removeActiveSlot(
-                cellList[i].slotoffset,
-                &temp_neighbor
-            );
-        }
-    }
-    
-    return hasCellsRemoved;
-}
-
-bool sixtop_areAvailableCellsToBeScheduled(
-      uint8_t      frameID, 
-      uint8_t      numOfCells, 
-      cellInfo_ht* cellList
-){
-    uint8_t i;
-    uint8_t numbOfavailableCells;
-    bool    available;
-    
-    i          = 0;
-    numbOfavailableCells = 0;
-    available  = FALSE;
-  
-    if(numOfCells == 0 || numOfCells>CELLLIST_MAX_LEN){
-        // log wrong parameter error TODO
-    
-        available = FALSE;
-    } else {
-        do {
-            if(schedule_isSlotOffsetAvailable(cellList[i].slotoffset) == TRUE){
-                numbOfavailableCells++;
-            } else {
-                // mark the cell
-                cellList[i].isUsed = FALSE;
-            }
-            i++;
-        }while(i<CELLLIST_MAX_LEN && numbOfavailableCells!=numOfCells);
-        
-        if(numbOfavailableCells>0){
-            // there are more than one cell can be added.
-            // the rest cells in the list will not be used
-            while(i<CELLLIST_MAX_LEN){
-                cellList[i].isUsed = FALSE;
-                i++;
-            }
-            available = TRUE;
-        } else {
-            // No cell in the list is able to be added
-            available = FALSE;
-        }
-    }
-    return available;
-}
-
-bool sixtop_areAvailableCellsToBeRemoved(      
-    uint8_t      frameID, 
-    uint8_t      numOfCells, 
-    cellInfo_ht* cellList,
-    open_addr_t* neighbor,
-    uint8_t      cellOptions
-){
-    uint8_t              i;
-    uint8_t              numOfavailableCells;
-    bool                 available;
-    slotinfo_element_t   info;
-    cellType_t           type;
-    open_addr_t          anycastAddr;
-    
-    i          = 0;
-    numOfavailableCells = 0;
-    available           = TRUE;
-    
-    // translate cellOptions to cell type 
-    if (cellOptions == CELLOPTIONS_TX){
-        type = CELLTYPE_TX;
-    }
-    if (cellOptions == CELLOPTIONS_RX){
-        type = CELLTYPE_RX;
-    }
-    if (cellOptions == (CELLOPTIONS_TX | CELLOPTIONS_RX | CELLOPTIONS_SHARED)){
-        type = CELLTYPE_TXRX;
-        memset(&anycastAddr,0,sizeof(open_addr_t));
-        anycastAddr.type = ADDR_ANYCAST;
-    }
-    
-    if(numOfCells == 0 || numOfCells>CELLLIST_MAX_LEN){
-        // log wrong parameter error TODO
-        available = FALSE;
-    } else {
-        do {
-            if (cellList[i].isUsed){
-                memset(&info,0,sizeof(slotinfo_element_t));
-                if (type==CELLTYPE_TXRX){
-                    schedule_getSlotInfo(cellList[i].slotoffset,&anycastAddr,&info);
-                } else {
-                    schedule_getSlotInfo(cellList[i].slotoffset,neighbor,&info);
-                }
-                if(info.link_type != type){
-                    available = FALSE;
-                    break;
-                } else {
-                    numOfavailableCells++;
-                }
-            }
-            i++;
-        }while(i<CELLLIST_MAX_LEN && numOfavailableCells<numOfCells);
-        
-        if(numOfavailableCells==numOfCells && available == TRUE){
-            //the rest link will not be scheduled, mark them as off type
-            while(i<CELLLIST_MAX_LEN){
-                cellList[i].isUsed = FALSE;
-                i++;
-            }
-        } else {
-            // local schedule can't satisfy the bandwidth of cell request
-            available = FALSE;
-        }
-   }
-   return available;
-}
+#include "opendefs.h"
+#include "sixtop.h"
+#include "openserial.h"
+#include "openqueue.h"
+#include "neighbors.h"
+#include "IEEE802154E.h"
+#include "iphc.h"
+#include "packetfunctions.h"
+#include "openrandom.h"
+#include "scheduler.h"
+#include "opentimers.h"
+#include "debugpins.h"
+#include "leds.h"
+#include "IEEE802154.h"
+#include "IEEE802154_security.h"
+#include "idmanager.h"
+#include "schedule.h"
+
+//=========================== define ==========================================
+
+// in seconds: sixtop maintaince is called every 30 seconds
+#define MAINTENANCE_PERIOD        30
+
+//=========================== variables =======================================
+
+sixtop_vars_t sixtop_vars;
+
+//=========================== prototypes ======================================
+
+// send internal
+owerror_t     sixtop_send_internal(
+   OpenQueueEntry_t*    msg,
+   bool                 payloadIEPresent
+);
+
+// timer interrupt callbacks
+void          sixtop_maintenance_timer_cb(opentimers_id_t id);
+void          sixtop_timeout_timer_cb(opentimers_id_t id);
+void          sixtop_sendingEb_timer_cb(opentimers_id_t id);
+
+//=== EB/KA task
+
+void          timer_sixtop_sendEb_fired(void);
+void          timer_sixtop_management_fired(void);
+void          sixtop_sendEB(void);
+void          sixtop_sendKA(void);
+
+//=== six2six task
+
+void          timer_sixtop_six2six_timeout_fired(void);
+void          sixtop_six2six_sendDone(
+   OpenQueueEntry_t*    msg,
+   owerror_t            error
+);
+bool          sixtop_processIEs(
+   OpenQueueEntry_t*    pkt,
+   uint16_t*            lenIE
+);
+void sixtop_six2six_notifyReceive(
+   uint8_t              version, 
+   uint8_t              type,
+   uint8_t              code, 
+   uint8_t              sfId,
+   uint8_t              seqNum,
+   uint8_t              ptr,
+   uint8_t              length,
+   OpenQueueEntry_t*    pkt
+);
+
+//=== helper functions
+
+bool          sixtop_addCells(
+   uint8_t              slotframeID,
+   cellInfo_ht*         cellList,
+   open_addr_t*         previousHop,
+   uint8_t              cellOptions
+);
+bool          sixtop_removeCells(
+   uint8_t              slotframeID,
+   cellInfo_ht*         cellList,
+   open_addr_t*         previousHop,
+   uint8_t              cellOptions
+);
+bool          sixtop_areAvailableCellsToBeScheduled(
+    uint8_t              frameID, 
+    uint8_t              numOfCells, 
+    cellInfo_ht*         cellList
+);
+bool sixtop_areAvailableCellsToBeRemoved(      
+    uint8_t      frameID, 
+    uint8_t      numOfCells, 
+    cellInfo_ht* cellList,
+    open_addr_t* neighbor,
+    uint8_t      cellOptions
+);
+
+//=========================== public ==========================================
+
+void sixtop_init() {
+    
+    sixtop_vars.periodMaintenance  = 872 +(openrandom_get16b()&0xff);
+    sixtop_vars.busySendingKA      = FALSE;
+    sixtop_vars.busySendingEB      = FALSE;
+    sixtop_vars.dsn                = 0;
+    sixtop_vars.mgtTaskCounter     = 0;
+    sixtop_vars.kaPeriod           = MAXKAPERIOD;
+    sixtop_vars.ebPeriod           = EB_PORTION*(neighbors_getNumNeighbors()+1);
+    sixtop_vars.isResponseEnabled  = TRUE;
+    sixtop_vars.six2six_state      = SIX_STATE_IDLE;
+    
+    sixtop_vars.ebSendingTimerId   = opentimers_create();
+    opentimers_scheduleIn(
+        sixtop_vars.ebSendingTimerId,
+        sixtop_vars.periodMaintenance,
+        TIME_MS,
+        TIMER_ONESHOT,
+        sixtop_sendingEb_timer_cb
+    );
+    
+    sixtop_vars.maintenanceTimerId   = opentimers_create();
+    opentimers_scheduleIn(
+        sixtop_vars.maintenanceTimerId,
+        sixtop_vars.periodMaintenance,
+        TIME_MS,
+        TIMER_PERIODIC,
+        sixtop_maintenance_timer_cb
+    );
+    
+    sixtop_vars.timeoutTimerId      =  opentimers_create();
+}
+
+void sixtop_setKaPeriod(uint16_t kaPeriod) {
+    if(kaPeriod > MAXKAPERIOD) {
+        sixtop_vars.kaPeriod = MAXKAPERIOD;
+    } else {
+        sixtop_vars.kaPeriod = kaPeriod;
+    } 
+}
+
+void sixtop_setEBPeriod(uint8_t ebPeriod) {
+    if(ebPeriod != 0) {
+        // convert parameter to miliseconds
+        sixtop_vars.ebPeriod = ebPeriod;
+    }
+}
+
+void  sixtop_setSFcallback(
+    sixtop_sf_getsfid           cb0,
+    sixtop_sf_getmetadata       cb1, 
+    sixtop_sf_translatemetadata cb2, 
+    sixtop_sf_handle_callback   cb3
+){
+   sixtop_vars.cb_sf_getsfid            = cb0;
+   sixtop_vars.cb_sf_getMetadata        = cb1;
+   sixtop_vars.cb_sf_translateMetadata  = cb2;
+   sixtop_vars.cb_sf_handleRCError      = cb3;
+}
+
+//======= scheduling
+
+owerror_t sixtop_request(
+    uint8_t      code, 
+    open_addr_t* neighbor, 
+    uint8_t      numCells, 
+    uint8_t      cellOptions, 
+    cellInfo_ht* celllist_toBeAdded,
+    cellInfo_ht* celllist_toBeDeleted,
+    uint8_t      sfid,
+    uint16_t     listingOffset,
+    uint16_t     listingMaxNumCells
+    ){
+    OpenQueueEntry_t* pkt;
+    uint8_t           i;
+    uint8_t           len;
+    uint16_t          length_groupid_type;
+    uint8_t           sequenceNumber;
+    owerror_t         outcome;
+   
+    // filter parameters: handler, status and neighbor
+    if(
+        sixtop_vars.six2six_state != SIX_STATE_IDLE   ||
+        neighbor                  == NULL
+    ){
+        // neighbor can't be none or previous transcation doesn't finishe yet
+        return E_FAIL;
+    }
+
+    // get a free packet buffer
+    pkt = openqueue_getFreePacketBuffer(COMPONENT_SIXTOP_RES);
+    if (pkt==NULL) {
+        openserial_printError(
+            COMPONENT_SIXTOP_RES,
+            ERR_NO_FREE_PACKET_BUFFER,
+            (errorparameter_t)0,
+            (errorparameter_t)0
+        );
+        return E_FAIL;
+    }
+   
+    // take ownership
+    pkt->creator = COMPONENT_SIXTOP_RES;
+    pkt->owner   = COMPONENT_SIXTOP_RES;
+   
+    memcpy(&(pkt->l2_nextORpreviousHop),neighbor,sizeof(open_addr_t));
+    if (celllist_toBeDeleted != NULL){
+        memcpy(sixtop_vars.celllist_toDelete,celllist_toBeDeleted,CELLLIST_MAX_LEN*sizeof(cellInfo_ht));
+    }
+    sixtop_vars.cellOptions = cellOptions;
+    
+    len  = 0;
+    if (
+        code == IANA_6TOP_CMD_ADD      || 
+        code == IANA_6TOP_CMD_DELETE   || 
+        code == IANA_6TOP_CMD_RELOCATE
+    ){
+        // append 6p celllists
+        if (code == IANA_6TOP_CMD_ADD || code == IANA_6TOP_CMD_RELOCATE){
+            for(i=0;i<CELLLIST_MAX_LEN;i++) {
+                if(celllist_toBeAdded[i].isUsed){
+                    packetfunctions_reserveHeaderSize(pkt,4); 
+                    pkt->payload[0] = (uint8_t)(celllist_toBeAdded[i].slotoffset         & 0x00FF);
+                    pkt->payload[1] = (uint8_t)((celllist_toBeAdded[i].slotoffset        & 0xFF00)>>8);
+                    pkt->payload[2] = (uint8_t)(celllist_toBeAdded[i].channeloffset      & 0x00FF);
+                    pkt->payload[3] = (uint8_t)((celllist_toBeAdded[i].channeloffset     & 0xFF00)>>8);
+                    len += 4;
+                }
+            }
+        }
+        if (code == IANA_6TOP_CMD_DELETE || code == IANA_6TOP_CMD_RELOCATE){
+            for(i=0;i<CELLLIST_MAX_LEN;i++) {
+                if(celllist_toBeDeleted[i].isUsed){
+                    packetfunctions_reserveHeaderSize(pkt,4); 
+                    pkt->payload[0] = (uint8_t)(celllist_toBeDeleted[i].slotoffset       & 0x00FF);
+                    pkt->payload[1] = (uint8_t)((celllist_toBeDeleted[i].slotoffset      & 0xFF00)>>8);
+                    pkt->payload[2] = (uint8_t)(celllist_toBeDeleted[i].channeloffset    & 0x00FF);
+                    pkt->payload[3] = (uint8_t)((celllist_toBeDeleted[i].channeloffset   & 0xFF00)>>8);
+                    len += 4;
+                }
+            }
+        }
+        // append 6p numberCells
+        packetfunctions_reserveHeaderSize(pkt,sizeof(uint8_t));
+        *((uint8_t*)(pkt->payload)) = numCells;
+        len += 1;
+    }
+    
+    if (code == IANA_6TOP_CMD_LIST){
+        // append 6p max number of cells
+        packetfunctions_reserveHeaderSize(pkt,sizeof(uint16_t));
+        *((uint8_t*)(pkt->payload))   = (uint8_t)(listingMaxNumCells & 0x00FF);
+        *((uint8_t*)(pkt->payload+1)) = (uint8_t)(listingMaxNumCells & 0xFF00)>>8;
+        len +=2;
+        // append 6p listing offset
+        packetfunctions_reserveHeaderSize(pkt,sizeof(uint16_t));
+        *((uint8_t*)(pkt->payload))   = (uint8_t)(listingOffset & 0x00FF);
+        *((uint8_t*)(pkt->payload+1)) = (uint8_t)(listingOffset & 0xFF00)>>8;
+        len += 2;
+        // append 6p Reserved field
+        packetfunctions_reserveHeaderSize(pkt,sizeof(uint8_t));
+        *((uint8_t*)(pkt->payload)) = 0;
+        len += 1;
+    }
+    
+    if (code != IANA_6TOP_CMD_CLEAR){
+        // append 6p celloptions
+        packetfunctions_reserveHeaderSize(pkt,sizeof(uint8_t));
+        *((uint8_t*)(pkt->payload)) = cellOptions;
+        len+=1;
+    }
+    
+    // append 6p metadata
+    packetfunctions_reserveHeaderSize(pkt,sizeof(uint16_t));
+    pkt->payload[0] = (uint8_t)( sixtop_vars.cb_sf_getMetadata() & 0x00FF);
+    pkt->payload[1] = (uint8_t)((sixtop_vars.cb_sf_getMetadata() & 0xFF00)>>8);
+    len += 2;
+   
+    // append 6p Seqnum and schedule Generation
+    packetfunctions_reserveHeaderSize(pkt,sizeof(uint8_t));
+    sequenceNumber              = neighbors_getSequenceNumber(neighbor);
+    *((uint8_t*)(pkt->payload)) = sequenceNumber;
+    len += 1;
+    
+    // append 6p sfid
+    packetfunctions_reserveHeaderSize(pkt,sizeof(uint8_t));
+    *((uint8_t*)(pkt->payload)) = sfid;
+    len += 1;
+      
+    // append 6p code
+    packetfunctions_reserveHeaderSize(pkt,sizeof(uint8_t));
+    *((uint8_t*)(pkt->payload)) = code;
+    // record the code to determine the action after 6p senddone
+    pkt->l2_sixtop_command      = code;
+    len += 1;
+    
+    // append 6p version, T(type) and  R(reserved)
+    packetfunctions_reserveHeaderSize(pkt,sizeof(uint8_t));
+    *((uint8_t*)(pkt->payload)) = IANA_6TOP_6P_VERSION | IANA_6TOP_TYPE_REQUEST;
+    len += 1;
+    
+    // append 6p subtype id
+    packetfunctions_reserveHeaderSize(pkt,sizeof(uint8_t));
+    *((uint8_t*)(pkt->payload)) = IANA_6TOP_SUBIE_ID;
+    len += 1;
+   
+    // append IETF IE header (length_groupid_type)
+    packetfunctions_reserveHeaderSize(pkt, sizeof(uint16_t));
+    length_groupid_type  = len;
+    length_groupid_type |= (IANA_IETF_IE_GROUP_ID  | IANA_IETF_IE_TYPE); 
+    pkt->payload[0]      = length_groupid_type        & 0xFF;
+    pkt->payload[1]      = (length_groupid_type >> 8) & 0xFF;
+   
+    // indicate IEs present
+    pkt->l2_payloadIEpresent = TRUE;
+    // record this packet as sixtop request message
+    pkt->l2_sixtop_messageType    = SIXTOP_CELL_REQUEST;
+    
+    // send packet
+    outcome = sixtop_send(pkt);
+    
+    if (outcome == E_SUCCESS){
+        //update states
+        switch(code){
+        case IANA_6TOP_CMD_ADD:
+            sixtop_vars.six2six_state = SIX_STATE_WAIT_ADDREQUEST_SENDDONE;
+            break;
+        case IANA_6TOP_CMD_DELETE:
+            sixtop_vars.six2six_state = SIX_STATE_WAIT_DELETEREQUEST_SENDDONE;
+            break;
+        case IANA_6TOP_CMD_RELOCATE:
+            sixtop_vars.six2six_state = SIX_STATE_WAIT_RELOCATEREQUEST_SENDDONE;
+            break;
+        case IANA_6TOP_CMD_COUNT:
+            sixtop_vars.six2six_state = SIX_STATE_WAIT_COUNTREQUEST_SENDDONE;
+            break;
+        case IANA_6TOP_CMD_LIST:
+            sixtop_vars.six2six_state = SIX_STATE_WAIT_LISTREQUEST_SENDDONE;
+            break;
+        case IANA_6TOP_CMD_CLEAR:
+            sixtop_vars.six2six_state = SIX_STATE_WAIT_CLEARREQUEST_SENDDONE;
+            break;
+        }
+    } else {
+        openqueue_freePacketBuffer(pkt);
+    }
+    return outcome;
+}
+
+//======= from upper layer
+
+owerror_t sixtop_send(OpenQueueEntry_t *msg) {
+
+    // set metadata
+    msg->owner        = COMPONENT_SIXTOP;
+    msg->l2_frameType = IEEE154_TYPE_DATA;
+
+    // set l2-security attributes
+    msg->l2_securityLevel   = IEEE802154_security_getSecurityLevel(msg);
+    msg->l2_keyIdMode       = IEEE802154_SECURITY_KEYIDMODE; 
+    msg->l2_keyIndex        = IEEE802154_security_getDataKeyIndex();
+
+    if (msg->l2_payloadIEpresent == FALSE) {
+        return sixtop_send_internal(
+            msg,
+            FALSE
+        );
+    } else {
+        return sixtop_send_internal(
+            msg,
+            TRUE
+        );
+    }
+}
+
+//======= from lower layer
+
+void task_sixtopNotifSendDone() {
+    OpenQueueEntry_t* msg;
+    
+    // get recently-sent packet from openqueue
+    msg = openqueue_sixtopGetSentPacket();
+    if (msg==NULL) {
+        openserial_printCritical(
+            COMPONENT_SIXTOP,
+            ERR_NO_SENT_PACKET,
+            (errorparameter_t)0,
+            (errorparameter_t)0
+        );
+        return;
+    }
+    
+    // take ownership
+    msg->owner = COMPONENT_SIXTOP;
+    
+    // update neighbor statistics
+    if (msg->l2_sendDoneError==E_SUCCESS) {
+        neighbors_indicateTx(
+            &(msg->l2_nextORpreviousHop),
+            msg->l2_numTxAttempts,
+            TRUE,
+            &msg->l2_asn
+        );
+    } else {
+        neighbors_indicateTx(
+             &(msg->l2_nextORpreviousHop),
+             msg->l2_numTxAttempts,
+             FALSE,
+             &msg->l2_asn
+        );
+    }
+    
+    // send the packet to where it belongs
+    switch (msg->creator) {
+        case COMPONENT_SIXTOP:
+            if (msg->l2_frameType==IEEE154_TYPE_BEACON) {
+                // this is a EB
+                
+                // not busy sending EB anymore
+                sixtop_vars.busySendingEB = FALSE;
+            } else {
+                // this is a KA
+                
+                // not busy sending KA anymore
+                sixtop_vars.busySendingKA = FALSE;
+            }
+            // discard packets
+            openqueue_freePacketBuffer(msg);
+            break;
+        case COMPONENT_SIXTOP_RES:
+            sixtop_six2six_sendDone(msg,msg->l2_sendDoneError);
+            break;
+        default:
+            // send the rest up the stack
+            iphc_sendDone(msg,msg->l2_sendDoneError);
+            break;
+    }
+}
+
+void task_sixtopNotifReceive() {
+    OpenQueueEntry_t* msg;
+    uint16_t          lenIE;
+    // get received packet from openqueue
+    msg = openqueue_sixtopGetReceivedPacket();
+    if (msg==NULL) {
+        openserial_printCritical(
+            COMPONENT_SIXTOP,
+            ERR_NO_RECEIVED_PACKET,
+            (errorparameter_t)0,
+            (errorparameter_t)0
+        );
+        return;
+    }
+   
+    // take ownership
+    msg->owner = COMPONENT_SIXTOP;
+   
+    // update neighbor statistics
+    neighbors_indicateRx(
+        &(msg->l2_nextORpreviousHop),
+        msg->l1_rssi,
+        &msg->l2_asn,
+        msg->l2_joinPriorityPresent,
+        msg->l2_joinPriority,
+        msg->l2_securityLevel == IEEE154_ASH_SLF_TYPE_NOSEC ? TRUE : FALSE
+    );
+    
+    // process the header IEs
+    lenIE=0;
+    if(
+        msg->l2_frameType              == IEEE154_TYPE_DATA  &&
+        msg->l2_payloadIEpresent       == TRUE               &&
+        sixtop_processIEs(msg, &lenIE) == FALSE
+    ) {
+        // free the packet's RAM memory
+        openqueue_freePacketBuffer(msg);
+        //log error
+        return;
+    }
+   
+    // toss the header IEs
+    packetfunctions_tossHeader(msg,lenIE);
+   
+    // reset it to avoid race conditions with this var.
+    msg->l2_joinPriorityPresent = FALSE; 
+   
+    // send the packet up the stack, if it qualifies
+    switch (msg->l2_frameType) {
+    case IEEE154_TYPE_BEACON:
+    case IEEE154_TYPE_DATA:
+    case IEEE154_TYPE_CMD:
+        if (msg->length>0) {
+            if (msg->l2_frameType == IEEE154_TYPE_BEACON){
+                // I have one byte frequence field, no useful for upper layer
+                // free up the RAM
+                openqueue_freePacketBuffer(msg);
+                break;
+            }
+            // send to upper layer
+            iphc_receive(msg);
+        } else {
+            // free up the RAM
+            openqueue_freePacketBuffer(msg);
+        }
+        break;
+    case IEEE154_TYPE_ACK:
+    default:
+        // free the packet's RAM memory
+        openqueue_freePacketBuffer(msg);
+        // log the error
+        openserial_printError(
+            COMPONENT_SIXTOP,
+            ERR_MSG_UNKNOWN_TYPE,
+            (errorparameter_t)msg->l2_frameType,
+            (errorparameter_t)0
+        );
+        break;
+    }
+}
+
+//======= debugging
+
+/**
+\brief Trigger this module to print status information, over serial.
+
+debugPrint_* functions are used by the openserial module to continuously print
+status information about several modules in the OpenWSN stack.
+
+\returns TRUE if this function printed something, FALSE otherwise.
+*/
+bool debugPrint_myDAGrank() {
+    uint16_t output;
+    
+    output = 0;
+    output = icmpv6rpl_getMyDAGrank();
+    openserial_printStatus(STATUS_DAGRANK,(uint8_t*)&output,sizeof(uint16_t));
+    return TRUE;
+}
+
+/**
+\brief Trigger this module to print status information, over serial.
+
+debugPrint_* functions are used by the openserial module to continuously print
+status information about several modules in the OpenWSN stack.
+
+\returns TRUE if this function printed something, FALSE otherwise.
+*/
+bool debugPrint_kaPeriod() {
+    uint16_t output;
+    
+    output = sixtop_vars.kaPeriod;
+    openserial_printStatus(
+        STATUS_KAPERIOD,
+        (uint8_t*)&output,
+        sizeof(output)
+    );
+    return TRUE;
+}
+
+void sixtop_setIsResponseEnabled(bool isEnabled){
+    sixtop_vars.isResponseEnabled = isEnabled;
+}
+
+//=========================== private =========================================
+
+/**
+\brief Transfer packet to MAC.
+
+This function adds a IEEE802.15.4 header to the packet and leaves it the 
+OpenQueue buffer. The very last thing it does is assigning this packet to the 
+virtual component COMPONENT_SIXTOP_TO_IEEE802154E. Whenever it gets a change,
+IEEE802154E will handle the packet.
+
+\param[in] msg The packet to the transmitted
+\param[in] payloadIEPresent Indicates wheter an Information Element is present in the
+   packet.
+
+\returns E_SUCCESS iff successful.
+*/
+owerror_t sixtop_send_internal(
+    OpenQueueEntry_t* msg, 
+    bool    payloadIEPresent) {
+
+    // assign a number of retries
+    if (
+        packetfunctions_isBroadcastMulticast(&(msg->l2_nextORpreviousHop))==TRUE
+    ) {
+        msg->l2_retriesLeft = 1;
+    } else {
+        msg->l2_retriesLeft = TXRETRIES + 1;
+    }
+    // record this packet's dsn (for matching the ACK)
+    msg->l2_dsn = sixtop_vars.dsn++;
+    // this is a new packet which I never attempted to send
+    msg->l2_numTxAttempts = 0;
+    // transmit with the default TX power
+    msg->l1_txPower = TX_POWER;
+    // add a IEEE802.15.4 header
+    ieee802154_prependHeader(
+        msg,
+        msg->l2_frameType,
+        payloadIEPresent,
+        msg->l2_dsn,
+        &(msg->l2_nextORpreviousHop)
+    );
+    // change owner to IEEE802154E fetches it from queue
+    msg->owner  = COMPONENT_SIXTOP_TO_IEEE802154E;
+    return E_SUCCESS;
+}
+
+// timer interrupt callbacks
+void sixtop_sendingEb_timer_cb(opentimers_id_t id){
+    scheduler_push_task(timer_sixtop_sendEb_fired,TASKPRIO_SIXTOP);
+    // update the period
+    sixtop_vars.periodMaintenance  = 872 +(openrandom_get16b()&0xff);
+    opentimers_scheduleIn(
+        sixtop_vars.ebSendingTimerId,
+        sixtop_vars.periodMaintenance,
+        TIME_MS,
+        TIMER_ONESHOT,
+        sixtop_sendingEb_timer_cb
+    );
+}
+
+void sixtop_maintenance_timer_cb(opentimers_id_t id) {
+    scheduler_push_task(timer_sixtop_management_fired,TASKPRIO_SIXTOP);
+}
+
+void sixtop_timeout_timer_cb(opentimers_id_t id) {
+    scheduler_push_task(timer_sixtop_six2six_timeout_fired,TASKPRIO_SIXTOP_TIMEOUT);
+}
+
+//======= EB/KA task
+
+void timer_sixtop_sendEb_fired(){
+    
+    uint16_t newPeriod;
+    // current period 
+    newPeriod = EB_PORTION*(neighbors_getNumNeighbors()+1);
+    if (
+        sixtop_vars.ebPeriod  < newPeriod &&
+        sixtop_vars.ebCounter > newPeriod
+    ){
+        sixtop_vars.ebCounter = 0;
+        sixtop_vars.ebPeriod  = newPeriod;
+        sixtop_sendEB();
+    } else {
+        sixtop_vars.ebPeriod  = newPeriod;
+        sixtop_vars.ebCounter = (sixtop_vars.ebCounter+1)%sixtop_vars.ebPeriod;
+        switch (sixtop_vars.ebCounter) {
+        case 0:
+            sixtop_sendEB();
+            break;
+        default:
+            break;
+        }
+    }
+}
+
+/**
+\brief Timer handlers which triggers MAC management task.
+
+This function is called in task context by the scheduler after the RES timer
+has fired. This timer is set to fire every second, on average.
+
+The body of this function executes one of the MAC management task.
+*/
+void timer_sixtop_management_fired(void) {
+   
+    sixtop_vars.mgtTaskCounter = (sixtop_vars.mgtTaskCounter+1)%MAINTENANCE_PERIOD;
+   
+    switch (sixtop_vars.mgtTaskCounter) {
+        case 0:
+            // called every MAINTENANCE_PERIOD seconds
+            neighbors_removeOld();
+            break;
+        default:
+            // called every second, except once every MAINTENANCE_PERIOD seconds
+            sixtop_sendKA();
+            break;
+    }
+}
+
+/**
+\brief Send an EB.
+
+This is one of the MAC management tasks. This function inlines in the
+timers_res_fired() function, but is declared as a separate function for better
+readability of the code.
+*/
+port_INLINE void sixtop_sendEB() {
+    OpenQueueEntry_t* eb;
+    uint8_t     i;
+    uint8_t     eb_len;
+    uint16_t    temp16b;
+   
+    if (
+        (ieee154e_isSynch()==FALSE)                     ||
+        (IEEE802154_security_isConfigured()==FALSE)     ||
+        (icmpv6rpl_getMyDAGrank()==DEFAULTDAGRANK)      ||
+        icmpv6rpl_daoSent()==FALSE
+    ) {
+        // I'm not sync'ed, or did not join, or did not acquire a DAGrank or did not send out a DAO
+        // before starting to advertize the network, we need to make sure that we are reachable downwards,
+        // thus, the condition if DAO was sent
+        
+        // delete packets genereted by this module (EB and KA) from openqueue
+        openqueue_removeAllCreatedBy(COMPONENT_SIXTOP);
+        
+        // I'm not busy sending an EB or KA
+        sixtop_vars.busySendingEB = FALSE;
+        sixtop_vars.busySendingKA = FALSE;
+        
+        // stop here
+        return;
+    }
+   
+    if (sixtop_vars.busySendingEB==TRUE) {
+        // don't continue if I'm still sending a previous EB
+        return;
+    }
+    
+    // if I get here, I will send an EB
+    
+    // get a free packet buffer
+    eb = openqueue_getFreePacketBuffer(COMPONENT_SIXTOP);
+    if (eb==NULL) {
+        openserial_printError(
+            COMPONENT_SIXTOP,
+            ERR_NO_FREE_PACKET_BUFFER,
+            (errorparameter_t)0,
+            (errorparameter_t)0
+        );
+        return;
+    }
+    
+    // declare ownership over that packet
+    eb->creator = COMPONENT_SIXTOP;
+    eb->owner   = COMPONENT_SIXTOP;
+    
+    // in case we none default number of shared cells defined in minimal configuration
+    if (ebIEsBytestream[EB_SLOTFRAME_NUMLINK_OFFSET]>1){
+        for (i=ebIEsBytestream[EB_SLOTFRAME_NUMLINK_OFFSET]-1;i>0;i--){
+            packetfunctions_reserveHeaderSize(eb,5);
+            eb->payload[0]   = i;    // slot offset
+            eb->payload[1]   = 0x00;
+            eb->payload[2]   = 0x00; // channel offset
+            eb->payload[3]   = 0x00;
+            eb->payload[4]   = 0x0F; // link options
+        }
+    }
+    
+    // reserve space for EB IEs
+    packetfunctions_reserveHeaderSize(eb,EB_IE_LEN);
+    for (i=0;i<EB_IE_LEN;i++){
+        eb->payload[i]   = ebIEsBytestream[i];
+    }
+    
+    if (ebIEsBytestream[EB_SLOTFRAME_NUMLINK_OFFSET]>1){
+        // reconstruct the MLME IE header since length changed 
+        eb_len = EB_IE_LEN-2+5*(ebIEsBytestream[EB_SLOTFRAME_NUMLINK_OFFSET]-1);
+        temp16b = eb_len | IEEE802154E_PAYLOAD_DESC_GROUP_ID_MLME | IEEE802154E_PAYLOAD_DESC_TYPE_MLME;
+        eb->payload[0] = (uint8_t)(temp16b & 0x00ff);
+        eb->payload[1] = (uint8_t)((temp16b & 0xff00)>>8);
+    }
+    
+    // Keep a pointer to where the ASN will be
+    // Note: the actual value of the current ASN and JP will be written by the
+    //    IEEE802.15.4e when transmitting
+    eb->l2_ASNpayload               = &eb->payload[EB_ASN0_OFFSET]; 
+    
+    // some l2 information about this packet
+    eb->l2_frameType                     = IEEE154_TYPE_BEACON;
+    eb->l2_nextORpreviousHop.type        = ADDR_16B;
+    eb->l2_nextORpreviousHop.addr_16b[0] = 0xff;
+    eb->l2_nextORpreviousHop.addr_16b[1] = 0xff;
+    
+    //I has an IE in my payload
+    eb->l2_payloadIEpresent = TRUE;
+
+    // set l2-security attributes
+    eb->l2_securityLevel   = IEEE802154_SECURITY_LEVEL_BEACON;
+    eb->l2_keyIdMode       = IEEE802154_SECURITY_KEYIDMODE;
+    eb->l2_keyIndex        = IEEE802154_security_getBeaconKeyIndex();
+    
+    // put in queue for MAC to handle
+    sixtop_send_internal(eb,eb->l2_payloadIEpresent);
+    
+    // I'm now busy sending an EB
+    sixtop_vars.busySendingEB = TRUE;
+}
+
+/**
+\brief Send an keep-alive message, if necessary.
+
+This is one of the MAC management tasks. This function inlines in the
+timers_res_fired() function, but is declared as a separate function for better
+readability of the code.
+*/
+port_INLINE void sixtop_sendKA() {
+    OpenQueueEntry_t* kaPkt;
+    open_addr_t*      kaNeighAddr;
+    
+    if (ieee154e_isSynch()==FALSE) {
+        // I'm not sync'ed
+        
+        // delete packets genereted by this module (EB and KA) from openqueue
+        openqueue_removeAllCreatedBy(COMPONENT_SIXTOP);
+        
+        // I'm not busy sending an EB or KA
+        sixtop_vars.busySendingEB = FALSE;
+        sixtop_vars.busySendingKA = FALSE;
+      
+        // stop here
+        return;
+    }
+
+    if (sixtop_vars.busySendingKA==TRUE) {
+        // don't proceed if I'm still sending a KA
+        return;
+    }
+
+    kaNeighAddr = neighbors_getKANeighbor(sixtop_vars.kaPeriod);
+    if (kaNeighAddr==NULL) {
+        // don't proceed if I have no neighbor I need to send a KA to
+        return;
+    }
+
+    // if I get here, I will send a KA
+
+    // get a free packet buffer
+    kaPkt = openqueue_getFreePacketBuffer(COMPONENT_SIXTOP);
+    if (kaPkt==NULL) {
+        openserial_printError(
+            COMPONENT_SIXTOP,
+            ERR_NO_FREE_PACKET_BUFFER,
+            (errorparameter_t)1,
+            (errorparameter_t)0
+        );
+        return;
+   }
+   
+    // declare ownership over that packet
+    kaPkt->creator = COMPONENT_SIXTOP;
+    kaPkt->owner   = COMPONENT_SIXTOP;
+    
+    // some l2 information about this packet
+    kaPkt->l2_frameType = IEEE154_TYPE_DATA;
+    memcpy(&(kaPkt->l2_nextORpreviousHop),kaNeighAddr,sizeof(open_addr_t));
+    
+    // set l2-security attributes
+    kaPkt->l2_securityLevel   = IEEE802154_SECURITY_LEVEL; // do not exchange KAs with 
+    kaPkt->l2_keyIdMode       = IEEE802154_SECURITY_KEYIDMODE;
+    kaPkt->l2_keyIndex        = IEEE802154_security_getDataKeyIndex();
+
+    // put in queue for MAC to handle
+    sixtop_send_internal(kaPkt,FALSE);
+    
+    // I'm now busy sending a KA
+    sixtop_vars.busySendingKA = TRUE;
+
+#ifdef OPENSIM
+    debugpins_ka_set();
+    debugpins_ka_clr();
+#endif
+}
+
+//======= six2six task
+
+void timer_sixtop_six2six_timeout_fired(void) {
+    // timeout timer fired, reset the state of sixtop to idle
+    sixtop_vars.six2six_state = SIX_STATE_IDLE;
+    opentimers_cancel(sixtop_vars.timeoutTimerId);
+}
+
+void sixtop_six2six_sendDone(OpenQueueEntry_t* msg, owerror_t error){
+
+    msg->owner = COMPONENT_SIXTOP_RES;
+
+    // if this is a request send done
+    if (msg->l2_sixtop_messageType == SIXTOP_CELL_REQUEST){
+        if(error == E_FAIL) {
+            // reset handler and state if the request is failed to send out
+            sixtop_vars.six2six_state = SIX_STATE_IDLE;
+        } else {
+            // the packet has been sent out successfully
+            switch (sixtop_vars.six2six_state) {
+            case SIX_STATE_WAIT_ADDREQUEST_SENDDONE:
+                sixtop_vars.six2six_state = SIX_STATE_WAIT_ADDRESPONSE;
+                break;
+            case SIX_STATE_WAIT_DELETEREQUEST_SENDDONE:
+                sixtop_vars.six2six_state = SIX_STATE_WAIT_DELETERESPONSE;
+                break;
+            case SIX_STATE_WAIT_RELOCATEREQUEST_SENDDONE:
+                sixtop_vars.six2six_state = SIX_STATE_WAIT_RELOCATERESPONSE;
+                break;
+            case SIX_STATE_WAIT_LISTREQUEST_SENDDONE:
+                sixtop_vars.six2six_state = SIX_STATE_WAIT_LISTRESPONSE;
+                break;
+            case SIX_STATE_WAIT_COUNTREQUEST_SENDDONE:
+                sixtop_vars.six2six_state = SIX_STATE_WAIT_COUNTRESPONSE;
+                break;
+            case SIX_STATE_WAIT_CLEARREQUEST_SENDDONE:
+                sixtop_vars.six2six_state = SIX_STATE_WAIT_CLEARRESPONSE;
+                break;
+            default:
+                // should never happen
+                break;
+            }
+            // start timeout timer if I am waiting for a response
+            opentimers_scheduleIn(
+                sixtop_vars.timeoutTimerId,
+                SIX2SIX_TIMEOUT_MS,
+                TIME_MS,
+                TIMER_ONESHOT,
+                sixtop_timeout_timer_cb
+            );
+        }
+    }
+    
+    // if this is a response send done
+    if (msg->l2_sixtop_messageType == SIXTOP_CELL_RESPONSE){
+        if(error == E_SUCCESS) {
+            neighbors_updateSequenceNumber(&(msg->l2_nextORpreviousHop));
+            // in case a response is sent out, check the return code
+            if (msg->l2_sixtop_returnCode == IANA_6TOP_RC_SUCCESS){
+                if (msg->l2_sixtop_command == IANA_6TOP_CMD_ADD){
+                    sixtop_addCells(
+                        msg->l2_sixtop_frameID,
+                        msg->l2_sixtop_celllist_add,
+                        &(msg->l2_nextORpreviousHop),
+                        msg->l2_sixtop_cellOptions
+                    );
+                }
+                
+                if (msg->l2_sixtop_command == IANA_6TOP_CMD_DELETE){
+                    sixtop_removeCells(
+                      msg->l2_sixtop_frameID,
+                        msg->l2_sixtop_celllist_delete,
+                      &(msg->l2_nextORpreviousHop),
+                        msg->l2_sixtop_cellOptions
+                    );
+                }
+              
+                if ( msg->l2_sixtop_command == IANA_6TOP_CMD_RELOCATE){
+                    sixtop_removeCells(
+                        msg->l2_sixtop_frameID,
+                        msg->l2_sixtop_celllist_delete,
+                        &(msg->l2_nextORpreviousHop),
+                        msg->l2_sixtop_cellOptions
+                    );
+                    sixtop_addCells(
+                        msg->l2_sixtop_frameID,
+                        msg->l2_sixtop_celllist_add,
+                        &(msg->l2_nextORpreviousHop),
+                        msg->l2_sixtop_cellOptions
+                    );
+                }
+                
+                if ( msg->l2_sixtop_command == IANA_6TOP_CMD_CLEAR){
+                    schedule_removeAllCells(
+                        msg->l2_sixtop_frameID, 
+                        &(msg->l2_nextORpreviousHop)
+                    );
+                    neighbors_resetSequenceNumber(&(msg->l2_nextORpreviousHop));
+                }
+            } else {
+                // the return code doesn't end up with SUCCESS
+                // The return code will be processed on request side.
+            }
+        } else {
+            // doesn't receive the ACK of response packet from request side after maximum retries.
+        }
+    }
+    // free the buffer
+    openqueue_freePacketBuffer(msg);
+}
+
+port_INLINE bool sixtop_processIEs(OpenQueueEntry_t* pkt, uint16_t * lenIE) {
+    uint8_t ptr;
+    uint8_t temp_8b;
+    uint8_t subtypeid,code,sfid,version,type,seqNum;
+    uint16_t temp_16b,len,headerlen;
+   
+    ptr         = 0;
+    headerlen   = 0;
+  
+    //candidate IE header  if type ==0 header IE if type==1 payload IE
+    temp_8b     = *((uint8_t*)(pkt->payload)+ptr);
+    ptr++;
+    temp_16b    = temp_8b + ((*((uint8_t*)(pkt->payload)+ptr))<<8);
+    ptr++;
+    *lenIE += 2;
+    // check ietf ie group id, type
+    if ((temp_16b & IEEE802154E_DESC_LEN_PAYLOAD_ID_TYPE_MASK) != (IANA_IETF_IE_GROUP_ID | IANA_IETF_IE_TYPE)){
+        // wrong IE ID or type, record and drop the packet
+        openserial_printError(COMPONENT_SIXTOP,ERR_UNSUPPORTED_FORMAT,0,0);
+        return FALSE;
+    }
+    len = temp_16b & IEEE802154E_DESC_LEN_PAYLOAD_IE_MASK;
+    *lenIE += len;
+  
+    // check 6p subtype Id
+    subtypeid  = *((uint8_t*)(pkt->payload)+ptr);
+    ptr += 1;
+    if (subtypeid != IANA_6TOP_SUBIE_ID){
+        // wrong subtypeID, record and drop the packet
+        openserial_printError(COMPONENT_SIXTOP,ERR_UNSUPPORTED_FORMAT,1,0);
+        return FALSE;
+    }
+    headerlen += 1;
+    
+    // check 6p version
+    temp_8b = *((uint8_t*)(pkt->payload)+ptr);
+    ptr += 1;
+    // 6p doesn't define type 3
+    if (temp_8b>>IANA_6TOP_TYPE_SHIFT == 3){
+        // wrong type, record and drop the packet
+        openserial_printError(COMPONENT_SIXTOP,ERR_UNSUPPORTED_FORMAT,2,0);
+        return FALSE;
+    }
+    version    = temp_8b &  IANA_6TOP_VESION_MASK;
+    type       = temp_8b >> IANA_6TOP_TYPE_SHIFT;
+    headerlen += 1;
+    
+    // get 6p code
+    code       = *((uint8_t*)(pkt->payload)+ptr);
+    ptr       += 1;
+    headerlen += 1;
+    // get 6p sfid
+    sfid       = *((uint8_t*)(pkt->payload)+ptr);
+    ptr       += 1;
+    headerlen += 1;
+    // get 6p seqNum and GEN
+    seqNum     =  *((uint8_t*)(pkt->payload)+ptr) & 0xff;
+    ptr       += 1;
+    headerlen += 1;
+    
+    // give six2six to process
+    sixtop_six2six_notifyReceive(version,type,code,sfid,seqNum,ptr,len-headerlen,pkt);
+    *lenIE     = len+2;
+    return TRUE;
+}
+
+void sixtop_six2six_notifyReceive(
+    uint8_t           version, 
+    uint8_t           type,
+    uint8_t           code, 
+    uint8_t           sfId,
+    uint8_t           seqNum,
+    uint8_t           ptr,
+    uint8_t           length,
+    OpenQueueEntry_t* pkt
+){
+    uint8_t           returnCode;
+    uint16_t          metadata;
+    uint8_t           cellOptions;
+    uint8_t           cellOptions_transformed;
+    uint16_t          offset;
+    uint16_t          length_groupid_type;
+    uint16_t          startingOffset;
+    uint8_t           maxNumCells;
+    uint16_t          i;
+    uint16_t          slotoffset;
+    uint16_t          channeloffset;
+    uint16_t          numCells;
+    uint16_t          temp16;
+    OpenQueueEntry_t* response_pkt;
+    uint8_t           pktLen            = length;
+    uint8_t           response_pktLen   = 0;
+    cellInfo_ht       celllist_list[CELLLIST_MAX_LEN];
+    
+    if (type == SIXTOP_CELL_REQUEST){
+        // if this is a 6p request message
+    
+        // get a free packet buffer
+        response_pkt = openqueue_getFreePacketBuffer(COMPONENT_SIXTOP_RES);
+        if (response_pkt==NULL) {
+            openserial_printError(
+                COMPONENT_SIXTOP_RES,
+                ERR_NO_FREE_PACKET_BUFFER,
+                (errorparameter_t)0,
+                (errorparameter_t)0
+            );
+            return;
+        }
+   
+        // take ownership
+        response_pkt->creator = COMPONENT_SIXTOP_RES;
+        response_pkt->owner   = COMPONENT_SIXTOP_RES;
+        
+        memcpy(&(response_pkt->l2_nextORpreviousHop),
+               &(pkt->l2_nextORpreviousHop),
+               sizeof(open_addr_t)
+        );
+    
+        // the follow while loop only execute once
+        do{
+            // version check
+            if (version != IANA_6TOP_6P_VERSION){
+                returnCode = IANA_6TOP_RC_VER_ERR;
+                break;
+            }
+            // sfid check
+            if (sfId != sixtop_vars.cb_sf_getsfid()){
+                returnCode = IANA_6TOP_RC_SFID_ERR;
+                break;
+            }
+            // sequenceNumber check
+            if (seqNum != neighbors_getSequenceNumber(&(pkt->l2_nextORpreviousHop)) && code != IANA_6TOP_CMD_CLEAR){
+                returnCode = IANA_6TOP_RC_SEQNUM_ERR;
+                break;
+            }
+            // previous 6p transcation check
+            if (sixtop_vars.six2six_state != SIX_STATE_IDLE){
+                returnCode = IANA_6TOP_RC_RESET;
+                break;
+            }
+            // metadata meaning check
+            if (sixtop_vars.cb_sf_translateMetadata()!=METADATA_TYPE_FRAMEID){
+                openserial_printError(
+                    COMPONENT_SIXTOP,
+                    ERR_UNSUPPORTED_METADATA,
+                    sixtop_vars.cb_sf_translateMetadata(),
+                    0
+                );
+                returnCode = IANA_6TOP_RC_ERROR;
+                break;
+            }
+            
+            // commands check
+            
+            // get metadata, metadata indicates frame id 
+            metadata  = *((uint8_t*)(pkt->payload)+ptr);
+            metadata |= *((uint8_t*)(pkt->payload)+ptr+1)<<8;
+            ptr      += 2;
+            pktLen   -= 2;
+            
+            // clear command
+            if (code == IANA_6TOP_CMD_CLEAR){
+                // the cells will be removed when the repsonse sendone successfully
+                // don't clear cells here
+                returnCode = IANA_6TOP_RC_SUCCESS;
+                break;
+            }
+            
+            cellOptions  = *((uint8_t*)(pkt->payload)+ptr);
+            ptr         += 1;
+            pktLen      -= 1;
+            
+            // list command
+            if (code == IANA_6TOP_CMD_LIST){
+                ptr += 1; // skip the one byte reserved field
+                offset  = *((uint8_t*)(pkt->payload)+ptr);
+                offset |= *((uint8_t*)(pkt->payload)+ptr+1)<<8;
+                ptr += 2;
+                maxNumCells  = *((uint8_t*)(pkt->payload)+ptr);
+                maxNumCells |= *((uint8_t*)(pkt->payload)+ptr+1)<<8;
+                ptr += 2;
+                
+                returnCode = IANA_6TOP_RC_SUCCESS;
+                startingOffset = offset;
+                if ((cellOptions & (CELLOPTIONS_TX | CELLOPTIONS_RX)) != (CELLOPTIONS_TX | CELLOPTIONS_RX)){
+                    cellOptions_transformed = cellOptions ^ (CELLOPTIONS_TX | CELLOPTIONS_RX);
+                } else {
+                    cellOptions_transformed = cellOptions;
+                }
+                for(i=0; i<maxNumCells; i++) {
+                    if (
+                        schedule_getOneCellAfterOffset(
+                            metadata,
+                            startingOffset,
+                            &(pkt->l2_nextORpreviousHop),
+                            cellOptions_transformed,
+                            &slotoffset,
+                            &channeloffset)
+                    ){
+                        // found one cell after slot offset+i
+                        packetfunctions_reserveHeaderSize(response_pkt,4); 
+                        response_pkt->payload[0] = slotoffset     & 0x00FF;
+                        response_pkt->payload[1] = (slotoffset    & 0xFF00)>>8;
+                        response_pkt->payload[2] = channeloffset  & 0x00FF;
+                        response_pkt->payload[3] = (channeloffset & 0xFF00)>>8;
+                        response_pktLen         += 4;
+                        startingOffset           = slotoffset+1;
+                    } else {
+                        // no more cell after offset
+                        returnCode = IANA_6TOP_RC_EOL;
+                        break;
+                    }
+                }
+                if (
+                    schedule_getOneCellAfterOffset(
+                        metadata,
+                        startingOffset,
+                        &(pkt->l2_nextORpreviousHop),
+                        cellOptions_transformed,
+                        &slotoffset,
+                        &channeloffset) == FALSE
+                ){
+                    returnCode = IANA_6TOP_RC_EOL;
+                }
+                
+                break;
+            }
+            
+            // count command
+            if (code == IANA_6TOP_CMD_COUNT){
+                numCells = 0;
+                startingOffset = 0;
+                if ((cellOptions & (CELLOPTIONS_TX | CELLOPTIONS_RX)) != (CELLOPTIONS_TX | CELLOPTIONS_RX)){
+                    cellOptions_transformed = cellOptions ^ (CELLOPTIONS_TX | CELLOPTIONS_RX);
+                } else {
+                    cellOptions_transformed = cellOptions;
+                }
+                for(i=0; i<schedule_getFrameLength(); i++) {
+                    if (
+                        schedule_getOneCellAfterOffset(
+                            metadata,
+                            startingOffset,
+                            &(pkt->l2_nextORpreviousHop),
+                            cellOptions_transformed,
+                            &slotoffset,
+                            &channeloffset)
+                    ){
+                        // found one cell after slot i
+                        numCells++;
+                        startingOffset = slotoffset+1;
+                    }
+                }
+                returnCode = IANA_6TOP_RC_SUCCESS;
+                packetfunctions_reserveHeaderSize(response_pkt,sizeof(uint16_t));
+                response_pkt->payload[0] =  numCells & 0x00FF;
+                response_pkt->payload[1] = (numCells & 0xFF00)>>8;
+                response_pktLen         += 2;
+                break;
+            }
+            
+            numCells = *((uint8_t*)(pkt->payload)+ptr);
+            ptr     += 1;
+            pktLen  -= 1;
+            
+            // add command
+            if (code == IANA_6TOP_CMD_ADD){
+                if (schedule_getNumberOfFreeEntries() < numCells){
+                    returnCode = IANA_6TOP_RC_NORES;
+                    break;
+                }
+                // retrieve cell list
+                i = 0;
+                memset(response_pkt->l2_sixtop_celllist_add,0,sizeof(response_pkt->l2_sixtop_celllist_add));
+                while(pktLen>0){
+                    response_pkt->l2_sixtop_celllist_add[i].slotoffset     =  *((uint8_t*)(pkt->payload)+ptr);
+                    response_pkt->l2_sixtop_celllist_add[i].slotoffset    |= (*((uint8_t*)(pkt->payload)+ptr+1))<<8;
+                    response_pkt->l2_sixtop_celllist_add[i].channeloffset  =  *((uint8_t*)(pkt->payload)+ptr+2);
+                    response_pkt->l2_sixtop_celllist_add[i].channeloffset |= (*((uint8_t*)(pkt->payload)+ptr+3))<<8;
+                    response_pkt->l2_sixtop_celllist_add[i].isUsed         = TRUE;
+                    ptr    += 4;
+                    pktLen -= 4;
+                    i++;
+                }
+                if (sixtop_areAvailableCellsToBeScheduled(metadata,numCells,response_pkt->l2_sixtop_celllist_add)){
+                    for(i=0;i<CELLLIST_MAX_LEN;i++) {
+                        if(response_pkt->l2_sixtop_celllist_add[i].isUsed){
+                            packetfunctions_reserveHeaderSize(response_pkt,4); 
+                            response_pkt->payload[0] = (uint8_t)(response_pkt->l2_sixtop_celllist_add[i].slotoffset         & 0x00FF);
+                            response_pkt->payload[1] = (uint8_t)((response_pkt->l2_sixtop_celllist_add[i].slotoffset        & 0xFF00)>>8);
+                            response_pkt->payload[2] = (uint8_t)(response_pkt->l2_sixtop_celllist_add[i].channeloffset      & 0x00FF);
+                            response_pkt->payload[3] = (uint8_t)((response_pkt->l2_sixtop_celllist_add[i].channeloffset     & 0xFF00)>>8);
+                            response_pktLen += 4;
+                        }
+                    }
+                }
+                returnCode = IANA_6TOP_RC_SUCCESS;
+                break;
+            }
+            
+            // delete command
+            if (code == IANA_6TOP_CMD_DELETE){
+                i = 0;
+                memset(response_pkt->l2_sixtop_celllist_delete,0,sizeof(response_pkt->l2_sixtop_celllist_delete));
+                while(pktLen>0){
+                    response_pkt->l2_sixtop_celllist_delete[i].slotoffset     =  *((uint8_t*)(pkt->payload)+ptr);
+                    response_pkt->l2_sixtop_celllist_delete[i].slotoffset    |= (*((uint8_t*)(pkt->payload)+ptr+1))<<8;
+                    response_pkt->l2_sixtop_celllist_delete[i].channeloffset  =  *((uint8_t*)(pkt->payload)+ptr+2);
+                    response_pkt->l2_sixtop_celllist_delete[i].channeloffset |= (*((uint8_t*)(pkt->payload)+ptr+3))<<8;
+                    response_pkt->l2_sixtop_celllist_delete[i].isUsed         = TRUE;
+                    ptr    += 4;
+                    pktLen -= 4;
+                    i++;
+                }
+                if ((cellOptions & (CELLOPTIONS_TX | CELLOPTIONS_RX)) != (CELLOPTIONS_TX | CELLOPTIONS_RX)){
+                    cellOptions_transformed = cellOptions ^ (CELLOPTIONS_TX | CELLOPTIONS_RX);
+                } else {
+                    cellOptions_transformed = cellOptions;
+                }
+                if (sixtop_areAvailableCellsToBeRemoved(metadata,numCells,response_pkt->l2_sixtop_celllist_delete,&(pkt->l2_nextORpreviousHop),cellOptions_transformed)){
+                    returnCode = IANA_6TOP_RC_SUCCESS;
+                    for(i=0;i<CELLLIST_MAX_LEN;i++) {
+                        if(response_pkt->l2_sixtop_celllist_delete[i].isUsed){
+                            packetfunctions_reserveHeaderSize(response_pkt,4); 
+                            response_pkt->payload[0] = (uint8_t)(response_pkt->l2_sixtop_celllist_delete[i].slotoffset         & 0x00FF);
+                            response_pkt->payload[1] = (uint8_t)((response_pkt->l2_sixtop_celllist_delete[i].slotoffset        & 0xFF00)>>8);
+                            response_pkt->payload[2] = (uint8_t)(response_pkt->l2_sixtop_celllist_delete[i].channeloffset      & 0x00FF);
+                            response_pkt->payload[3] = (uint8_t)((response_pkt->l2_sixtop_celllist_delete[i].channeloffset     & 0xFF00)>>8);
+                            response_pktLen += 4;
+                        }
+                    }
+                } else {
+                    returnCode = IANA_6TOP_RC_CELLLIST_ERR;
+                }
+                    break;
+            }
+            
+            // relocate command
+            if (code == IANA_6TOP_CMD_RELOCATE){
+                // retrieve cell list to be relocated
+                i = 0;
+                memset(response_pkt->l2_sixtop_celllist_delete,0,sizeof(response_pkt->l2_sixtop_celllist_delete));
+                temp16 = numCells;
+                while(temp16>0){
+                    response_pkt->l2_sixtop_celllist_delete[i].slotoffset     =  *((uint8_t*)(pkt->payload)+ptr);
+                    response_pkt->l2_sixtop_celllist_delete[i].slotoffset    |= (*((uint8_t*)(pkt->payload)+ptr+1))<<8;
+                    response_pkt->l2_sixtop_celllist_delete[i].channeloffset  =  *((uint8_t*)(pkt->payload)+ptr+2);
+                    response_pkt->l2_sixtop_celllist_delete[i].channeloffset |= (*((uint8_t*)(pkt->payload)+ptr+3))<<8;
+                    response_pkt->l2_sixtop_celllist_delete[i].isUsed         = TRUE;
+                    ptr    += 4;
+                    pktLen -= 4;
+                    temp16--;
+                    i++;
+                }
+                if ((cellOptions & (CELLOPTIONS_TX | CELLOPTIONS_RX)) != (CELLOPTIONS_TX | CELLOPTIONS_RX)){
+                    cellOptions_transformed = cellOptions ^ (CELLOPTIONS_TX | CELLOPTIONS_RX);
+                } else {
+                    cellOptions_transformed = cellOptions;
+                }
+                if (sixtop_areAvailableCellsToBeRemoved(metadata,numCells,response_pkt->l2_sixtop_celllist_delete,&(pkt->l2_nextORpreviousHop),cellOptions_transformed)==FALSE){
+                    returnCode = IANA_6TOP_RC_CELLLIST_ERR;
+                    break;
+                }
+                // retrieve cell list to be relocated
+                i = 0;
+                memset(response_pkt->l2_sixtop_celllist_add,0,sizeof(response_pkt->l2_sixtop_celllist_add));
+                while(pktLen>0){
+                    response_pkt->l2_sixtop_celllist_add[i].slotoffset     =  *((uint8_t*)(pkt->payload)+ptr);
+                    response_pkt->l2_sixtop_celllist_add[i].slotoffset    |= (*((uint8_t*)(pkt->payload)+ptr+1))<<8;
+                    response_pkt->l2_sixtop_celllist_add[i].channeloffset  =  *((uint8_t*)(pkt->payload)+ptr+2);
+                    response_pkt->l2_sixtop_celllist_add[i].channeloffset |= (*((uint8_t*)(pkt->payload)+ptr+3))<<8;
+                    response_pkt->l2_sixtop_celllist_add[i].isUsed         = TRUE;
+                    ptr    += 4;
+                    pktLen -= 4;
+                    i++;
+                }
+                if (sixtop_areAvailableCellsToBeScheduled(metadata,numCells,response_pkt->l2_sixtop_celllist_add)){
+                    for(i=0;i<CELLLIST_MAX_LEN;i++) {
+                        if(response_pkt->l2_sixtop_celllist_add[i].isUsed){
+                            packetfunctions_reserveHeaderSize(response_pkt,4); 
+                            response_pkt->payload[0] = (uint8_t)(response_pkt->l2_sixtop_celllist_add[i].slotoffset         & 0x00FF);
+                            response_pkt->payload[1] = (uint8_t)((response_pkt->l2_sixtop_celllist_add[i].slotoffset        & 0xFF00)>>8);
+                            response_pkt->payload[2] = (uint8_t)(response_pkt->l2_sixtop_celllist_add[i].channeloffset      & 0x00FF);
+                            response_pkt->payload[3] = (uint8_t)((response_pkt->l2_sixtop_celllist_add[i].channeloffset     & 0xFF00)>>8);
+                            response_pktLen += 4;
+                        }
+                    }
+                }
+                returnCode = IANA_6TOP_RC_SUCCESS;
+                break;
+            }
+        } while(0);
+        
+        // record code, returnCode, frameID and cellOptions. They will be used when 6p repsonse senddone
+        response_pkt->l2_sixtop_command     = code;
+        response_pkt->l2_sixtop_returnCode  = returnCode;
+        response_pkt->l2_sixtop_frameID     = metadata;
+        // revert tx and rx link option bits
+        if ((cellOptions & (CELLOPTIONS_TX | CELLOPTIONS_RX)) != (CELLOPTIONS_TX | CELLOPTIONS_RX)){
+            response_pkt->l2_sixtop_cellOptions = cellOptions ^ (CELLOPTIONS_TX | CELLOPTIONS_RX);
+        } else {
+            response_pkt->l2_sixtop_cellOptions = cellOptions;
+        }
+        
+        // append 6p Seqnum
+        packetfunctions_reserveHeaderSize(response_pkt,sizeof(uint8_t));
+        *((uint8_t*)(response_pkt->payload)) = seqNum;
+        response_pktLen += 1;
+        
+        // append 6p sfid
+        packetfunctions_reserveHeaderSize(response_pkt,sizeof(uint8_t));
+        *((uint8_t*)(response_pkt->payload)) = sixtop_vars.cb_sf_getsfid();
+        response_pktLen += 1;
+          
+        // append 6p code
+        packetfunctions_reserveHeaderSize(response_pkt,sizeof(uint8_t));
+        *((uint8_t*)(response_pkt->payload)) = returnCode;
+        response_pktLen += 1;
+        
+        // append 6p version, T(type) and  R(reserved)
+        packetfunctions_reserveHeaderSize(response_pkt,sizeof(uint8_t));
+        *((uint8_t*)(response_pkt->payload)) = IANA_6TOP_6P_VERSION | IANA_6TOP_TYPE_RESPONSE;
+        response_pktLen += 1;
+        
+        // append 6p subtype id
+        packetfunctions_reserveHeaderSize(response_pkt,sizeof(uint8_t));
+        *((uint8_t*)(response_pkt->payload)) = IANA_6TOP_SUBIE_ID;
+        response_pktLen += 1;
+       
+        // append IETF IE header (length_groupid_type)
+        packetfunctions_reserveHeaderSize(response_pkt, sizeof(uint16_t));
+        length_groupid_type  = response_pktLen;
+        length_groupid_type |= (IANA_IETF_IE_GROUP_ID  | IANA_IETF_IE_TYPE); 
+        response_pkt->payload[0]      = length_groupid_type        & 0xFF;
+        response_pkt->payload[1]      = (length_groupid_type >> 8) & 0xFF;
+       
+        // indicate IEs present
+        response_pkt->l2_payloadIEpresent = TRUE;
+        // record this packet as sixtop request message
+        response_pkt->l2_sixtop_messageType    = SIXTOP_CELL_RESPONSE;
+
+        if (sixtop_vars.isResponseEnabled){
+            // send packet
+            sixtop_send(response_pkt);
+        } else {
+            openqueue_freePacketBuffer(response_pkt);
+        }
+    }
+      
+    if (type == SIXTOP_CELL_RESPONSE) {
+        // this is a 6p response message
+        neighbors_updateSequenceNumber(&(pkt->l2_nextORpreviousHop));
+        
+        // if the code is SUCCESS
+        if (code == IANA_6TOP_RC_SUCCESS || code == IANA_6TOP_RC_EOL){
+            switch(sixtop_vars.six2six_state){
+            case SIX_STATE_WAIT_ADDRESPONSE:
+                i = 0;
+                memset(pkt->l2_sixtop_celllist_add,0,sizeof(pkt->l2_sixtop_celllist_add));
+                while(pktLen>0){
+                    pkt->l2_sixtop_celllist_add[i].slotoffset     =  *((uint8_t*)(pkt->payload)+ptr);
+                    pkt->l2_sixtop_celllist_add[i].slotoffset    |= (*((uint8_t*)(pkt->payload)+ptr+1))<<8;
+                    pkt->l2_sixtop_celllist_add[i].channeloffset  =  *((uint8_t*)(pkt->payload)+ptr+2);
+                    pkt->l2_sixtop_celllist_add[i].channeloffset |= (*((uint8_t*)(pkt->payload)+ptr+3))<<8;
+                    pkt->l2_sixtop_celllist_add[i].isUsed         = TRUE;
+                    ptr    += 4;
+                    pktLen -= 4;
+                    i++;
+                }
+                sixtop_addCells(
+                    sixtop_vars.cb_sf_getMetadata(),     // frame id 
+                    pkt->l2_sixtop_celllist_add,  // celllist to be added
+                    &(pkt->l2_nextORpreviousHop), // neighbor that cells to be added to
+                    sixtop_vars.cellOptions       // cell options
+                );
+                break;
+            case SIX_STATE_WAIT_DELETERESPONSE:
+                sixtop_removeCells(
+                    sixtop_vars.cb_sf_getMetadata(),
+                    sixtop_vars.celllist_toDelete,
+                    &(pkt->l2_nextORpreviousHop),
+                    sixtop_vars.cellOptions
+                );
+                break;
+            case SIX_STATE_WAIT_RELOCATERESPONSE:
+                i = 0;
+                memset(pkt->l2_sixtop_celllist_add,0,sizeof(pkt->l2_sixtop_celllist_add));
+                while(pktLen>0){
+                    pkt->l2_sixtop_celllist_add[i].slotoffset     =  *((uint8_t*)(pkt->payload)+ptr);
+                    pkt->l2_sixtop_celllist_add[i].slotoffset    |= (*((uint8_t*)(pkt->payload)+ptr+1))<<8;
+                    pkt->l2_sixtop_celllist_add[i].channeloffset  =  *((uint8_t*)(pkt->payload)+ptr+2);
+                    pkt->l2_sixtop_celllist_add[i].channeloffset |= (*((uint8_t*)(pkt->payload)+ptr+3))<<8;
+                    pkt->l2_sixtop_celllist_add[i].isUsed         = TRUE;
+                    ptr    += 4;
+                    pktLen -= 4;
+                    i++;
+                }
+                sixtop_removeCells(
+                    sixtop_vars.cb_sf_getMetadata(),
+                    sixtop_vars.celllist_toDelete,
+                    &(pkt->l2_nextORpreviousHop),
+                    sixtop_vars.cellOptions
+                );
+                sixtop_addCells(
+                    sixtop_vars.cb_sf_getMetadata(),     // frame id 
+                    pkt->l2_sixtop_celllist_add,  // celllist to be added
+                    &(pkt->l2_nextORpreviousHop), // neighbor that cells to be added to
+                    sixtop_vars.cellOptions       // cell options
+                );
+                break;
+            case SIX_STATE_WAIT_COUNTRESPONSE:
+                numCells  = *((uint8_t*)(pkt->payload)+ptr);
+                numCells |= (*((uint8_t*)(pkt->payload)+ptr+1))<<8;
+                ptr += 2;
+                openserial_printInfo(
+                    COMPONENT_SIXTOP,
+                    ERR_SIXTOP_COUNT,
+                    (errorparameter_t)numCells,
+                    (errorparameter_t)sixtop_vars.six2six_state
+                );
+                break;
+            case SIX_STATE_WAIT_LISTRESPONSE:
+                i = 0;
+                memset(celllist_list,0,CELLLIST_MAX_LEN*sizeof(cellInfo_ht));
+                while(pktLen>0){
+                    celllist_list[i].slotoffset     =  *((uint8_t*)(pkt->payload)+ptr);
+                    celllist_list[i].slotoffset    |= (*((uint8_t*)(pkt->payload)+ptr+1))<<8;
+                    celllist_list[i].channeloffset  =  *((uint8_t*)(pkt->payload)+ptr+2);
+                    celllist_list[i].channeloffset |= (*((uint8_t*)(pkt->payload)+ptr+3))<<8;
+                    celllist_list[i].isUsed         = TRUE;
+                    ptr    += 4;
+                    pktLen -= 4;
+                    i++;
+                }
+                // print out first two cells in the list
+                openserial_printInfo(
+                    COMPONENT_SIXTOP,
+                    ERR_SIXTOP_LIST,
+                    (errorparameter_t)celllist_list[0].slotoffset,
+                    (errorparameter_t)celllist_list[1].slotoffset
+                );
+                break;
+            case SIX_STATE_WAIT_CLEARRESPONSE:
+                schedule_removeAllCells(
+                    sixtop_vars.cb_sf_getMetadata(),
+                    &(pkt->l2_nextORpreviousHop)
+                );
+                neighbors_resetSequenceNumber(&(pkt->l2_nextORpreviousHop));
+                break;
+            default:
+                // should neven happen
+                break;
+            }
+        } else {
+            sixtop_vars.cb_sf_handleRCError(code);
+        }
+        openserial_printInfo(
+            COMPONENT_SIXTOP,
+            ERR_SIXTOP_RETURNCODE,
+            (errorparameter_t)code,
+            (errorparameter_t)sixtop_vars.six2six_state
+        );
+        sixtop_vars.six2six_state   = SIX_STATE_IDLE;
+        opentimers_cancel(sixtop_vars.timeoutTimerId);
+    }
+}
+
+//======= helper functions
+
+bool sixtop_addCells(
+    uint8_t      slotframeID,
+    cellInfo_ht* cellList,
+    open_addr_t* previousHop,
+    uint8_t      cellOptions
+){
+    uint8_t     i;
+    bool        isShared;
+    open_addr_t temp_neighbor;
+    cellType_t  type;
+    bool        hasCellsAdded;
+   
+    // translate cellOptions to cell type 
+    if (cellOptions == CELLOPTIONS_TX){
+        type     = CELLTYPE_TX;
+        isShared = FALSE;
+    }
+    if (cellOptions == CELLOPTIONS_RX){
+        type     = CELLTYPE_RX;  
+        isShared = FALSE;
+    }
+    if (cellOptions == (CELLOPTIONS_TX | CELLOPTIONS_RX | CELLOPTIONS_SHARED)){
+        type     = CELLTYPE_TXRX;  
+        isShared = TRUE;
+    }
+   
+    memcpy(&temp_neighbor,previousHop,sizeof(open_addr_t));
+
+    hasCellsAdded = FALSE;
+    // add cells to schedule
+    for(i = 0;i<CELLLIST_MAX_LEN;i++){
+        if (cellList[i].isUsed){
+            hasCellsAdded = TRUE;
+            schedule_addActiveSlot(
+                cellList[i].slotoffset,
+                type,
+                isShared,
+                cellList[i].channeloffset,
+                &temp_neighbor
+            );
+         }
+    }
+   
+    return hasCellsAdded;
+}
+
+bool sixtop_removeCells(
+      uint8_t      slotframeID,
+      cellInfo_ht* cellList,
+      open_addr_t* previousHop,
+    uint8_t      cellOptions
+   ){
+    uint8_t     i;
+    open_addr_t temp_neighbor;
+    bool        hasCellsRemoved;
+    
+    memcpy(&temp_neighbor,previousHop,sizeof(open_addr_t));
+    
+    hasCellsRemoved = FALSE;
+    // delete cells from schedule
+    for(i=0;i<CELLLIST_MAX_LEN;i++){
+        if (cellList[i].isUsed){
+            hasCellsRemoved = TRUE;
+            schedule_removeActiveSlot(
+                cellList[i].slotoffset,
+                &temp_neighbor
+            );
+        }
+    }
+    
+    return hasCellsRemoved;
+}
+
+bool sixtop_areAvailableCellsToBeScheduled(
+      uint8_t      frameID, 
+      uint8_t      numOfCells, 
+      cellInfo_ht* cellList
+){
+    uint8_t i;
+    uint8_t numbOfavailableCells;
+    bool    available;
+    
+    i          = 0;
+    numbOfavailableCells = 0;
+    available  = FALSE;
+  
+    if(numOfCells == 0 || numOfCells>CELLLIST_MAX_LEN){
+        // log wrong parameter error TODO
+    
+        available = FALSE;
+    } else {
+        do {
+            if(schedule_isSlotOffsetAvailable(cellList[i].slotoffset) == TRUE){
+                numbOfavailableCells++;
+            } else {
+                // mark the cell
+                cellList[i].isUsed = FALSE;
+            }
+            i++;
+        }while(i<CELLLIST_MAX_LEN && numbOfavailableCells!=numOfCells);
+        
+        if(numbOfavailableCells>0){
+            // there are more than one cell can be added.
+            // the rest cells in the list will not be used
+            while(i<CELLLIST_MAX_LEN){
+                cellList[i].isUsed = FALSE;
+                i++;
+            }
+            available = TRUE;
+        } else {
+            // No cell in the list is able to be added
+            available = FALSE;
+        }
+    }
+    return available;
+}
+
+bool sixtop_areAvailableCellsToBeRemoved(      
+    uint8_t      frameID, 
+    uint8_t      numOfCells, 
+    cellInfo_ht* cellList,
+    open_addr_t* neighbor,
+    uint8_t      cellOptions
+){
+    uint8_t              i;
+    uint8_t              numOfavailableCells;
+    bool                 available;
+    slotinfo_element_t   info;
+    cellType_t           type;
+    open_addr_t          anycastAddr;
+    
+    i          = 0;
+    numOfavailableCells = 0;
+    available           = TRUE;
+    
+    // translate cellOptions to cell type 
+    if (cellOptions == CELLOPTIONS_TX){
+        type = CELLTYPE_TX;
+    }
+    if (cellOptions == CELLOPTIONS_RX){
+        type = CELLTYPE_RX;
+    }
+    if (cellOptions == (CELLOPTIONS_TX | CELLOPTIONS_RX | CELLOPTIONS_SHARED)){
+        type = CELLTYPE_TXRX;
+        memset(&anycastAddr,0,sizeof(open_addr_t));
+        anycastAddr.type = ADDR_ANYCAST;
+    }
+    
+    if(numOfCells == 0 || numOfCells>CELLLIST_MAX_LEN){
+        // log wrong parameter error TODO
+        available = FALSE;
+    } else {
+        do {
+            if (cellList[i].isUsed){
+                memset(&info,0,sizeof(slotinfo_element_t));
+                if (type==CELLTYPE_TXRX){
+                    schedule_getSlotInfo(cellList[i].slotoffset,&anycastAddr,&info);
+                } else {
+                    schedule_getSlotInfo(cellList[i].slotoffset,neighbor,&info);
+                }
+                if(info.link_type != type){
+                    available = FALSE;
+                    break;
+                } else {
+                    numOfavailableCells++;
+                }
+            }
+            i++;
+        }while(i<CELLLIST_MAX_LEN && numOfavailableCells<numOfCells);
+        
+        if(numOfavailableCells==numOfCells && available == TRUE){
+            //the rest link will not be scheduled, mark them as off type
+            while(i<CELLLIST_MAX_LEN){
+                cellList[i].isUsed = FALSE;
+                i++;
+            }
+        } else {
+            // local schedule can't satisfy the bandwidth of cell request
+            available = FALSE;
+        }
+   }
+   return available;
+}