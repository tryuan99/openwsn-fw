#ifndef __SCHEDULE_H
#define __SCHEDULE_H

/**
\addtogroup MAChigh
\{
\addtogroup Schedule
\{
*/

#include "opendefs.h"

//=========================== define ==========================================

/**
\brief The length of the superframe, in slots.

The superframe repears over time and can be arbitrarly long.
*/
#define SLOTFRAME_LENGTH    67 //should be 101

//draft-ietf-6tisch-minimal-06
#define SCHEDULE_MINIMAL_6TISCH_ACTIVE_CELLS                      1
#define SCHEDULE_MINIMAL_6TISCH_SLOTOFFSET                        0
#define SCHEDULE_MINIMAL_6TISCH_CHANNELOFFSET                     0
#define SCHEDULE_MINIMAL_6TISCH_DEFAULT_SLOTFRAME_HANDLE          1 //id of slotframe
#define SCHEDULE_MINIMAL_6TISCH_DEFAULT_SLOTFRAME_NUMBER          1 //1 slotframe by default.

#define NUMSERIALRX          3

/*
  NUMSLOTSOFF is the max number of cells that the mote can add into schedule, 
  besides 6TISCH_ACTIVE_CELLS and NUMSERIALRX Cell. Initially those cells are 
  off. The value of NUMSLOTSOFF can be changed but the value should satisfy:
 
        MAXACTIVESLOTS < SLOTFRAME_LENGTH 
        
  This would make sure number of slots are available (SLOTFRAME_LENGTH-MAXACTIVESLOTS) 
  for seiral port to tranmit data to dagroot. 
*/

<<<<<<< HEAD
#define NUMSLOTSOFF          5
=======
#define NUMSLOTSOFF          15
>>>>>>> 5f040616

/**
\brief Maximum number of active slots in a superframe.

Note that this is merely used to allocate RAM memory for the schedule. The
schedule is represented, in RAM, by a table. There is one row per active slot
in that table; a slot is "active" when it is not of type CELLTYPE_OFF.

Set this number to the exact number of active slots you are planning on having
in your schedule, so not to waste RAM.
*/
#define MAXACTIVESLOTS       (SCHEDULE_MINIMAL_6TISCH_ACTIVE_CELLS+NUMSERIALRX+NUMSLOTSOFF)

/**
\brief Minimum backoff exponent.

Backoff is used only in slots that are marked as shared in the schedule. When
not shared, the mote assumes that schedule is collision-free, and therefore
does not use any backoff mechanism when a transmission fails.
*/
#define MINBE                2

/**
\brief Maximum backoff exponent.

See MINBE for an explanation of backoff.
*/
#define MAXBE                4

/**
\brief a threshold used for triggering the maintaining process.uint: percent
*/
#define PDR_THRESHOLD      80 // 80 means 80%
#define MIN_NUMTX_FOR_PDR  50 // don't calculate PDR when numTx is lower than this value 

//=========================== typedef =========================================

typedef uint8_t    channelOffset_t;
typedef uint16_t   slotOffset_t;
typedef uint16_t   frameLength_t;

typedef enum {
   CELLTYPE_OFF              = 0,
   CELLTYPE_TX               = 1,
   CELLTYPE_RX               = 2,
   CELLTYPE_TXRX             = 3,
   CELLTYPE_SERIALRX         = 4,
   CELLTYPE_MORESERIALRX     = 5
} cellType_t;

typedef struct {
   slotOffset_t    slotOffset;
   cellType_t      type;
   bool            shared;
   uint8_t         channelOffset;
   open_addr_t     neighbor;
   uint8_t         numRx;
   uint8_t         numTx;
   uint8_t         numTxACK;
   asn_t           lastUsedAsn;
   uint16_t        usageBitMap;
   uint8_t         bitMapIndex;
   void*           next;
} scheduleEntry_t;

BEGIN_PACK
typedef struct {
   uint8_t         row;
   slotOffset_t    slotOffset;
   uint8_t         type;
   bool            shared;
   uint8_t         channelOffset;
   open_addr_t     neighbor;
   uint8_t         numRx;
   uint8_t         numTx;
   uint8_t         numTxACK;
   asn_t           lastUsedAsn;
} debugScheduleEntry_t;
END_PACK

typedef struct {
  uint8_t          address[LENGTH_ADDR64b];
  cellType_t       link_type;
  bool             shared;
  slotOffset_t     slotOffset;
  channelOffset_t  channelOffset;
}slotinfo_element_t;

//=========================== variables =======================================

typedef struct {
   scheduleEntry_t  scheduleBuf[MAXACTIVESLOTS];
   scheduleEntry_t* currentScheduleEntry;
   frameLength_t    frameLength;
   frameLength_t    maxActiveSlots;
   uint8_t          frameHandle;
   uint8_t          frameNumber;
   uint8_t          backoffExponent;
   uint8_t          backoff;
   uint8_t          debugPrintRow;
} schedule_vars_t;

//=========================== prototypes ======================================

// admin
void               schedule_init(void);
void               schedule_startDAGroot(void);
bool               debugPrint_schedule(void);
bool               debugPrint_backoff(void);

// from 6top
void               schedule_setFrameLength(frameLength_t newFrameLength);
void               schedule_setFrameHandle(uint8_t frameHandle);
void               schedule_setFrameNumber(uint8_t frameNumber);
owerror_t          schedule_addActiveSlot(
   slotOffset_t         slotOffset,
   cellType_t           type,
   bool                 shared,
   uint8_t              channelOffset,
   open_addr_t*         neighbor
);

void               schedule_getSlotInfo(
   slotOffset_t         slotOffset,                      
   open_addr_t*         neighbor,
   slotinfo_element_t*  info
);

uint16_t           schedule_getMaxActiveSlots(void);

owerror_t          schedule_removeActiveSlot(
   slotOffset_t         slotOffset,
   open_addr_t*         neighbor
);
bool               schedule_isSlotOffsetAvailable(uint16_t slotOffset);
uint8_t            schedule_getUsageStatus(scheduleEntry_t* entry);
uint16_t           schedule_getTotalCellUsageStatus(cellType_t type, open_addr_t* neighbor);
// return the slot info which has a poor quality
scheduleEntry_t*  schedule_statistic_poorLinkQuality(void);
uint16_t          schedule_getCellsCounts(
    uint8_t frameID,
    cellType_t type,
    open_addr_t* neighbor
);
void              schedule_removeAllCells(
   uint8_t        slotframeID,
   open_addr_t*   previousHop
);
scheduleEntry_t*  schedule_getCurrentScheduleEntry(void);
uint8_t           schedule_getNumOfSlotsByType(cellType_t type);

// from IEEE802154E
void               schedule_syncSlotOffset(slotOffset_t targetSlotOffset);
void               schedule_advanceSlot(void);
slotOffset_t       schedule_getNextActiveSlotOffset(void);
frameLength_t      schedule_getFrameLength(void);
uint8_t            schedule_getFrameHandle(void);
uint8_t            schedule_getFrameNumber(void);
cellType_t         schedule_getType(void);
void               schedule_getNeighbor(open_addr_t* addrToWrite);
channelOffset_t    schedule_getChannelOffset(void);
bool               schedule_getOkToSend(void);
void               schedule_resetBackoff(void);
void               schedule_indicateRx(asn_t*   asnTimestamp);
void               schedule_indicateTx(
                        asn_t*    asnTimestamp,
                        bool      succesfullTx
                   );

void               schedule_updateCellUsageBitMap(bool hasPacketToSend);

/**
\}
\}
*/
          
#endif
<|MERGE_RESOLUTION|>--- conflicted
+++ resolved
@@ -1,223 +1,219 @@
-#ifndef __SCHEDULE_H
-#define __SCHEDULE_H
-
-/**
-\addtogroup MAChigh
-\{
-\addtogroup Schedule
-\{
-*/
-
-#include "opendefs.h"
-
-//=========================== define ==========================================
-
-/**
-\brief The length of the superframe, in slots.
-
-The superframe repears over time and can be arbitrarly long.
-*/
-#define SLOTFRAME_LENGTH    67 //should be 101
-
-//draft-ietf-6tisch-minimal-06
-#define SCHEDULE_MINIMAL_6TISCH_ACTIVE_CELLS                      1
-#define SCHEDULE_MINIMAL_6TISCH_SLOTOFFSET                        0
-#define SCHEDULE_MINIMAL_6TISCH_CHANNELOFFSET                     0
-#define SCHEDULE_MINIMAL_6TISCH_DEFAULT_SLOTFRAME_HANDLE          1 //id of slotframe
-#define SCHEDULE_MINIMAL_6TISCH_DEFAULT_SLOTFRAME_NUMBER          1 //1 slotframe by default.
-
-#define NUMSERIALRX          3
-
-/*
-  NUMSLOTSOFF is the max number of cells that the mote can add into schedule, 
-  besides 6TISCH_ACTIVE_CELLS and NUMSERIALRX Cell. Initially those cells are 
-  off. The value of NUMSLOTSOFF can be changed but the value should satisfy:
- 
-        MAXACTIVESLOTS < SLOTFRAME_LENGTH 
-        
-  This would make sure number of slots are available (SLOTFRAME_LENGTH-MAXACTIVESLOTS) 
-  for seiral port to tranmit data to dagroot. 
-*/
-
-<<<<<<< HEAD
-#define NUMSLOTSOFF          5
-=======
-#define NUMSLOTSOFF          15
->>>>>>> 5f040616
-
-/**
-\brief Maximum number of active slots in a superframe.
-
-Note that this is merely used to allocate RAM memory for the schedule. The
-schedule is represented, in RAM, by a table. There is one row per active slot
-in that table; a slot is "active" when it is not of type CELLTYPE_OFF.
-
-Set this number to the exact number of active slots you are planning on having
-in your schedule, so not to waste RAM.
-*/
-#define MAXACTIVESLOTS       (SCHEDULE_MINIMAL_6TISCH_ACTIVE_CELLS+NUMSERIALRX+NUMSLOTSOFF)
-
-/**
-\brief Minimum backoff exponent.
-
-Backoff is used only in slots that are marked as shared in the schedule. When
-not shared, the mote assumes that schedule is collision-free, and therefore
-does not use any backoff mechanism when a transmission fails.
-*/
-#define MINBE                2
-
-/**
-\brief Maximum backoff exponent.
-
-See MINBE for an explanation of backoff.
-*/
-#define MAXBE                4
-
-/**
-\brief a threshold used for triggering the maintaining process.uint: percent
-*/
-#define PDR_THRESHOLD      80 // 80 means 80%
-#define MIN_NUMTX_FOR_PDR  50 // don't calculate PDR when numTx is lower than this value 
-
-//=========================== typedef =========================================
-
-typedef uint8_t    channelOffset_t;
-typedef uint16_t   slotOffset_t;
-typedef uint16_t   frameLength_t;
-
-typedef enum {
-   CELLTYPE_OFF              = 0,
-   CELLTYPE_TX               = 1,
-   CELLTYPE_RX               = 2,
-   CELLTYPE_TXRX             = 3,
-   CELLTYPE_SERIALRX         = 4,
-   CELLTYPE_MORESERIALRX     = 5
-} cellType_t;
-
-typedef struct {
-   slotOffset_t    slotOffset;
-   cellType_t      type;
-   bool            shared;
-   uint8_t         channelOffset;
-   open_addr_t     neighbor;
-   uint8_t         numRx;
-   uint8_t         numTx;
-   uint8_t         numTxACK;
-   asn_t           lastUsedAsn;
-   uint16_t        usageBitMap;
-   uint8_t         bitMapIndex;
-   void*           next;
-} scheduleEntry_t;
-
-BEGIN_PACK
-typedef struct {
-   uint8_t         row;
-   slotOffset_t    slotOffset;
-   uint8_t         type;
-   bool            shared;
-   uint8_t         channelOffset;
-   open_addr_t     neighbor;
-   uint8_t         numRx;
-   uint8_t         numTx;
-   uint8_t         numTxACK;
-   asn_t           lastUsedAsn;
-} debugScheduleEntry_t;
-END_PACK
-
-typedef struct {
-  uint8_t          address[LENGTH_ADDR64b];
-  cellType_t       link_type;
-  bool             shared;
-  slotOffset_t     slotOffset;
-  channelOffset_t  channelOffset;
-}slotinfo_element_t;
-
-//=========================== variables =======================================
-
-typedef struct {
-   scheduleEntry_t  scheduleBuf[MAXACTIVESLOTS];
-   scheduleEntry_t* currentScheduleEntry;
-   frameLength_t    frameLength;
-   frameLength_t    maxActiveSlots;
-   uint8_t          frameHandle;
-   uint8_t          frameNumber;
-   uint8_t          backoffExponent;
-   uint8_t          backoff;
-   uint8_t          debugPrintRow;
-} schedule_vars_t;
-
-//=========================== prototypes ======================================
-
-// admin
-void               schedule_init(void);
-void               schedule_startDAGroot(void);
-bool               debugPrint_schedule(void);
-bool               debugPrint_backoff(void);
-
-// from 6top
-void               schedule_setFrameLength(frameLength_t newFrameLength);
-void               schedule_setFrameHandle(uint8_t frameHandle);
-void               schedule_setFrameNumber(uint8_t frameNumber);
-owerror_t          schedule_addActiveSlot(
-   slotOffset_t         slotOffset,
-   cellType_t           type,
-   bool                 shared,
-   uint8_t              channelOffset,
-   open_addr_t*         neighbor
-);
-
-void               schedule_getSlotInfo(
-   slotOffset_t         slotOffset,                      
-   open_addr_t*         neighbor,
-   slotinfo_element_t*  info
-);
-
-uint16_t           schedule_getMaxActiveSlots(void);
-
-owerror_t          schedule_removeActiveSlot(
-   slotOffset_t         slotOffset,
-   open_addr_t*         neighbor
-);
-bool               schedule_isSlotOffsetAvailable(uint16_t slotOffset);
-uint8_t            schedule_getUsageStatus(scheduleEntry_t* entry);
-uint16_t           schedule_getTotalCellUsageStatus(cellType_t type, open_addr_t* neighbor);
-// return the slot info which has a poor quality
-scheduleEntry_t*  schedule_statistic_poorLinkQuality(void);
-uint16_t          schedule_getCellsCounts(
-    uint8_t frameID,
-    cellType_t type,
-    open_addr_t* neighbor
-);
-void              schedule_removeAllCells(
-   uint8_t        slotframeID,
-   open_addr_t*   previousHop
-);
-scheduleEntry_t*  schedule_getCurrentScheduleEntry(void);
-uint8_t           schedule_getNumOfSlotsByType(cellType_t type);
-
-// from IEEE802154E
-void               schedule_syncSlotOffset(slotOffset_t targetSlotOffset);
-void               schedule_advanceSlot(void);
-slotOffset_t       schedule_getNextActiveSlotOffset(void);
-frameLength_t      schedule_getFrameLength(void);
-uint8_t            schedule_getFrameHandle(void);
-uint8_t            schedule_getFrameNumber(void);
-cellType_t         schedule_getType(void);
-void               schedule_getNeighbor(open_addr_t* addrToWrite);
-channelOffset_t    schedule_getChannelOffset(void);
-bool               schedule_getOkToSend(void);
-void               schedule_resetBackoff(void);
-void               schedule_indicateRx(asn_t*   asnTimestamp);
-void               schedule_indicateTx(
-                        asn_t*    asnTimestamp,
-                        bool      succesfullTx
-                   );
-
-void               schedule_updateCellUsageBitMap(bool hasPacketToSend);
-
-/**
-\}
-\}
-*/
-          
-#endif
+#ifndef __SCHEDULE_H
+#define __SCHEDULE_H
+
+/**
+\addtogroup MAChigh
+\{
+\addtogroup Schedule
+\{
+*/
+
+#include "opendefs.h"
+
+//=========================== define ==========================================
+
+/**
+\brief The length of the superframe, in slots.
+
+The superframe repears over time and can be arbitrarly long.
+*/
+#define SLOTFRAME_LENGTH    67 //should be 101
+
+//draft-ietf-6tisch-minimal-06
+#define SCHEDULE_MINIMAL_6TISCH_ACTIVE_CELLS                      1
+#define SCHEDULE_MINIMAL_6TISCH_SLOTOFFSET                        0
+#define SCHEDULE_MINIMAL_6TISCH_CHANNELOFFSET                     0
+#define SCHEDULE_MINIMAL_6TISCH_DEFAULT_SLOTFRAME_HANDLE          1 //id of slotframe
+#define SCHEDULE_MINIMAL_6TISCH_DEFAULT_SLOTFRAME_NUMBER          1 //1 slotframe by default.
+
+#define NUMSERIALRX          3
+
+/*
+  NUMSLOTSOFF is the max number of cells that the mote can add into schedule, 
+  besides 6TISCH_ACTIVE_CELLS and NUMSERIALRX Cell. Initially those cells are 
+  off. The value of NUMSLOTSOFF can be changed but the value should satisfy:
+ 
+        MAXACTIVESLOTS < SLOTFRAME_LENGTH 
+        
+  This would make sure number of slots are available (SLOTFRAME_LENGTH-MAXACTIVESLOTS) 
+  for seiral port to tranmit data to dagroot. 
+*/
+
+#define NUMSLOTSOFF          15
+
+/**
+\brief Maximum number of active slots in a superframe.
+
+Note that this is merely used to allocate RAM memory for the schedule. The
+schedule is represented, in RAM, by a table. There is one row per active slot
+in that table; a slot is "active" when it is not of type CELLTYPE_OFF.
+
+Set this number to the exact number of active slots you are planning on having
+in your schedule, so not to waste RAM.
+*/
+#define MAXACTIVESLOTS       (SCHEDULE_MINIMAL_6TISCH_ACTIVE_CELLS+NUMSERIALRX+NUMSLOTSOFF)
+
+/**
+\brief Minimum backoff exponent.
+
+Backoff is used only in slots that are marked as shared in the schedule. When
+not shared, the mote assumes that schedule is collision-free, and therefore
+does not use any backoff mechanism when a transmission fails.
+*/
+#define MINBE                2
+
+/**
+\brief Maximum backoff exponent.
+
+See MINBE for an explanation of backoff.
+*/
+#define MAXBE                4
+
+/**
+\brief a threshold used for triggering the maintaining process.uint: percent
+*/
+#define PDR_THRESHOLD      80 // 80 means 80%
+#define MIN_NUMTX_FOR_PDR  50 // don't calculate PDR when numTx is lower than this value 
+
+//=========================== typedef =========================================
+
+typedef uint8_t    channelOffset_t;
+typedef uint16_t   slotOffset_t;
+typedef uint16_t   frameLength_t;
+
+typedef enum {
+   CELLTYPE_OFF              = 0,
+   CELLTYPE_TX               = 1,
+   CELLTYPE_RX               = 2,
+   CELLTYPE_TXRX             = 3,
+   CELLTYPE_SERIALRX         = 4,
+   CELLTYPE_MORESERIALRX     = 5
+} cellType_t;
+
+typedef struct {
+   slotOffset_t    slotOffset;
+   cellType_t      type;
+   bool            shared;
+   uint8_t         channelOffset;
+   open_addr_t     neighbor;
+   uint8_t         numRx;
+   uint8_t         numTx;
+   uint8_t         numTxACK;
+   asn_t           lastUsedAsn;
+   uint16_t        usageBitMap;
+   uint8_t         bitMapIndex;
+   void*           next;
+} scheduleEntry_t;
+
+BEGIN_PACK
+typedef struct {
+   uint8_t         row;
+   slotOffset_t    slotOffset;
+   uint8_t         type;
+   bool            shared;
+   uint8_t         channelOffset;
+   open_addr_t     neighbor;
+   uint8_t         numRx;
+   uint8_t         numTx;
+   uint8_t         numTxACK;
+   asn_t           lastUsedAsn;
+} debugScheduleEntry_t;
+END_PACK
+
+typedef struct {
+  uint8_t          address[LENGTH_ADDR64b];
+  cellType_t       link_type;
+  bool             shared;
+  slotOffset_t     slotOffset;
+  channelOffset_t  channelOffset;
+}slotinfo_element_t;
+
+//=========================== variables =======================================
+
+typedef struct {
+   scheduleEntry_t  scheduleBuf[MAXACTIVESLOTS];
+   scheduleEntry_t* currentScheduleEntry;
+   frameLength_t    frameLength;
+   frameLength_t    maxActiveSlots;
+   uint8_t          frameHandle;
+   uint8_t          frameNumber;
+   uint8_t          backoffExponent;
+   uint8_t          backoff;
+   uint8_t          debugPrintRow;
+} schedule_vars_t;
+
+//=========================== prototypes ======================================
+
+// admin
+void               schedule_init(void);
+void               schedule_startDAGroot(void);
+bool               debugPrint_schedule(void);
+bool               debugPrint_backoff(void);
+
+// from 6top
+void               schedule_setFrameLength(frameLength_t newFrameLength);
+void               schedule_setFrameHandle(uint8_t frameHandle);
+void               schedule_setFrameNumber(uint8_t frameNumber);
+owerror_t          schedule_addActiveSlot(
+   slotOffset_t         slotOffset,
+   cellType_t           type,
+   bool                 shared,
+   uint8_t              channelOffset,
+   open_addr_t*         neighbor
+);
+
+void               schedule_getSlotInfo(
+   slotOffset_t         slotOffset,                      
+   open_addr_t*         neighbor,
+   slotinfo_element_t*  info
+);
+
+uint16_t           schedule_getMaxActiveSlots(void);
+
+owerror_t          schedule_removeActiveSlot(
+   slotOffset_t         slotOffset,
+   open_addr_t*         neighbor
+);
+bool               schedule_isSlotOffsetAvailable(uint16_t slotOffset);
+uint8_t            schedule_getUsageStatus(scheduleEntry_t* entry);
+uint16_t           schedule_getTotalCellUsageStatus(cellType_t type, open_addr_t* neighbor);
+// return the slot info which has a poor quality
+scheduleEntry_t*  schedule_statistic_poorLinkQuality(void);
+uint16_t          schedule_getCellsCounts(
+    uint8_t frameID,
+    cellType_t type,
+    open_addr_t* neighbor
+);
+void              schedule_removeAllCells(
+   uint8_t        slotframeID,
+   open_addr_t*   previousHop
+);
+scheduleEntry_t*  schedule_getCurrentScheduleEntry(void);
+uint8_t           schedule_getNumOfSlotsByType(cellType_t type);
+
+// from IEEE802154E
+void               schedule_syncSlotOffset(slotOffset_t targetSlotOffset);
+void               schedule_advanceSlot(void);
+slotOffset_t       schedule_getNextActiveSlotOffset(void);
+frameLength_t      schedule_getFrameLength(void);
+uint8_t            schedule_getFrameHandle(void);
+uint8_t            schedule_getFrameNumber(void);
+cellType_t         schedule_getType(void);
+void               schedule_getNeighbor(open_addr_t* addrToWrite);
+channelOffset_t    schedule_getChannelOffset(void);
+bool               schedule_getOkToSend(void);
+void               schedule_resetBackoff(void);
+void               schedule_indicateRx(asn_t*   asnTimestamp);
+void               schedule_indicateTx(
+                        asn_t*    asnTimestamp,
+                        bool      succesfullTx
+                   );
+
+void               schedule_updateCellUsageBitMap(bool hasPacketToSend);
+
+/**
+\}
+\}
+*/
+          
+#endif