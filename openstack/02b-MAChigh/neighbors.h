#ifndef __NEIGHBORS_H
#define __NEIGHBORS_H

/**
\addtogroup MAChigh
\{
\addtogroup Neighbors
\{
*/
#include "opendefs.h"
#include "icmpv6rpl.h"

//=========================== define ==========================================

<<<<<<< HEAD
=======
#define RSSIThRESHOLD             15
#define MAXNUMNEIGHBORS           10
>>>>>>> 5f040616
#define MAXPREFERENCE             2
#define BADNEIGHBORMAXRSSI        -80 //dBm
#define GOODNEIGHBORMINRSSI       -90 //dBm
#define SWITCHSTABILITYTHRESHOLD  3
#define DEFAULTLINKCOST           15

#define MAXDAGRANK                0xffff
#define DEFAULTDAGRANK            MAXDAGRANK
#define MINHOPRANKINCREASE        256  //default value in RPL and Minimal 6TiSCH draft


<<<<<<< HEAD
//=========================== typedef =========================================
=======
BEGIN_PACK
typedef struct {
   bool             used;
   uint8_t          parentPreference;
   bool             stableNeighbor;
   uint8_t          switchStabilityCounter;
   open_addr_t      addr_64b;
   dagrank_t        DAGrank;
   int8_t           rssi;
   uint8_t          numRx;
   uint8_t          numTx;
   uint8_t          numTxACK;
   uint8_t          numWraps;//number of times the tx counter wraps. can be removed if memory is a restriction. also check openvisualizer then.
   asn_t            asn;
   uint8_t          joinPrio;
   bool             isBlocked;
} neighborRow_t;
END_PACK
>>>>>>> 5f040616

BEGIN_PACK
typedef struct {
   uint8_t         row;
   neighborRow_t   neighborEntry;
} debugNeighborEntry_t;
END_PACK

BEGIN_PACK
typedef struct {
   uint8_t         last_addr_byte;   // last byte of the neighbor's address
   int8_t          rssi;
   uint8_t         parentPreference;
   dagrank_t       DAGrank;
   uint16_t        asn; 
} netDebugNeigborEntry_t;
END_PACK

//=========================== module variables ================================
   
typedef struct {
   neighborRow_t        neighbors[MAXNUMNEIGHBORS];
   dagrank_t            myDAGrank;
   uint8_t              debugRow;
} neighbors_vars_t;

//=========================== prototypes ======================================

void          neighbors_init(void);

// getters
dagrank_t     neighbors_getNeighborRank(uint8_t index);
uint8_t       neighbors_getNumNeighbors(void);
<<<<<<< HEAD
uint16_t      neighbors_getLinkMetric(uint8_t index);
=======
uint8_t       neighbors_getNumNeighborsNoBlocked(void);
bool          neighbors_getPreferredParentEui64(open_addr_t* addressToWrite);
>>>>>>> 5f040616
open_addr_t*  neighbors_getKANeighbor(uint16_t kaPeriod);
// setters
void          neighbors_setNeighborRank(uint8_t index, dagrank_t rank);

// interrogators
bool          neighbors_isStableNeighbor(open_addr_t* address);
bool          neighbors_isStableNeighborByIndex(uint8_t index);
bool          neighbors_isNeighborWithLowerDAGrank(uint8_t index);
bool          neighbors_isNeighborWithHigherDAGrank(uint8_t index);
bool          neighbors_isMyNonBlockedNeighbor(open_addr_t* address);

// updating neighbor information
void          neighbors_indicateRx(
   open_addr_t*         l2_src,
   int8_t               rssi,
   asn_t*               asnTimestamp,
   bool                 joinPrioPresent,
   uint8_t              joinPrio
);
void          neighbors_indicateTx(
   open_addr_t*         dest,
   uint8_t              numTxAttempts,
   bool                 was_finally_acked,
   asn_t*               asnTimestamp
);

// get addresses
<<<<<<< HEAD
bool          neighbors_getNeighborEui64(open_addr_t* address,uint8_t addr_type,uint8_t index);
=======
void          neighbors_getNeighbor(open_addr_t* address,uint8_t addr_type,uint8_t index);
bool          neighbors_getNeighborIndex(open_addr_t* address,uint8_t* index);
// managing routing info
void          neighbors_updateMyDAGrankAndNeighborPreference(void);
>>>>>>> 5f040616
// maintenance
void          neighbors_removeOld(void);
// neighbor controle
void          neighbors_removeByNeighbor(open_addr_t* address);
void          neighbors_increaseNeighborLinkCost(open_addr_t* address);
void          neighbors_blockNeighbor(uint8_t index);
void          neighbors_removeBlockedNeighbors();
bool          neighbors_getContactedWithNeighborAndNotBlocked(open_addr_t* address);
// debug
bool          debugPrint_neighbors(void);

/**
\}
\}
*/

#endif
<|MERGE_RESOLUTION|>--- conflicted
+++ resolved
@@ -1,143 +1,110 @@
-#ifndef __NEIGHBORS_H
-#define __NEIGHBORS_H
-
-/**
-\addtogroup MAChigh
-\{
-\addtogroup Neighbors
-\{
-*/
-#include "opendefs.h"
-#include "icmpv6rpl.h"
-
-//=========================== define ==========================================
-
-<<<<<<< HEAD
-=======
-#define RSSIThRESHOLD             15
-#define MAXNUMNEIGHBORS           10
->>>>>>> 5f040616
-#define MAXPREFERENCE             2
-#define BADNEIGHBORMAXRSSI        -80 //dBm
-#define GOODNEIGHBORMINRSSI       -90 //dBm
-#define SWITCHSTABILITYTHRESHOLD  3
-#define DEFAULTLINKCOST           15
-
-#define MAXDAGRANK                0xffff
-#define DEFAULTDAGRANK            MAXDAGRANK
-#define MINHOPRANKINCREASE        256  //default value in RPL and Minimal 6TiSCH draft
-
-
-<<<<<<< HEAD
-//=========================== typedef =========================================
-=======
-BEGIN_PACK
-typedef struct {
-   bool             used;
-   uint8_t          parentPreference;
-   bool             stableNeighbor;
-   uint8_t          switchStabilityCounter;
-   open_addr_t      addr_64b;
-   dagrank_t        DAGrank;
-   int8_t           rssi;
-   uint8_t          numRx;
-   uint8_t          numTx;
-   uint8_t          numTxACK;
-   uint8_t          numWraps;//number of times the tx counter wraps. can be removed if memory is a restriction. also check openvisualizer then.
-   asn_t            asn;
-   uint8_t          joinPrio;
-   bool             isBlocked;
-} neighborRow_t;
-END_PACK
->>>>>>> 5f040616
-
-BEGIN_PACK
-typedef struct {
-   uint8_t         row;
-   neighborRow_t   neighborEntry;
-} debugNeighborEntry_t;
-END_PACK
-
-BEGIN_PACK
-typedef struct {
-   uint8_t         last_addr_byte;   // last byte of the neighbor's address
-   int8_t          rssi;
-   uint8_t         parentPreference;
-   dagrank_t       DAGrank;
-   uint16_t        asn; 
-} netDebugNeigborEntry_t;
-END_PACK
-
-//=========================== module variables ================================
-   
-typedef struct {
-   neighborRow_t        neighbors[MAXNUMNEIGHBORS];
-   dagrank_t            myDAGrank;
-   uint8_t              debugRow;
-} neighbors_vars_t;
-
-//=========================== prototypes ======================================
-
-void          neighbors_init(void);
-
-// getters
-dagrank_t     neighbors_getNeighborRank(uint8_t index);
-uint8_t       neighbors_getNumNeighbors(void);
-<<<<<<< HEAD
-uint16_t      neighbors_getLinkMetric(uint8_t index);
-=======
-uint8_t       neighbors_getNumNeighborsNoBlocked(void);
-bool          neighbors_getPreferredParentEui64(open_addr_t* addressToWrite);
->>>>>>> 5f040616
-open_addr_t*  neighbors_getKANeighbor(uint16_t kaPeriod);
-// setters
-void          neighbors_setNeighborRank(uint8_t index, dagrank_t rank);
-
-// interrogators
-bool          neighbors_isStableNeighbor(open_addr_t* address);
-bool          neighbors_isStableNeighborByIndex(uint8_t index);
-bool          neighbors_isNeighborWithLowerDAGrank(uint8_t index);
-bool          neighbors_isNeighborWithHigherDAGrank(uint8_t index);
-bool          neighbors_isMyNonBlockedNeighbor(open_addr_t* address);
-
-// updating neighbor information
-void          neighbors_indicateRx(
-   open_addr_t*         l2_src,
-   int8_t               rssi,
-   asn_t*               asnTimestamp,
-   bool                 joinPrioPresent,
-   uint8_t              joinPrio
-);
-void          neighbors_indicateTx(
-   open_addr_t*         dest,
-   uint8_t              numTxAttempts,
-   bool                 was_finally_acked,
-   asn_t*               asnTimestamp
-);
-
-// get addresses
-<<<<<<< HEAD
-bool          neighbors_getNeighborEui64(open_addr_t* address,uint8_t addr_type,uint8_t index);
-=======
-void          neighbors_getNeighbor(open_addr_t* address,uint8_t addr_type,uint8_t index);
-bool          neighbors_getNeighborIndex(open_addr_t* address,uint8_t* index);
-// managing routing info
-void          neighbors_updateMyDAGrankAndNeighborPreference(void);
->>>>>>> 5f040616
-// maintenance
-void          neighbors_removeOld(void);
-// neighbor controle
-void          neighbors_removeByNeighbor(open_addr_t* address);
-void          neighbors_increaseNeighborLinkCost(open_addr_t* address);
-void          neighbors_blockNeighbor(uint8_t index);
-void          neighbors_removeBlockedNeighbors();
-bool          neighbors_getContactedWithNeighborAndNotBlocked(open_addr_t* address);
-// debug
-bool          debugPrint_neighbors(void);
-
-/**
-\}
-\}
-*/
-
-#endif
+#ifndef __NEIGHBORS_H
+#define __NEIGHBORS_H
+
+/**
+\addtogroup MAChigh
+\{
+\addtogroup Neighbors
+\{
+*/
+#include "opendefs.h"
+#include "icmpv6rpl.h"
+
+//=========================== define ==========================================
+
+#define RSSIThRESHOLD             15
+#define MAXNUMNEIGHBORS           10
+#define MAXPREFERENCE             2
+#define BADNEIGHBORMAXRSSI        -80 //dBm
+#define GOODNEIGHBORMINRSSI       -90 //dBm
+#define SWITCHSTABILITYTHRESHOLD  3
+#define DEFAULTLINKCOST           15
+
+#define MAXDAGRANK                0xffff
+#define DEFAULTDAGRANK            MAXDAGRANK
+#define MINHOPRANKINCREASE        256  //default value in RPL and Minimal 6TiSCH draft
+
+
+//=========================== typedef =========================================
+
+BEGIN_PACK
+typedef struct {
+   uint8_t         row;
+   neighborRow_t   neighborEntry;
+} debugNeighborEntry_t;
+END_PACK
+
+BEGIN_PACK
+typedef struct {
+   uint8_t         last_addr_byte;   // last byte of the neighbor's address
+   int8_t          rssi;
+   uint8_t         parentPreference;
+   dagrank_t       DAGrank;
+   uint16_t        asn; 
+} netDebugNeigborEntry_t;
+END_PACK
+
+//=========================== module variables ================================
+   
+typedef struct {
+   neighborRow_t        neighbors[MAXNUMNEIGHBORS];
+   dagrank_t            myDAGrank;
+   uint8_t              debugRow;
+} neighbors_vars_t;
+
+//=========================== prototypes ======================================
+
+void          neighbors_init(void);
+
+// getters
+dagrank_t     neighbors_getNeighborRank(uint8_t index);
+uint8_t       neighbors_getNumNeighbors(void);
+uint16_t      neighbors_getLinkMetric(uint8_t index);
+uint8_t       neighbors_getNumNeighborsNoBlocked(void);
+open_addr_t*  neighbors_getKANeighbor(uint16_t kaPeriod);
+// setters
+void          neighbors_setNeighborRank(uint8_t index, dagrank_t rank);
+
+// interrogators
+bool          neighbors_isStableNeighbor(open_addr_t* address);
+bool          neighbors_isStableNeighborByIndex(uint8_t index);
+bool          neighbors_isNeighborWithLowerDAGrank(uint8_t index);
+bool          neighbors_isNeighborWithHigherDAGrank(uint8_t index);
+bool          neighbors_isMyNonBlockedNeighbor(open_addr_t* address);
+
+// updating neighbor information
+void          neighbors_indicateRx(
+   open_addr_t*         l2_src,
+   int8_t               rssi,
+   asn_t*               asnTimestamp,
+   bool                 joinPrioPresent,
+   uint8_t              joinPrio
+);
+void          neighbors_indicateTx(
+   open_addr_t*         dest,
+   uint8_t              numTxAttempts,
+   bool                 was_finally_acked,
+   asn_t*               asnTimestamp
+);
+
+// get addresses
+bool          neighbors_getNeighborEui64(open_addr_t* address,uint8_t addr_type,uint8_t index);
+bool          neighbors_getNeighborIndex(open_addr_t* address,uint8_t* index);
+// managing routing info
+// maintenance
+void          neighbors_removeOld(void);
+// neighbor controle
+void          neighbors_removeByNeighbor(open_addr_t* address);
+void          neighbors_increaseNeighborLinkCost(open_addr_t* address);
+void          neighbors_blockNeighbor(uint8_t index);
+void          neighbors_removeBlockedNeighbors();
+bool          neighbors_getContactedWithNeighborAndNotBlocked(open_addr_t* address);
+// debug
+bool          debugPrint_neighbors(void);
+
+/**
+\}
+\}
+*/
+
+#endif