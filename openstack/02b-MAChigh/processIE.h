--- conflicted
+++ resolved
@@ -1,195 +1,189 @@
-#ifndef __PROCESSIE_H
-#define __PROCESSIE_H
-
-#include "opendefs.h"
-
-//=========================== define ==========================================
-
-// maximum of cells in a Schedule IE
-#define SCHEDULEIEMAXNUMCELLS 3
-
-// subIE shift
-#define MLME_IE_SUBID_SHIFT            8
-
-// subIEs identifier
-#define MLME_IE_SUBID_SYNC             0x1A
-#define MLME_IE_SUBID_SLOTFRAME_LINK   0x1B
-#define MLME_IE_SUBID_TIMESLOT         0x1c
-#define MLME_IE_SUBID_CHANNELHOPPING   0x09
-#define MLME_IE_SUBID_LINKTYPE         0x40
-#define MLME_IE_SUBID_OPCODE           0x41
-#define MLME_IE_SUBID_BANDWIDTH        0x42
-#define MLME_IE_SUBID_TRACKID          0x43
-<<<<<<< HEAD
-#define MLME_IE_SUBID_SCHEDULE         0x44 // schedule IE subId is 44 when sixtop request is otf
-#define MLME_IE_SUBID_SCHEDULE_MT      0x45 // schedule IE subId is 45 when sixtop request is sixtop maintenance
-#define MLME_IE_SUBID_PID              0x46 // schedule IE subId is 46 when sixtop request is pid
-=======
-#define MLME_IE_SUBID_SCHEDULE         0x44
->>>>>>> 9368e786
-// ========================== typedef =========================================
-
-BEGIN_PACK
-
-typedef struct {
-   uint16_t        tsNum;
-   uint16_t        choffset;
-   uint8_t         linkoptions;
-} cellInfo_ht;
-
-
-/**
-\brief Header of header IEs.
-*/
-typedef struct{
-   uint16_t length_elementid_type; 
-} header_IE_ht; 
-
-/**
-\brief Header of payload IEs.
-*/
-typedef struct{
-   uint16_t length_groupid_type;
-} payload_IE_ht;
-
-//======= header IEs
-
-/**
-\brief TSCH ACK/NACK TimeCorrection IE
-
-IEEE802.15.4e-2012, Section 5.2.4.11, p. 88.
-*/
-typedef struct {
-   int16_t        timesync_info;
-} timecorrection_IE_ht;
-
-//======= payload IEs
-
-/**
-\brief MLME IE common header
-
-IEEE802.15.4e-2012, Section 5.2.4.5, p. 82.
-*/
-typedef struct{
-   uint16_t        length_subID_type;
-} mlme_IE_ht;
-
-/**
-\brief TSCH Synchronization IE
-
-http://tools.ietf.org/html/draft-wang-6tisch-6top-sublayer-01#section-4.1.1.1
-*/
-typedef struct {
-   uint8_t         asn[5];
-   uint8_t         join_priority;
-} sync_IE_ht;
-
-/**
-\brief TSCH Slotframe and Link IE
-
-http://tools.ietf.org/html/draft-wang-6tisch-6top-sublayer-01#section-4.1.1.2
-*/
-typedef struct {
-   uint8_t         slotframehandle;
-   uint16_t        slotframesize;
-   uint8_t         numlinks;
-} slotframeLink_IE_ht;
-
-/**
-\brief 6top Opcode IE
-
-http://tools.ietf.org/html/draft-wang-6tisch-6top-sublayer-01#section-4.1.1.5
-*/
-typedef struct {
-   uint8_t         opcode;
-} opcode_IE_ht;
-
-/**
-\brief 6top Bandwidth IE
-
-http://tools.ietf.org/html/draft-wang-6tisch-6top-sublayer-01#section-4.1.1.6
-*/
-typedef struct{
-   uint8_t         slotframeID;
-   uint8_t         numOfLinks;
-} bandwidth_IE_ht;
-
-/**
-\brief 6top Generic Schedule IE
-
-http://tools.ietf.org/html/draft-wang-6tisch-6top-sublayer-01#section-4.1.1.8
-*/
-typedef struct{
-   uint8_t         type;
-   uint8_t         length;
-   uint8_t         frameID;
-   uint8_t         numberOfcells;
-   bool            flag;
-   cellInfo_ht     cellList[SCHEDULEIEMAXNUMCELLS];
-} schedule_IE_ht;
-
-END_PACK
-
-//=========================== variables =======================================
-
-//=========================== prototypes ======================================
-
-void             processIE_prependMLMEIE(
-   OpenQueueEntry_t*    pkt,
-   uint8_t              len
-);
-
-//===== prepend IEs
-
-uint8_t          processIE_prependSyncIE(
-   OpenQueueEntry_t*    pkt
-);
-uint8_t          processIE_prependSlotframeLinkIE(
-   OpenQueueEntry_t*    pkt
-);
-uint8_t          processIE_prependTSCHTimeslotIE(
-   OpenQueueEntry_t*    pkt
-);
-uint8_t          processIE_prependChannelHoppingIE(
-   OpenQueueEntry_t*    pkt
-);
-uint8_t          processIE_prependOpcodeIE(
-   OpenQueueEntry_t*    pkt,
-   uint8_t              uResCommandID
-);
-uint8_t          processIE_prependBandwidthIE(
-   OpenQueueEntry_t*    pkt,
-   uint8_t              numOfLinks, 
-   uint8_t              slotframeID
-);
-uint8_t          processIE_prependScheduleIE(
-   OpenQueueEntry_t*    pkt,
-   uint8_t              type,
-   uint8_t              frameID,
-   uint8_t              flag,
-   cellInfo_ht*         cellList
-);
-
-//===== retrieve IEs
-
-void             processIE_retrieveSlotframeLinkIE(
-   OpenQueueEntry_t*    pkt,
-   uint8_t * ptr
-); 
-void             processIE_retrieveOpcodeIE(
-   OpenQueueEntry_t*    pkt,
-   uint8_t*             ptr,
-   opcode_IE_ht*        opcodeIE
-); 
-void             processIE_retrieveBandwidthIE(
-   OpenQueueEntry_t*    pkt,
-   uint8_t *            ptr,
-   bandwidth_IE_ht*     bandwidthIE
-); 
-void             processIE_retrieveScheduleIE(
-   OpenQueueEntry_t*    pkt,
-   uint8_t *            ptr,
-   schedule_IE_ht*      schedule_ie
-);
-
-#endif
+#ifndef __PROCESSIE_H
+#define __PROCESSIE_H
+
+#include "opendefs.h"
+
+//=========================== define ==========================================
+
+// maximum of cells in a Schedule IE
+#define SCHEDULEIEMAXNUMCELLS 3
+
+// subIE shift
+#define MLME_IE_SUBID_SHIFT            8
+
+// subIEs identifier
+#define MLME_IE_SUBID_SYNC             0x1A
+#define MLME_IE_SUBID_SLOTFRAME_LINK   0x1B
+#define MLME_IE_SUBID_TIMESLOT         0x1c
+#define MLME_IE_SUBID_CHANNELHOPPING   0x09
+#define MLME_IE_SUBID_LINKTYPE         0x40
+#define MLME_IE_SUBID_OPCODE           0x41
+#define MLME_IE_SUBID_BANDWIDTH        0x42
+#define MLME_IE_SUBID_TRACKID          0x43
+#define MLME_IE_SUBID_SCHEDULE         0x44
+// ========================== typedef =========================================
+
+BEGIN_PACK
+
+typedef struct {
+   uint16_t        tsNum;
+   uint16_t        choffset;
+   uint8_t         linkoptions;
+} cellInfo_ht;
+
+
+/**
+\brief Header of header IEs.
+*/
+typedef struct{
+   uint16_t length_elementid_type; 
+} header_IE_ht; 
+
+/**
+\brief Header of payload IEs.
+*/
+typedef struct{
+   uint16_t length_groupid_type;
+} payload_IE_ht;
+
+//======= header IEs
+
+/**
+\brief TSCH ACK/NACK TimeCorrection IE
+
+IEEE802.15.4e-2012, Section 5.2.4.11, p. 88.
+*/
+typedef struct {
+   int16_t        timesync_info;
+} timecorrection_IE_ht;
+
+//======= payload IEs
+
+/**
+\brief MLME IE common header
+
+IEEE802.15.4e-2012, Section 5.2.4.5, p. 82.
+*/
+typedef struct{
+   uint16_t        length_subID_type;
+} mlme_IE_ht;
+
+/**
+\brief TSCH Synchronization IE
+
+http://tools.ietf.org/html/draft-wang-6tisch-6top-sublayer-01#section-4.1.1.1
+*/
+typedef struct {
+   uint8_t         asn[5];
+   uint8_t         join_priority;
+} sync_IE_ht;
+
+/**
+\brief TSCH Slotframe and Link IE
+
+http://tools.ietf.org/html/draft-wang-6tisch-6top-sublayer-01#section-4.1.1.2
+*/
+typedef struct {
+   uint8_t         slotframehandle;
+   uint16_t        slotframesize;
+   uint8_t         numlinks;
+} slotframeLink_IE_ht;
+
+/**
+\brief 6top Opcode IE
+
+http://tools.ietf.org/html/draft-wang-6tisch-6top-sublayer-01#section-4.1.1.5
+*/
+typedef struct {
+   uint8_t         opcode;
+} opcode_IE_ht;
+
+/**
+\brief 6top Bandwidth IE
+
+http://tools.ietf.org/html/draft-wang-6tisch-6top-sublayer-01#section-4.1.1.6
+*/
+typedef struct{
+   uint8_t         slotframeID;
+   uint8_t         numOfLinks;
+} bandwidth_IE_ht;
+
+/**
+\brief 6top Generic Schedule IE
+
+http://tools.ietf.org/html/draft-wang-6tisch-6top-sublayer-01#section-4.1.1.8
+*/
+typedef struct{
+   uint8_t         type;
+   uint8_t         length;
+   uint8_t         frameID;
+   uint8_t         numberOfcells;
+   bool            flag;
+   cellInfo_ht     cellList[SCHEDULEIEMAXNUMCELLS];
+} schedule_IE_ht;
+
+END_PACK
+
+//=========================== variables =======================================
+
+//=========================== prototypes ======================================
+
+void             processIE_prependMLMEIE(
+   OpenQueueEntry_t*    pkt,
+   uint8_t              len
+);
+
+//===== prepend IEs
+
+uint8_t          processIE_prependSyncIE(
+   OpenQueueEntry_t*    pkt
+);
+uint8_t          processIE_prependSlotframeLinkIE(
+   OpenQueueEntry_t*    pkt
+);
+uint8_t          processIE_prependTSCHTimeslotIE(
+   OpenQueueEntry_t*    pkt
+);
+uint8_t          processIE_prependChannelHoppingIE(
+   OpenQueueEntry_t*    pkt
+);
+uint8_t          processIE_prependOpcodeIE(
+   OpenQueueEntry_t*    pkt,
+   uint8_t              uResCommandID
+);
+uint8_t          processIE_prependBandwidthIE(
+   OpenQueueEntry_t*    pkt,
+   uint8_t              numOfLinks, 
+   uint8_t              slotframeID
+);
+uint8_t          processIE_prependScheduleIE(
+   OpenQueueEntry_t*    pkt,
+   uint8_t              type,
+   uint8_t              frameID,
+   uint8_t              flag,
+   cellInfo_ht*         cellList
+);
+
+//===== retrieve IEs
+
+void             processIE_retrieveSlotframeLinkIE(
+   OpenQueueEntry_t*    pkt,
+   uint8_t * ptr
+); 
+void             processIE_retrieveOpcodeIE(
+   OpenQueueEntry_t*    pkt,
+   uint8_t*             ptr,
+   opcode_IE_ht*        opcodeIE
+); 
+void             processIE_retrieveBandwidthIE(
+   OpenQueueEntry_t*    pkt,
+   uint8_t *            ptr,
+   bandwidth_IE_ht*     bandwidthIE
+); 
+void             processIE_retrieveScheduleIE(
+   OpenQueueEntry_t*    pkt,
+   uint8_t *            ptr,
+   schedule_IE_ht*      schedule_ie
+);
+
+#endif