/**
\brief Definition of the "openserial" driver.

\author Fabien Chraim <chraim@eecs.berkeley.edu>, March 2012.
*/

#include "openwsn.h"
#include "openserial.h"
#include "IEEE802154E.h"
#include "neighbors.h"
#include "res.h"
#include "icmpv6echo.h"
#include "idmanager.h"
#include "openqueue.h"
#include "tcpinject.h"
#include "udpinject.h"
#include "openbridge.h"
#include "leds.h"
#include "schedule.h"
#include "uart.h"
#include "opentimers.h"
#include "serialecho.h"
#include "hdlcserial.h"

//=========================== variables =======================================

typedef struct {
   // admin
   uint8_t    mode;
   uint8_t    debugPrintCounter;
   // input
   uint8_t    reqFrame[1+1+2+1]; // flag (1B), command (2B), CRC (1B), flag (1B)
   uint8_t    reqFrameIdx;
   uint8_t    lastRxByte;
   bool       busyReceiving;
   uint8_t    inputBufFill;
   uint8_t    inputBuf[SERIAL_INPUT_BUFFER_SIZE];
   // output
   bool       outputBufFilled;
   uint16_t   outputCrc;
   uint8_t    outputBufIdxW;
   uint8_t    outputBufIdxR;
   uint8_t    outputBuf[SERIAL_OUTPUT_BUFFER_SIZE];
} openserial_vars_t;

openserial_vars_t openserial_vars;

//=========================== prototypes ======================================

uint8_t IncrOutputBufIdxW();
uint8_t IncrOutputBufIdxR();
error_t openserial_printInfoErrorCritical(
   char             severity,
   uint8_t          calling_component,
   uint8_t          error_code,
   errorparameter_t arg1,
   errorparameter_t arg2
);

//=========================== public ==========================================

void openserial_init() {
   // reset variable
   memset(&openserial_vars,0,sizeof(openserial_vars_t));
   
   // admin
   openserial_vars.mode                = MODE_OFF;
   openserial_vars.debugPrintCounter   = 0;
   
   // input
   openserial_vars.reqFrame[0]         = HDLC_FLAG;
   openserial_vars.reqFrame[1]         = SERFRAME_MOTE2PC_REQUEST;
   openserial_vars.reqFrame[2]         = ((CRC_MAGICVALUE>>0)&0xff);
   openserial_vars.reqFrame[3]         = ((CRC_MAGICVALUE>>8)&0xff);
   openserial_vars.reqFrame[4]         = HDLC_FLAG;
   openserial_vars.reqFrameIdx         = 0;
   openserial_vars.lastRxByte          = HDLC_FLAG;
   openserial_vars.busyReceiving       = FALSE;
   openserial_vars.inputBufFill        = 0;
   
   // ouput
   openserial_vars.outputBufFilled     = FALSE;
   openserial_vars.outputBufIdxR       = 0;
   openserial_vars.outputBufIdxW       = 0;
   
   // set callbacks
   uart_setCallbacks(isr_openserial_tx,
                     isr_openserial_rx);
}

//########################### poipoipoipoi ####################################
void hdlcOpen() {
   openserial_vars.outputCrc                          = 0xffff;
   openserial_vars.outputBuf[IncrOutputBufIdxW()]     = HDLC_FLAG;
}
void hdlcWrite(uint8_t b) {
   openserial_vars.outputBuf[IncrOutputBufIdxW()]     = b;
}
void hdlcClose() {
   openserial_vars.outputCrc                          = CRC_MAGICVALUE;
   openserial_vars.outputBuf[IncrOutputBufIdxW()]     = (openserial_vars.outputCrc>>0)&0xff;
   openserial_vars.outputBuf[IncrOutputBufIdxW()]     = (openserial_vars.outputCrc>>8)&0xff;
   openserial_vars.outputBuf[IncrOutputBufIdxW()]     = HDLC_FLAG;
}
//########################### poipoipoipoi ####################################

error_t openserial_printStatus(uint8_t statusElement,uint8_t* buffer, uint16_t length) {
   uint8_t i;
   INTERRUPT_DECLARATION();
   
   DISABLE_INTERRUPTS();
   openserial_vars.outputBufFilled  = TRUE;
   hdlcOpen();
   hdlcWrite(SERFRAME_MOTE2PC_STATUS);
   hdlcWrite(idmanager_getMyID(ADDR_16B)->addr_16b[0]);
   hdlcWrite(idmanager_getMyID(ADDR_16B)->addr_16b[1]);
   hdlcWrite(statusElement);
   for (i=0;i<length;i++){
      hdlcWrite(buffer[i]);
   }
   hdlcClose();
   ENABLE_INTERRUPTS();
   
   return E_SUCCESS;
}

error_t openserial_printInfoErrorCritical(
      char             severity,
      uint8_t          calling_component,
      uint8_t          error_code,
      errorparameter_t arg1,
      errorparameter_t arg2
   ) {
   INTERRUPT_DECLARATION();
   
   DISABLE_INTERRUPTS();
   openserial_vars.outputBufFilled  = TRUE;
   hdlcOpen();
   hdlcWrite(severity);
   hdlcWrite(idmanager_getMyID(ADDR_16B)->addr_16b[0]);
   hdlcWrite(idmanager_getMyID(ADDR_16B)->addr_16b[1]);
   hdlcWrite(calling_component);
   hdlcWrite(error_code);
   hdlcWrite((uint8_t)((arg1 & 0xff00)>>8));
   hdlcWrite((uint8_t) (arg1 & 0x00ff));
   hdlcWrite((uint8_t)((arg2 & 0xff00)>>8));
   hdlcWrite((uint8_t) (arg2 & 0x00ff));
   hdlcClose();
   ENABLE_INTERRUPTS();
   
   return E_SUCCESS;
}

error_t openserial_printData(uint8_t* buffer, uint8_t length) {
   uint8_t  i;
   uint8_t  asn[5];
   INTERRUPT_DECLARATION();
   
   // retrieve ASN
   asnWriteToSerial(asn);// byte01,byte23,byte4
   
   DISABLE_INTERRUPTS();
   openserial_vars.outputBufFilled  = TRUE;
   hdlcOpen();
   hdlcWrite(SERFRAME_MOTE2PC_DATA);
   hdlcWrite(idmanager_getMyID(ADDR_16B)->addr_16b[1]);
   hdlcWrite(idmanager_getMyID(ADDR_16B)->addr_16b[0]);
   hdlcWrite(asn[0]);
   hdlcWrite(asn[1]);
   hdlcWrite(asn[2]);
   hdlcWrite(asn[3]);
   hdlcWrite(asn[4]);
   for (i=0;i<length;i++){
      hdlcWrite(buffer[i]);
   }
   hdlcClose();
   ENABLE_INTERRUPTS();
   
   return E_SUCCESS;
}

error_t openserial_printInfo(uint8_t calling_component, uint8_t error_code,
                              errorparameter_t arg1,
                              errorparameter_t arg2) {
   return openserial_printInfoErrorCritical(
      SERFRAME_MOTE2PC_INFO,
      calling_component,
      error_code,
      arg1,
      arg2
   );
}

error_t openserial_printError(uint8_t calling_component, uint8_t error_code,
                              errorparameter_t arg1,
                              errorparameter_t arg2) {
   // blink error LED, this is serious
   leds_error_toggle();
   
   return openserial_printInfoErrorCritical(
      SERFRAME_MOTE2PC_ERROR,
      calling_component,
      error_code,
      arg1,
      arg2
   );
}

error_t openserial_printCritical(uint8_t calling_component, uint8_t error_code,
                              errorparameter_t arg1,
                              errorparameter_t arg2) {
   // blink error LED, this is serious
   leds_error_blink();
   
   // schedule for the mote to reboot in 10s
   opentimers_start(10000,
                    TIMER_ONESHOT,TIME_MS,
                    board_reset);
   
   return openserial_printInfoErrorCritical(
      SERFRAME_MOTE2PC_CRITICAL,
      calling_component,
      error_code,
      arg1,
      arg2
   );
}

uint8_t openserial_getNumDataBytes() {
   uint8_t inputBufFill;
   INTERRUPT_DECLARATION();
   
   DISABLE_INTERRUPTS();
   inputBufFill = openserial_vars.inputBufFill;
   ENABLE_INTERRUPTS();

   return inputBufFill-1; // removing the command byte
}

uint8_t openserial_getInputBuffer(uint8_t* bufferToWrite, uint8_t maxNumBytes) {
   uint8_t numBytesWritten;
   uint8_t inputBufFill;
   INTERRUPT_DECLARATION();
   
   DISABLE_INTERRUPTS();
   inputBufFill = openserial_vars.inputBufFill;
   ENABLE_INTERRUPTS();
   
   if (maxNumBytes<inputBufFill-1) {
      openserial_printError(COMPONENT_OPENSERIAL,ERR_GETDATA_ASKS_TOO_FEW_BYTES,
                            (errorparameter_t)maxNumBytes,
                            (errorparameter_t)inputBufFill-1);
      numBytesWritten = 0;
   } else {
      numBytesWritten = inputBufFill-1;
      memcpy(bufferToWrite,&(openserial_vars.inputBuf[1]),numBytesWritten);
   }
   DISABLE_INTERRUPTS();
   openserial_vars.inputBufFill=0;
   ENABLE_INTERRUPTS();
   
   return numBytesWritten;
}

void openserial_startInput() {
   INTERRUPT_DECLARATION();
   
   if (openserial_vars.inputBufFill>0) {
      openserial_printError(COMPONENT_OPENSERIAL,ERR_INPUTBUFFER_LENGTH,
                            (errorparameter_t)openserial_vars.inputBufFill,
                            (errorparameter_t)0);
      openserial_vars.inputBufFill = 0;
   }
   
   uart_clearTxInterrupts();
   uart_clearRxInterrupts();      // clear possible pending interrupts
   uart_enableInterrupts();       // Enable USCI_A1 TX & RX interrupt
   
   DISABLE_INTERRUPTS();
   openserial_vars.mode           = MODE_INPUT;
   openserial_vars.reqFrameIdx    = 0;
   uart_writeByte(openserial_vars.reqFrame[openserial_vars.reqFrameIdx]);
   ENABLE_INTERRUPTS();
}

void openserial_startOutput() {
   //schedule a task to get new status in the output buffer
   uint8_t debugPrintCounter;
   
   INTERRUPT_DECLARATION();
   DISABLE_INTERRUPTS();
   openserial_vars.debugPrintCounter = (openserial_vars.debugPrintCounter+1)%STATUS_MAX;
   debugPrintCounter = openserial_vars.debugPrintCounter;
   ENABLE_INTERRUPTS();
   
   // print debug information
   switch (debugPrintCounter) {
      case STATUS_ISSYNC:
         if (debugPrint_isSync()==TRUE) {
            break;
         }
      case STATUS_ID:
         if (debugPrint_id()==TRUE) {
            break;
         }
      case STATUS_DAGRANK:
         if (debugPrint_myDAGrank()==TRUE) {
            break;
         }
      case STATUS_OUTBUFFERINDEXES:
         if (debugPrint_outBufferIndexes()==TRUE) {
            break;
         }
      case STATUS_ASN:
         if (debugPrint_asn()==TRUE) {
            break;
         }
      case STATUS_MACSTATS:
         if (debugPrint_macStats()==TRUE) {
            break;
         }
      case STATUS_SCHEDULE:
         if(debugPrint_schedule()==TRUE) {
            break;
         }
      case STATUS_BACKOFF:
         if(debugPrint_backoff()==TRUE) {
            break;
         }
      case STATUS_QUEUE:
         if(debugPrint_queue()==TRUE) {
            break;
         }
      case STATUS_NEIGHBORS:
         if (debugPrint_neighbors()==TRUE) {
            break;
         }
      default:
         DISABLE_INTERRUPTS();
         openserial_vars.debugPrintCounter=0;
         ENABLE_INTERRUPTS();
   }
   
   // flush buffer
   uart_clearTxInterrupts();
   uart_clearRxInterrupts();          // clear possible pending interrupts
   uart_enableInterrupts();           // Enable USCI_A1 TX & RX interrupt
   DISABLE_INTERRUPTS();
   openserial_vars.mode=MODE_OUTPUT;
   if (openserial_vars.outputBufFilled) {
      uart_writeByte(openserial_vars.outputBuf[IncrOutputBufIdxR()]);
   } else {
      openserial_stop();
   }
   ENABLE_INTERRUPTS();
}

void openserial_stop() {
   uint8_t inputBufFill;
   uint8_t cmdByte;
   INTERRUPT_DECLARATION();
   
   DISABLE_INTERRUPTS();
   inputBufFill = openserial_vars.inputBufFill;
   ENABLE_INTERRUPTS();
   
   // disable USCI_A1 TX & RX interrupt
   uart_disableInterrupts();
   
   DISABLE_INTERRUPTS();
   openserial_vars.mode=MODE_OFF;
   ENABLE_INTERRUPTS();
   
   if (inputBufFill>0) {
      DISABLE_INTERRUPTS();
      cmdByte = openserial_vars.inputBuf[0];
      ENABLE_INTERRUPTS();
      switch (cmdByte) {
         case SERFRAME_PC2MOTE_SETROOT:
            idmanager_triggerAboutRoot();
            break;
         case SERFRAME_PC2MOTE_SETBRIDGE:
            idmanager_triggerAboutBridge();
            break;
         case SERFRAME_PC2MOTE_DATA:
            openbridge_triggerData();
            break;
         case SERFRAME_PC2MOTE_TRIGGERTCPINJECT:
            tcpinject_trigger();
            break;
         case SERFRAME_PC2MOTE_TRIGGERUDPINJECT:
            udpinject_trigger();
            break;
         case SERFRAME_PC2MOTE_TRIGGERICMPv6ECHO:
            icmpv6echo_trigger();
            break;
<<<<<<< HEAD
         case SERFRAME_PC2MOTE_TRIGGERSERIALECHO:
            serialecho_echo(&openserial_vars.inputBuf[1],inputBufFill-1);
=======
         case 'P': //Trigger ICMPv6RPL
            icmpv6rpl_trigger();
            break;
         case 'D': //Trigger OpenBridge (called only by moteProbe)
            openbridge_trigger();
            break;
         case 'H': //drv_openserial hook
            serialecho_echo();
>>>>>>> bf5a18c2
            break;   
         default:
            openserial_printError(COMPONENT_OPENSERIAL,ERR_UNSUPPORTED_COMMAND,
                                  (errorparameter_t)cmdByte,
                                  (errorparameter_t)0);
            DISABLE_INTERRUPTS();
            openserial_vars.inputBufFill = 0;
            ENABLE_INTERRUPTS();
            break;
      }
      DISABLE_INTERRUPTS();
      openserial_vars.inputBufFill = 0;
      ENABLE_INTERRUPTS();
   }
}

/**
\brief Trigger this module to print status information, over serial.

debugPrint_* functions are used by the openserial module to continuously print
status information about several modules in the OpenWSN stack.

\returns TRUE if this function printed something, FALSE otherwise.
*/
bool debugPrint_outBufferIndexes() {
   uint16_t temp_buffer[2];
   INTERRUPT_DECLARATION();
   DISABLE_INTERRUPTS();
   temp_buffer[0] = openserial_vars.outputBufIdxW;
   temp_buffer[1] = openserial_vars.outputBufIdxR;
   ENABLE_INTERRUPTS();
   openserial_printStatus(STATUS_OUTBUFFERINDEXES,(uint8_t*)temp_buffer,sizeof(temp_buffer));
   return TRUE;
}

//=========================== private =========================================

/**
\pre Disable interrupts before calling this function.
*/
uint8_t IncrOutputBufIdxW() {
   openserial_vars.outputBufIdxW = (openserial_vars.outputBufIdxW+1)%SERIAL_OUTPUT_BUFFER_SIZE;
   return openserial_vars.outputBufIdxW;
}

/**
\pre Disable interrupts before calling this function.
*/
uint8_t IncrOutputBufIdxR() {
   openserial_vars.outputBufIdxR = (openserial_vars.outputBufIdxR+1)%SERIAL_OUTPUT_BUFFER_SIZE;
   return openserial_vars.outputBufIdxR;
}

//=========================== interrupt handlers ==============================

//executed in ISR, called from scheduler.c
void isr_openserial_tx() {
   switch (openserial_vars.mode) {
      case MODE_INPUT:
         openserial_vars.reqFrameIdx++;
         if (openserial_vars.reqFrameIdx<sizeof(openserial_vars.reqFrame)) {
            uart_writeByte(openserial_vars.reqFrame[openserial_vars.reqFrameIdx]);
         }
         break;
      case MODE_OUTPUT:
         if (openserial_vars.outputBufIdxW==openserial_vars.outputBufIdxR) {
            openserial_vars.outputBufFilled = FALSE;
         }
         if (openserial_vars.outputBufFilled) {
            uart_writeByte(openserial_vars.outputBuf[IncrOutputBufIdxR()]);
         }
         break;
      case MODE_OFF:
      default:
         break;
   }
}

// executed in ISR, called from scheduler.c
void isr_openserial_rx() {
   uint8_t rxbyte;
   
   // stop if I'm not in input mode
   if (openserial_vars.mode!=MODE_INPUT) {
      return;
   }
   
   // read byte just received
   rxbyte = uart_readByte();
   
   if        (
                openserial_vars.busyReceiving==FALSE  &&
                openserial_vars.lastRxByte==HDLC_FLAG &&
                rxbyte!=HDLC_FLAG
              ) {
      // start of frame
      
      openserial_vars.busyReceiving         = TRUE;
      openserial_vars.inputBufFill          = 0;
      openserial_vars.inputBuf[openserial_vars.inputBufFill++]=rxbyte;
   
   } else if (
                openserial_vars.busyReceiving==TRUE   &&
                rxbyte!=HDLC_FLAG
             ) {
      // middle of frame
      
      openserial_vars.inputBuf[openserial_vars.inputBufFill++]=rxbyte;
      
      if (openserial_vars.inputBufFill+1>SERIAL_INPUT_BUFFER_SIZE){
         // input buffer overflow
         openserial_printError(COMPONENT_OPENSERIAL,ERR_INPUT_BUFFER_OVERFLOW,
                               (errorparameter_t)0,
                               (errorparameter_t)0);
         openserial_vars.busyReceiving      = FALSE;
         openserial_vars.inputBufFill       = 0;
         openserial_stop();
      }
   } else if (
                openserial_vars.busyReceiving==TRUE   &&
                rxbyte==HDLC_FLAG
              ) {
         // end of frame
         
         //openserial_vars.inputBufFill = dehdlcify(openserial_vars.inputBuf,openserial_vars.inputBufFill);
         
         if (openserial_vars.inputBufFill<2) {
            // frame too short
            openserial_vars.inputBufFill    = 0;
         } else if (
               (openserial_vars.inputBuf[openserial_vars.inputBufFill-2]!=((CRC_MAGICVALUE>>0)&0xff)) ||
               (openserial_vars.inputBuf[openserial_vars.inputBufFill-1]!=((CRC_MAGICVALUE>>8)&0xff))
            ){
            // wrong CRC
            openserial_vars.inputBufFill    = 0;
         } else {
            // frame valid, remove CRC
            openserial_vars.inputBufFill   -= 2;
         }
         
         if (openserial_vars.inputBufFill==0){
            openserial_printError(COMPONENT_OPENSERIAL,ERR_INPUTBUFFER_BAD_CRC,
                                  (errorparameter_t)0,
                                  (errorparameter_t)0);
         
         }
         
         openserial_vars.busyReceiving      = FALSE;
         openserial_stop();
   }
   
   openserial_vars.lastRxByte = rxbyte;
}<|MERGE_RESOLUTION|>--- conflicted
+++ resolved
@@ -1,562 +1,551 @@
-/**
-\brief Definition of the "openserial" driver.
-
-\author Fabien Chraim <chraim@eecs.berkeley.edu>, March 2012.
-*/
-
-#include "openwsn.h"
-#include "openserial.h"
-#include "IEEE802154E.h"
-#include "neighbors.h"
-#include "res.h"
-#include "icmpv6echo.h"
-#include "idmanager.h"
-#include "openqueue.h"
-#include "tcpinject.h"
-#include "udpinject.h"
-#include "openbridge.h"
-#include "leds.h"
-#include "schedule.h"
-#include "uart.h"
-#include "opentimers.h"
-#include "serialecho.h"
-#include "hdlcserial.h"
-
-//=========================== variables =======================================
-
-typedef struct {
-   // admin
-   uint8_t    mode;
-   uint8_t    debugPrintCounter;
-   // input
-   uint8_t    reqFrame[1+1+2+1]; // flag (1B), command (2B), CRC (1B), flag (1B)
-   uint8_t    reqFrameIdx;
-   uint8_t    lastRxByte;
-   bool       busyReceiving;
-   uint8_t    inputBufFill;
-   uint8_t    inputBuf[SERIAL_INPUT_BUFFER_SIZE];
-   // output
-   bool       outputBufFilled;
-   uint16_t   outputCrc;
-   uint8_t    outputBufIdxW;
-   uint8_t    outputBufIdxR;
-   uint8_t    outputBuf[SERIAL_OUTPUT_BUFFER_SIZE];
-} openserial_vars_t;
-
-openserial_vars_t openserial_vars;
-
-//=========================== prototypes ======================================
-
-uint8_t IncrOutputBufIdxW();
-uint8_t IncrOutputBufIdxR();
-error_t openserial_printInfoErrorCritical(
-   char             severity,
-   uint8_t          calling_component,
-   uint8_t          error_code,
-   errorparameter_t arg1,
-   errorparameter_t arg2
-);
-
-//=========================== public ==========================================
-
-void openserial_init() {
-   // reset variable
-   memset(&openserial_vars,0,sizeof(openserial_vars_t));
-   
-   // admin
-   openserial_vars.mode                = MODE_OFF;
-   openserial_vars.debugPrintCounter   = 0;
-   
-   // input
-   openserial_vars.reqFrame[0]         = HDLC_FLAG;
-   openserial_vars.reqFrame[1]         = SERFRAME_MOTE2PC_REQUEST;
-   openserial_vars.reqFrame[2]         = ((CRC_MAGICVALUE>>0)&0xff);
-   openserial_vars.reqFrame[3]         = ((CRC_MAGICVALUE>>8)&0xff);
-   openserial_vars.reqFrame[4]         = HDLC_FLAG;
-   openserial_vars.reqFrameIdx         = 0;
-   openserial_vars.lastRxByte          = HDLC_FLAG;
-   openserial_vars.busyReceiving       = FALSE;
-   openserial_vars.inputBufFill        = 0;
-   
-   // ouput
-   openserial_vars.outputBufFilled     = FALSE;
-   openserial_vars.outputBufIdxR       = 0;
-   openserial_vars.outputBufIdxW       = 0;
-   
-   // set callbacks
-   uart_setCallbacks(isr_openserial_tx,
-                     isr_openserial_rx);
-}
-
-//########################### poipoipoipoi ####################################
-void hdlcOpen() {
-   openserial_vars.outputCrc                          = 0xffff;
-   openserial_vars.outputBuf[IncrOutputBufIdxW()]     = HDLC_FLAG;
-}
-void hdlcWrite(uint8_t b) {
-   openserial_vars.outputBuf[IncrOutputBufIdxW()]     = b;
-}
-void hdlcClose() {
-   openserial_vars.outputCrc                          = CRC_MAGICVALUE;
-   openserial_vars.outputBuf[IncrOutputBufIdxW()]     = (openserial_vars.outputCrc>>0)&0xff;
-   openserial_vars.outputBuf[IncrOutputBufIdxW()]     = (openserial_vars.outputCrc>>8)&0xff;
-   openserial_vars.outputBuf[IncrOutputBufIdxW()]     = HDLC_FLAG;
-}
-//########################### poipoipoipoi ####################################
-
-error_t openserial_printStatus(uint8_t statusElement,uint8_t* buffer, uint16_t length) {
-   uint8_t i;
-   INTERRUPT_DECLARATION();
-   
-   DISABLE_INTERRUPTS();
-   openserial_vars.outputBufFilled  = TRUE;
-   hdlcOpen();
-   hdlcWrite(SERFRAME_MOTE2PC_STATUS);
-   hdlcWrite(idmanager_getMyID(ADDR_16B)->addr_16b[0]);
-   hdlcWrite(idmanager_getMyID(ADDR_16B)->addr_16b[1]);
-   hdlcWrite(statusElement);
-   for (i=0;i<length;i++){
-      hdlcWrite(buffer[i]);
-   }
-   hdlcClose();
-   ENABLE_INTERRUPTS();
-   
-   return E_SUCCESS;
-}
-
-error_t openserial_printInfoErrorCritical(
-      char             severity,
-      uint8_t          calling_component,
-      uint8_t          error_code,
-      errorparameter_t arg1,
-      errorparameter_t arg2
-   ) {
-   INTERRUPT_DECLARATION();
-   
-   DISABLE_INTERRUPTS();
-   openserial_vars.outputBufFilled  = TRUE;
-   hdlcOpen();
-   hdlcWrite(severity);
-   hdlcWrite(idmanager_getMyID(ADDR_16B)->addr_16b[0]);
-   hdlcWrite(idmanager_getMyID(ADDR_16B)->addr_16b[1]);
-   hdlcWrite(calling_component);
-   hdlcWrite(error_code);
-   hdlcWrite((uint8_t)((arg1 & 0xff00)>>8));
-   hdlcWrite((uint8_t) (arg1 & 0x00ff));
-   hdlcWrite((uint8_t)((arg2 & 0xff00)>>8));
-   hdlcWrite((uint8_t) (arg2 & 0x00ff));
-   hdlcClose();
-   ENABLE_INTERRUPTS();
-   
-   return E_SUCCESS;
-}
-
-error_t openserial_printData(uint8_t* buffer, uint8_t length) {
-   uint8_t  i;
-   uint8_t  asn[5];
-   INTERRUPT_DECLARATION();
-   
-   // retrieve ASN
-   asnWriteToSerial(asn);// byte01,byte23,byte4
-   
-   DISABLE_INTERRUPTS();
-   openserial_vars.outputBufFilled  = TRUE;
-   hdlcOpen();
-   hdlcWrite(SERFRAME_MOTE2PC_DATA);
-   hdlcWrite(idmanager_getMyID(ADDR_16B)->addr_16b[1]);
-   hdlcWrite(idmanager_getMyID(ADDR_16B)->addr_16b[0]);
-   hdlcWrite(asn[0]);
-   hdlcWrite(asn[1]);
-   hdlcWrite(asn[2]);
-   hdlcWrite(asn[3]);
-   hdlcWrite(asn[4]);
-   for (i=0;i<length;i++){
-      hdlcWrite(buffer[i]);
-   }
-   hdlcClose();
-   ENABLE_INTERRUPTS();
-   
-   return E_SUCCESS;
-}
-
-error_t openserial_printInfo(uint8_t calling_component, uint8_t error_code,
-                              errorparameter_t arg1,
-                              errorparameter_t arg2) {
-   return openserial_printInfoErrorCritical(
-      SERFRAME_MOTE2PC_INFO,
-      calling_component,
-      error_code,
-      arg1,
-      arg2
-   );
-}
-
-error_t openserial_printError(uint8_t calling_component, uint8_t error_code,
-                              errorparameter_t arg1,
-                              errorparameter_t arg2) {
-   // blink error LED, this is serious
-   leds_error_toggle();
-   
-   return openserial_printInfoErrorCritical(
-      SERFRAME_MOTE2PC_ERROR,
-      calling_component,
-      error_code,
-      arg1,
-      arg2
-   );
-}
-
-error_t openserial_printCritical(uint8_t calling_component, uint8_t error_code,
-                              errorparameter_t arg1,
-                              errorparameter_t arg2) {
-   // blink error LED, this is serious
-   leds_error_blink();
-   
-   // schedule for the mote to reboot in 10s
-   opentimers_start(10000,
-                    TIMER_ONESHOT,TIME_MS,
-                    board_reset);
-   
-   return openserial_printInfoErrorCritical(
-      SERFRAME_MOTE2PC_CRITICAL,
-      calling_component,
-      error_code,
-      arg1,
-      arg2
-   );
-}
-
-uint8_t openserial_getNumDataBytes() {
-   uint8_t inputBufFill;
-   INTERRUPT_DECLARATION();
-   
-   DISABLE_INTERRUPTS();
-   inputBufFill = openserial_vars.inputBufFill;
-   ENABLE_INTERRUPTS();
-
-   return inputBufFill-1; // removing the command byte
-}
-
-uint8_t openserial_getInputBuffer(uint8_t* bufferToWrite, uint8_t maxNumBytes) {
-   uint8_t numBytesWritten;
-   uint8_t inputBufFill;
-   INTERRUPT_DECLARATION();
-   
-   DISABLE_INTERRUPTS();
-   inputBufFill = openserial_vars.inputBufFill;
-   ENABLE_INTERRUPTS();
-   
-   if (maxNumBytes<inputBufFill-1) {
-      openserial_printError(COMPONENT_OPENSERIAL,ERR_GETDATA_ASKS_TOO_FEW_BYTES,
-                            (errorparameter_t)maxNumBytes,
-                            (errorparameter_t)inputBufFill-1);
-      numBytesWritten = 0;
-   } else {
-      numBytesWritten = inputBufFill-1;
-      memcpy(bufferToWrite,&(openserial_vars.inputBuf[1]),numBytesWritten);
-   }
-   DISABLE_INTERRUPTS();
-   openserial_vars.inputBufFill=0;
-   ENABLE_INTERRUPTS();
-   
-   return numBytesWritten;
-}
-
-void openserial_startInput() {
-   INTERRUPT_DECLARATION();
-   
-   if (openserial_vars.inputBufFill>0) {
-      openserial_printError(COMPONENT_OPENSERIAL,ERR_INPUTBUFFER_LENGTH,
-                            (errorparameter_t)openserial_vars.inputBufFill,
-                            (errorparameter_t)0);
-      openserial_vars.inputBufFill = 0;
-   }
-   
-   uart_clearTxInterrupts();
-   uart_clearRxInterrupts();      // clear possible pending interrupts
-   uart_enableInterrupts();       // Enable USCI_A1 TX & RX interrupt
-   
-   DISABLE_INTERRUPTS();
-   openserial_vars.mode           = MODE_INPUT;
-   openserial_vars.reqFrameIdx    = 0;
-   uart_writeByte(openserial_vars.reqFrame[openserial_vars.reqFrameIdx]);
-   ENABLE_INTERRUPTS();
-}
-
-void openserial_startOutput() {
-   //schedule a task to get new status in the output buffer
-   uint8_t debugPrintCounter;
-   
-   INTERRUPT_DECLARATION();
-   DISABLE_INTERRUPTS();
-   openserial_vars.debugPrintCounter = (openserial_vars.debugPrintCounter+1)%STATUS_MAX;
-   debugPrintCounter = openserial_vars.debugPrintCounter;
-   ENABLE_INTERRUPTS();
-   
-   // print debug information
-   switch (debugPrintCounter) {
-      case STATUS_ISSYNC:
-         if (debugPrint_isSync()==TRUE) {
-            break;
-         }
-      case STATUS_ID:
-         if (debugPrint_id()==TRUE) {
-            break;
-         }
-      case STATUS_DAGRANK:
-         if (debugPrint_myDAGrank()==TRUE) {
-            break;
-         }
-      case STATUS_OUTBUFFERINDEXES:
-         if (debugPrint_outBufferIndexes()==TRUE) {
-            break;
-         }
-      case STATUS_ASN:
-         if (debugPrint_asn()==TRUE) {
-            break;
-         }
-      case STATUS_MACSTATS:
-         if (debugPrint_macStats()==TRUE) {
-            break;
-         }
-      case STATUS_SCHEDULE:
-         if(debugPrint_schedule()==TRUE) {
-            break;
-         }
-      case STATUS_BACKOFF:
-         if(debugPrint_backoff()==TRUE) {
-            break;
-         }
-      case STATUS_QUEUE:
-         if(debugPrint_queue()==TRUE) {
-            break;
-         }
-      case STATUS_NEIGHBORS:
-         if (debugPrint_neighbors()==TRUE) {
-            break;
-         }
-      default:
-         DISABLE_INTERRUPTS();
-         openserial_vars.debugPrintCounter=0;
-         ENABLE_INTERRUPTS();
-   }
-   
-   // flush buffer
-   uart_clearTxInterrupts();
-   uart_clearRxInterrupts();          // clear possible pending interrupts
-   uart_enableInterrupts();           // Enable USCI_A1 TX & RX interrupt
-   DISABLE_INTERRUPTS();
-   openserial_vars.mode=MODE_OUTPUT;
-   if (openserial_vars.outputBufFilled) {
-      uart_writeByte(openserial_vars.outputBuf[IncrOutputBufIdxR()]);
-   } else {
-      openserial_stop();
-   }
-   ENABLE_INTERRUPTS();
-}
-
-void openserial_stop() {
-   uint8_t inputBufFill;
-   uint8_t cmdByte;
-   INTERRUPT_DECLARATION();
-   
-   DISABLE_INTERRUPTS();
-   inputBufFill = openserial_vars.inputBufFill;
-   ENABLE_INTERRUPTS();
-   
-   // disable USCI_A1 TX & RX interrupt
-   uart_disableInterrupts();
-   
-   DISABLE_INTERRUPTS();
-   openserial_vars.mode=MODE_OFF;
-   ENABLE_INTERRUPTS();
-   
-   if (inputBufFill>0) {
-      DISABLE_INTERRUPTS();
-      cmdByte = openserial_vars.inputBuf[0];
-      ENABLE_INTERRUPTS();
-      switch (cmdByte) {
-         case SERFRAME_PC2MOTE_SETROOT:
-            idmanager_triggerAboutRoot();
-            break;
-         case SERFRAME_PC2MOTE_SETBRIDGE:
-            idmanager_triggerAboutBridge();
-            break;
-         case SERFRAME_PC2MOTE_DATA:
-            openbridge_triggerData();
-            break;
-         case SERFRAME_PC2MOTE_TRIGGERTCPINJECT:
-            tcpinject_trigger();
-            break;
-         case SERFRAME_PC2MOTE_TRIGGERUDPINJECT:
-            udpinject_trigger();
-            break;
-         case SERFRAME_PC2MOTE_TRIGGERICMPv6ECHO:
-            icmpv6echo_trigger();
-            break;
-<<<<<<< HEAD
-         case SERFRAME_PC2MOTE_TRIGGERSERIALECHO:
-            serialecho_echo(&openserial_vars.inputBuf[1],inputBufFill-1);
-=======
-         case 'P': //Trigger ICMPv6RPL
-            icmpv6rpl_trigger();
-            break;
-         case 'D': //Trigger OpenBridge (called only by moteProbe)
-            openbridge_trigger();
-            break;
-         case 'H': //drv_openserial hook
-            serialecho_echo();
->>>>>>> bf5a18c2
-            break;   
-         default:
-            openserial_printError(COMPONENT_OPENSERIAL,ERR_UNSUPPORTED_COMMAND,
-                                  (errorparameter_t)cmdByte,
-                                  (errorparameter_t)0);
-            DISABLE_INTERRUPTS();
-            openserial_vars.inputBufFill = 0;
-            ENABLE_INTERRUPTS();
-            break;
-      }
-      DISABLE_INTERRUPTS();
-      openserial_vars.inputBufFill = 0;
-      ENABLE_INTERRUPTS();
-   }
-}
-
-/**
-\brief Trigger this module to print status information, over serial.
-
-debugPrint_* functions are used by the openserial module to continuously print
-status information about several modules in the OpenWSN stack.
-
-\returns TRUE if this function printed something, FALSE otherwise.
-*/
-bool debugPrint_outBufferIndexes() {
-   uint16_t temp_buffer[2];
-   INTERRUPT_DECLARATION();
-   DISABLE_INTERRUPTS();
-   temp_buffer[0] = openserial_vars.outputBufIdxW;
-   temp_buffer[1] = openserial_vars.outputBufIdxR;
-   ENABLE_INTERRUPTS();
-   openserial_printStatus(STATUS_OUTBUFFERINDEXES,(uint8_t*)temp_buffer,sizeof(temp_buffer));
-   return TRUE;
-}
-
-//=========================== private =========================================
-
-/**
-\pre Disable interrupts before calling this function.
-*/
-uint8_t IncrOutputBufIdxW() {
-   openserial_vars.outputBufIdxW = (openserial_vars.outputBufIdxW+1)%SERIAL_OUTPUT_BUFFER_SIZE;
-   return openserial_vars.outputBufIdxW;
-}
-
-/**
-\pre Disable interrupts before calling this function.
-*/
-uint8_t IncrOutputBufIdxR() {
-   openserial_vars.outputBufIdxR = (openserial_vars.outputBufIdxR+1)%SERIAL_OUTPUT_BUFFER_SIZE;
-   return openserial_vars.outputBufIdxR;
-}
-
-//=========================== interrupt handlers ==============================
-
-//executed in ISR, called from scheduler.c
-void isr_openserial_tx() {
-   switch (openserial_vars.mode) {
-      case MODE_INPUT:
-         openserial_vars.reqFrameIdx++;
-         if (openserial_vars.reqFrameIdx<sizeof(openserial_vars.reqFrame)) {
-            uart_writeByte(openserial_vars.reqFrame[openserial_vars.reqFrameIdx]);
-         }
-         break;
-      case MODE_OUTPUT:
-         if (openserial_vars.outputBufIdxW==openserial_vars.outputBufIdxR) {
-            openserial_vars.outputBufFilled = FALSE;
-         }
-         if (openserial_vars.outputBufFilled) {
-            uart_writeByte(openserial_vars.outputBuf[IncrOutputBufIdxR()]);
-         }
-         break;
-      case MODE_OFF:
-      default:
-         break;
-   }
-}
-
-// executed in ISR, called from scheduler.c
-void isr_openserial_rx() {
-   uint8_t rxbyte;
-   
-   // stop if I'm not in input mode
-   if (openserial_vars.mode!=MODE_INPUT) {
-      return;
-   }
-   
-   // read byte just received
-   rxbyte = uart_readByte();
-   
-   if        (
-                openserial_vars.busyReceiving==FALSE  &&
-                openserial_vars.lastRxByte==HDLC_FLAG &&
-                rxbyte!=HDLC_FLAG
-              ) {
-      // start of frame
-      
-      openserial_vars.busyReceiving         = TRUE;
-      openserial_vars.inputBufFill          = 0;
-      openserial_vars.inputBuf[openserial_vars.inputBufFill++]=rxbyte;
-   
-   } else if (
-                openserial_vars.busyReceiving==TRUE   &&
-                rxbyte!=HDLC_FLAG
-             ) {
-      // middle of frame
-      
-      openserial_vars.inputBuf[openserial_vars.inputBufFill++]=rxbyte;
-      
-      if (openserial_vars.inputBufFill+1>SERIAL_INPUT_BUFFER_SIZE){
-         // input buffer overflow
-         openserial_printError(COMPONENT_OPENSERIAL,ERR_INPUT_BUFFER_OVERFLOW,
-                               (errorparameter_t)0,
-                               (errorparameter_t)0);
-         openserial_vars.busyReceiving      = FALSE;
-         openserial_vars.inputBufFill       = 0;
-         openserial_stop();
-      }
-   } else if (
-                openserial_vars.busyReceiving==TRUE   &&
-                rxbyte==HDLC_FLAG
-              ) {
-         // end of frame
-         
-         //openserial_vars.inputBufFill = dehdlcify(openserial_vars.inputBuf,openserial_vars.inputBufFill);
-         
-         if (openserial_vars.inputBufFill<2) {
-            // frame too short
-            openserial_vars.inputBufFill    = 0;
-         } else if (
-               (openserial_vars.inputBuf[openserial_vars.inputBufFill-2]!=((CRC_MAGICVALUE>>0)&0xff)) ||
-               (openserial_vars.inputBuf[openserial_vars.inputBufFill-1]!=((CRC_MAGICVALUE>>8)&0xff))
-            ){
-            // wrong CRC
-            openserial_vars.inputBufFill    = 0;
-         } else {
-            // frame valid, remove CRC
-            openserial_vars.inputBufFill   -= 2;
-         }
-         
-         if (openserial_vars.inputBufFill==0){
-            openserial_printError(COMPONENT_OPENSERIAL,ERR_INPUTBUFFER_BAD_CRC,
-                                  (errorparameter_t)0,
-                                  (errorparameter_t)0);
-         
-         }
-         
-         openserial_vars.busyReceiving      = FALSE;
-         openserial_stop();
-   }
-   
-   openserial_vars.lastRxByte = rxbyte;
+/**
+\brief Definition of the "openserial" driver.
+
+\author Fabien Chraim <chraim@eecs.berkeley.edu>, March 2012.
+*/
+
+#include "openwsn.h"
+#include "openserial.h"
+#include "IEEE802154E.h"
+#include "neighbors.h"
+#include "res.h"
+#include "icmpv6echo.h"
+#include "idmanager.h"
+#include "openqueue.h"
+#include "tcpinject.h"
+#include "udpinject.h"
+#include "openbridge.h"
+#include "leds.h"
+#include "schedule.h"
+#include "uart.h"
+#include "opentimers.h"
+#include "serialecho.h"
+#include "hdlcserial.h"
+
+//=========================== variables =======================================
+
+typedef struct {
+   // admin
+   uint8_t    mode;
+   uint8_t    debugPrintCounter;
+   // input
+   uint8_t    reqFrame[1+1+2+1]; // flag (1B), command (2B), CRC (1B), flag (1B)
+   uint8_t    reqFrameIdx;
+   uint8_t    lastRxByte;
+   bool       busyReceiving;
+   uint8_t    inputBufFill;
+   uint8_t    inputBuf[SERIAL_INPUT_BUFFER_SIZE];
+   // output
+   bool       outputBufFilled;
+   uint16_t   outputCrc;
+   uint8_t    outputBufIdxW;
+   uint8_t    outputBufIdxR;
+   uint8_t    outputBuf[SERIAL_OUTPUT_BUFFER_SIZE];
+} openserial_vars_t;
+
+openserial_vars_t openserial_vars;
+
+//=========================== prototypes ======================================
+
+uint8_t IncrOutputBufIdxW();
+uint8_t IncrOutputBufIdxR();
+error_t openserial_printInfoErrorCritical(
+   char             severity,
+   uint8_t          calling_component,
+   uint8_t          error_code,
+   errorparameter_t arg1,
+   errorparameter_t arg2
+);
+
+//=========================== public ==========================================
+
+void openserial_init() {
+   // reset variable
+   memset(&openserial_vars,0,sizeof(openserial_vars_t));
+   
+   // admin
+   openserial_vars.mode                = MODE_OFF;
+   openserial_vars.debugPrintCounter   = 0;
+   
+   // input
+   openserial_vars.reqFrame[0]         = HDLC_FLAG;
+   openserial_vars.reqFrame[1]         = SERFRAME_MOTE2PC_REQUEST;
+   openserial_vars.reqFrame[2]         = ((CRC_MAGICVALUE>>0)&0xff);
+   openserial_vars.reqFrame[3]         = ((CRC_MAGICVALUE>>8)&0xff);
+   openserial_vars.reqFrame[4]         = HDLC_FLAG;
+   openserial_vars.reqFrameIdx         = 0;
+   openserial_vars.lastRxByte          = HDLC_FLAG;
+   openserial_vars.busyReceiving       = FALSE;
+   openserial_vars.inputBufFill        = 0;
+   
+   // ouput
+   openserial_vars.outputBufFilled     = FALSE;
+   openserial_vars.outputBufIdxR       = 0;
+   openserial_vars.outputBufIdxW       = 0;
+   
+   // set callbacks
+   uart_setCallbacks(isr_openserial_tx,
+                     isr_openserial_rx);
+}
+
+//########################### poipoipoipoi ####################################
+void hdlcOpen() {
+   openserial_vars.outputCrc                          = 0xffff;
+   openserial_vars.outputBuf[IncrOutputBufIdxW()]     = HDLC_FLAG;
+}
+void hdlcWrite(uint8_t b) {
+   openserial_vars.outputBuf[IncrOutputBufIdxW()]     = b;
+}
+void hdlcClose() {
+   openserial_vars.outputCrc                          = CRC_MAGICVALUE;
+   openserial_vars.outputBuf[IncrOutputBufIdxW()]     = (openserial_vars.outputCrc>>0)&0xff;
+   openserial_vars.outputBuf[IncrOutputBufIdxW()]     = (openserial_vars.outputCrc>>8)&0xff;
+   openserial_vars.outputBuf[IncrOutputBufIdxW()]     = HDLC_FLAG;
+}
+//########################### poipoipoipoi ####################################
+
+error_t openserial_printStatus(uint8_t statusElement,uint8_t* buffer, uint16_t length) {
+   uint8_t i;
+   INTERRUPT_DECLARATION();
+   
+   DISABLE_INTERRUPTS();
+   openserial_vars.outputBufFilled  = TRUE;
+   hdlcOpen();
+   hdlcWrite(SERFRAME_MOTE2PC_STATUS);
+   hdlcWrite(idmanager_getMyID(ADDR_16B)->addr_16b[0]);
+   hdlcWrite(idmanager_getMyID(ADDR_16B)->addr_16b[1]);
+   hdlcWrite(statusElement);
+   for (i=0;i<length;i++){
+      hdlcWrite(buffer[i]);
+   }
+   hdlcClose();
+   ENABLE_INTERRUPTS();
+   
+   return E_SUCCESS;
+}
+
+error_t openserial_printInfoErrorCritical(
+      char             severity,
+      uint8_t          calling_component,
+      uint8_t          error_code,
+      errorparameter_t arg1,
+      errorparameter_t arg2
+   ) {
+   INTERRUPT_DECLARATION();
+   
+   DISABLE_INTERRUPTS();
+   openserial_vars.outputBufFilled  = TRUE;
+   hdlcOpen();
+   hdlcWrite(severity);
+   hdlcWrite(idmanager_getMyID(ADDR_16B)->addr_16b[0]);
+   hdlcWrite(idmanager_getMyID(ADDR_16B)->addr_16b[1]);
+   hdlcWrite(calling_component);
+   hdlcWrite(error_code);
+   hdlcWrite((uint8_t)((arg1 & 0xff00)>>8));
+   hdlcWrite((uint8_t) (arg1 & 0x00ff));
+   hdlcWrite((uint8_t)((arg2 & 0xff00)>>8));
+   hdlcWrite((uint8_t) (arg2 & 0x00ff));
+   hdlcClose();
+   ENABLE_INTERRUPTS();
+   
+   return E_SUCCESS;
+}
+
+error_t openserial_printData(uint8_t* buffer, uint8_t length) {
+   uint8_t  i;
+   uint8_t  asn[5];
+   INTERRUPT_DECLARATION();
+   
+   // retrieve ASN
+   asnWriteToSerial(asn);// byte01,byte23,byte4
+   
+   DISABLE_INTERRUPTS();
+   openserial_vars.outputBufFilled  = TRUE;
+   hdlcOpen();
+   hdlcWrite(SERFRAME_MOTE2PC_DATA);
+   hdlcWrite(idmanager_getMyID(ADDR_16B)->addr_16b[1]);
+   hdlcWrite(idmanager_getMyID(ADDR_16B)->addr_16b[0]);
+   hdlcWrite(asn[0]);
+   hdlcWrite(asn[1]);
+   hdlcWrite(asn[2]);
+   hdlcWrite(asn[3]);
+   hdlcWrite(asn[4]);
+   for (i=0;i<length;i++){
+      hdlcWrite(buffer[i]);
+   }
+   hdlcClose();
+   ENABLE_INTERRUPTS();
+   
+   return E_SUCCESS;
+}
+
+error_t openserial_printInfo(uint8_t calling_component, uint8_t error_code,
+                              errorparameter_t arg1,
+                              errorparameter_t arg2) {
+   return openserial_printInfoErrorCritical(
+      SERFRAME_MOTE2PC_INFO,
+      calling_component,
+      error_code,
+      arg1,
+      arg2
+   );
+}
+
+error_t openserial_printError(uint8_t calling_component, uint8_t error_code,
+                              errorparameter_t arg1,
+                              errorparameter_t arg2) {
+   // blink error LED, this is serious
+   leds_error_toggle();
+   
+   return openserial_printInfoErrorCritical(
+      SERFRAME_MOTE2PC_ERROR,
+      calling_component,
+      error_code,
+      arg1,
+      arg2
+   );
+}
+
+error_t openserial_printCritical(uint8_t calling_component, uint8_t error_code,
+                              errorparameter_t arg1,
+                              errorparameter_t arg2) {
+   // blink error LED, this is serious
+   leds_error_blink();
+   
+   // schedule for the mote to reboot in 10s
+   opentimers_start(10000,
+                    TIMER_ONESHOT,TIME_MS,
+                    board_reset);
+   
+   return openserial_printInfoErrorCritical(
+      SERFRAME_MOTE2PC_CRITICAL,
+      calling_component,
+      error_code,
+      arg1,
+      arg2
+   );
+}
+
+uint8_t openserial_getNumDataBytes() {
+   uint8_t inputBufFill;
+   INTERRUPT_DECLARATION();
+   
+   DISABLE_INTERRUPTS();
+   inputBufFill = openserial_vars.inputBufFill;
+   ENABLE_INTERRUPTS();
+
+   return inputBufFill-1; // removing the command byte
+}
+
+uint8_t openserial_getInputBuffer(uint8_t* bufferToWrite, uint8_t maxNumBytes) {
+   uint8_t numBytesWritten;
+   uint8_t inputBufFill;
+   INTERRUPT_DECLARATION();
+   
+   DISABLE_INTERRUPTS();
+   inputBufFill = openserial_vars.inputBufFill;
+   ENABLE_INTERRUPTS();
+   
+   if (maxNumBytes<inputBufFill-1) {
+      openserial_printError(COMPONENT_OPENSERIAL,ERR_GETDATA_ASKS_TOO_FEW_BYTES,
+                            (errorparameter_t)maxNumBytes,
+                            (errorparameter_t)inputBufFill-1);
+      numBytesWritten = 0;
+   } else {
+      numBytesWritten = inputBufFill-1;
+      memcpy(bufferToWrite,&(openserial_vars.inputBuf[1]),numBytesWritten);
+   }
+   DISABLE_INTERRUPTS();
+   openserial_vars.inputBufFill=0;
+   ENABLE_INTERRUPTS();
+   
+   return numBytesWritten;
+}
+
+void openserial_startInput() {
+   INTERRUPT_DECLARATION();
+   
+   if (openserial_vars.inputBufFill>0) {
+      openserial_printError(COMPONENT_OPENSERIAL,ERR_INPUTBUFFER_LENGTH,
+                            (errorparameter_t)openserial_vars.inputBufFill,
+                            (errorparameter_t)0);
+      openserial_vars.inputBufFill = 0;
+   }
+   
+   uart_clearTxInterrupts();
+   uart_clearRxInterrupts();      // clear possible pending interrupts
+   uart_enableInterrupts();       // Enable USCI_A1 TX & RX interrupt
+   
+   DISABLE_INTERRUPTS();
+   openserial_vars.mode           = MODE_INPUT;
+   openserial_vars.reqFrameIdx    = 0;
+   uart_writeByte(openserial_vars.reqFrame[openserial_vars.reqFrameIdx]);
+   ENABLE_INTERRUPTS();
+}
+
+void openserial_startOutput() {
+   //schedule a task to get new status in the output buffer
+   uint8_t debugPrintCounter;
+   
+   INTERRUPT_DECLARATION();
+   DISABLE_INTERRUPTS();
+   openserial_vars.debugPrintCounter = (openserial_vars.debugPrintCounter+1)%STATUS_MAX;
+   debugPrintCounter = openserial_vars.debugPrintCounter;
+   ENABLE_INTERRUPTS();
+   
+   // print debug information
+   switch (debugPrintCounter) {
+      case STATUS_ISSYNC:
+         if (debugPrint_isSync()==TRUE) {
+            break;
+         }
+      case STATUS_ID:
+         if (debugPrint_id()==TRUE) {
+            break;
+         }
+      case STATUS_DAGRANK:
+         if (debugPrint_myDAGrank()==TRUE) {
+            break;
+         }
+      case STATUS_OUTBUFFERINDEXES:
+         if (debugPrint_outBufferIndexes()==TRUE) {
+            break;
+         }
+      case STATUS_ASN:
+         if (debugPrint_asn()==TRUE) {
+            break;
+         }
+      case STATUS_MACSTATS:
+         if (debugPrint_macStats()==TRUE) {
+            break;
+         }
+      case STATUS_SCHEDULE:
+         if(debugPrint_schedule()==TRUE) {
+            break;
+         }
+      case STATUS_BACKOFF:
+         if(debugPrint_backoff()==TRUE) {
+            break;
+         }
+      case STATUS_QUEUE:
+         if(debugPrint_queue()==TRUE) {
+            break;
+         }
+      case STATUS_NEIGHBORS:
+         if (debugPrint_neighbors()==TRUE) {
+            break;
+         }
+      default:
+         DISABLE_INTERRUPTS();
+         openserial_vars.debugPrintCounter=0;
+         ENABLE_INTERRUPTS();
+   }
+   
+   // flush buffer
+   uart_clearTxInterrupts();
+   uart_clearRxInterrupts();          // clear possible pending interrupts
+   uart_enableInterrupts();           // Enable USCI_A1 TX & RX interrupt
+   DISABLE_INTERRUPTS();
+   openserial_vars.mode=MODE_OUTPUT;
+   if (openserial_vars.outputBufFilled) {
+      uart_writeByte(openserial_vars.outputBuf[IncrOutputBufIdxR()]);
+   } else {
+      openserial_stop();
+   }
+   ENABLE_INTERRUPTS();
+}
+
+void openserial_stop() {
+   uint8_t inputBufFill;
+   uint8_t cmdByte;
+   INTERRUPT_DECLARATION();
+   
+   DISABLE_INTERRUPTS();
+   inputBufFill = openserial_vars.inputBufFill;
+   ENABLE_INTERRUPTS();
+   
+   // disable USCI_A1 TX & RX interrupt
+   uart_disableInterrupts();
+   
+   DISABLE_INTERRUPTS();
+   openserial_vars.mode=MODE_OFF;
+   ENABLE_INTERRUPTS();
+   
+   if (inputBufFill>0) {
+      DISABLE_INTERRUPTS();
+      cmdByte = openserial_vars.inputBuf[0];
+      ENABLE_INTERRUPTS();
+      switch (cmdByte) {
+         case SERFRAME_PC2MOTE_SETROOT:
+            idmanager_triggerAboutRoot();
+            break;
+         case SERFRAME_PC2MOTE_SETBRIDGE:
+            idmanager_triggerAboutBridge();
+            break;
+         case SERFRAME_PC2MOTE_DATA:
+            openbridge_triggerData();
+            break;
+         case SERFRAME_PC2MOTE_TRIGGERTCPINJECT:
+            tcpinject_trigger();
+            break;
+         case SERFRAME_PC2MOTE_TRIGGERUDPINJECT:
+            udpinject_trigger();
+            break;
+         case SERFRAME_PC2MOTE_TRIGGERICMPv6ECHO:
+            icmpv6echo_trigger();
+            break;
+         case SERFRAME_PC2MOTE_TRIGGERSERIALECHO:
+            serialecho_echo(&openserial_vars.inputBuf[1],inputBufFill-1);
+            break;   
+         default:
+            openserial_printError(COMPONENT_OPENSERIAL,ERR_UNSUPPORTED_COMMAND,
+                                  (errorparameter_t)cmdByte,
+                                  (errorparameter_t)0);
+            DISABLE_INTERRUPTS();
+            openserial_vars.inputBufFill = 0;
+            ENABLE_INTERRUPTS();
+            break;
+      }
+      DISABLE_INTERRUPTS();
+      openserial_vars.inputBufFill = 0;
+      ENABLE_INTERRUPTS();
+   }
+}
+
+/**
+\brief Trigger this module to print status information, over serial.
+
+debugPrint_* functions are used by the openserial module to continuously print
+status information about several modules in the OpenWSN stack.
+
+\returns TRUE if this function printed something, FALSE otherwise.
+*/
+bool debugPrint_outBufferIndexes() {
+   uint16_t temp_buffer[2];
+   INTERRUPT_DECLARATION();
+   DISABLE_INTERRUPTS();
+   temp_buffer[0] = openserial_vars.outputBufIdxW;
+   temp_buffer[1] = openserial_vars.outputBufIdxR;
+   ENABLE_INTERRUPTS();
+   openserial_printStatus(STATUS_OUTBUFFERINDEXES,(uint8_t*)temp_buffer,sizeof(temp_buffer));
+   return TRUE;
+}
+
+//=========================== private =========================================
+
+/**
+\pre Disable interrupts before calling this function.
+*/
+uint8_t IncrOutputBufIdxW() {
+   openserial_vars.outputBufIdxW = (openserial_vars.outputBufIdxW+1)%SERIAL_OUTPUT_BUFFER_SIZE;
+   return openserial_vars.outputBufIdxW;
+}
+
+/**
+\pre Disable interrupts before calling this function.
+*/
+uint8_t IncrOutputBufIdxR() {
+   openserial_vars.outputBufIdxR = (openserial_vars.outputBufIdxR+1)%SERIAL_OUTPUT_BUFFER_SIZE;
+   return openserial_vars.outputBufIdxR;
+}
+
+//=========================== interrupt handlers ==============================
+
+//executed in ISR, called from scheduler.c
+void isr_openserial_tx() {
+   switch (openserial_vars.mode) {
+      case MODE_INPUT:
+         openserial_vars.reqFrameIdx++;
+         if (openserial_vars.reqFrameIdx<sizeof(openserial_vars.reqFrame)) {
+            uart_writeByte(openserial_vars.reqFrame[openserial_vars.reqFrameIdx]);
+         }
+         break;
+      case MODE_OUTPUT:
+         if (openserial_vars.outputBufIdxW==openserial_vars.outputBufIdxR) {
+            openserial_vars.outputBufFilled = FALSE;
+         }
+         if (openserial_vars.outputBufFilled) {
+            uart_writeByte(openserial_vars.outputBuf[IncrOutputBufIdxR()]);
+         }
+         break;
+      case MODE_OFF:
+      default:
+         break;
+   }
+}
+
+// executed in ISR, called from scheduler.c
+void isr_openserial_rx() {
+   uint8_t rxbyte;
+   
+   // stop if I'm not in input mode
+   if (openserial_vars.mode!=MODE_INPUT) {
+      return;
+   }
+   
+   // read byte just received
+   rxbyte = uart_readByte();
+   
+   if        (
+                openserial_vars.busyReceiving==FALSE  &&
+                openserial_vars.lastRxByte==HDLC_FLAG &&
+                rxbyte!=HDLC_FLAG
+              ) {
+      // start of frame
+      
+      openserial_vars.busyReceiving         = TRUE;
+      openserial_vars.inputBufFill          = 0;
+      openserial_vars.inputBuf[openserial_vars.inputBufFill++]=rxbyte;
+   
+   } else if (
+                openserial_vars.busyReceiving==TRUE   &&
+                rxbyte!=HDLC_FLAG
+             ) {
+      // middle of frame
+      
+      openserial_vars.inputBuf[openserial_vars.inputBufFill++]=rxbyte;
+      
+      if (openserial_vars.inputBufFill+1>SERIAL_INPUT_BUFFER_SIZE){
+         // input buffer overflow
+         openserial_printError(COMPONENT_OPENSERIAL,ERR_INPUT_BUFFER_OVERFLOW,
+                               (errorparameter_t)0,
+                               (errorparameter_t)0);
+         openserial_vars.busyReceiving      = FALSE;
+         openserial_vars.inputBufFill       = 0;
+         openserial_stop();
+      }
+   } else if (
+                openserial_vars.busyReceiving==TRUE   &&
+                rxbyte==HDLC_FLAG
+              ) {
+         // end of frame
+         
+         //openserial_vars.inputBufFill = dehdlcify(openserial_vars.inputBuf,openserial_vars.inputBufFill);
+         
+         if (openserial_vars.inputBufFill<2) {
+            // frame too short
+            openserial_vars.inputBufFill    = 0;
+         } else if (
+               (openserial_vars.inputBuf[openserial_vars.inputBufFill-2]!=((CRC_MAGICVALUE>>0)&0xff)) ||
+               (openserial_vars.inputBuf[openserial_vars.inputBufFill-1]!=((CRC_MAGICVALUE>>8)&0xff))
+            ){
+            // wrong CRC
+            openserial_vars.inputBufFill    = 0;
+         } else {
+            // frame valid, remove CRC
+            openserial_vars.inputBufFill   -= 2;
+         }
+         
+         if (openserial_vars.inputBufFill==0){
+            openserial_printError(COMPONENT_OPENSERIAL,ERR_INPUTBUFFER_BAD_CRC,
+                                  (errorparameter_t)0,
+                                  (errorparameter_t)0);
+         
+         }
+         
+         openserial_vars.busyReceiving      = FALSE;
+         openserial_stop();
+   }
+   
+   openserial_vars.lastRxByte = rxbyte;
 }