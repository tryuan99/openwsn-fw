/**
\brief General OpenWSN definitions

\author Thomas Watteyne <watteyne@eecs.berkeley.edu>, September 2012
*/

#include "openwsn.h"
//===== drivers
#include "openserial.h"
//===== stack
//-- cross-layer
#include "idmanager.h"
#include "openqueue.h"
#include "openrandom.h"
#include "opentimers.h"
//-- 02a-TSCH
#include "IEEE802154E.h"
//-- 02b-RES
#include "schedule.h"
#include "res.h"
#include "neighbors.h"
#include "processIE.h"
#include "reservation.h"
//-- 03a-IPHC
#include "openbridge.h"
#include "iphc.h"
//-- 03b-IPv6
#include "forwarding.h"
#include "icmpv6.h"
#include "icmpv6echo.h"
#include "icmpv6rpl.h"
//-- 04-TRAN
#include "opentcp.h"
#include "openudp.h"
#include "opencoap.h"
//-- app (common)
//#include "rreg.h"
//#include "rwellknown.h"
//#include "rinfo.h"
//===== applications
//-- TCP
#include "tcpecho.h"
#include "tcpinject.h"
#include "tcpprint.h"
#include "ohlone.h"
//-- UDP
#include "udpecho.h"
#include "udpinject.h"
#include "udpprint.h"
//#include "udprand.h"
//#include "udplatency.h"
//#include "udpstorm.h"
//-- CoAP
//#include "rleds.h"
//#include "rt.h"
//#include "rex.h"
//#include "rheli.h"
//#include "rrube.h"
//#include "rxl1.h"
//#include "layerdebug.h"
//-- misc
//#include "heli.h"
//#include "imu.h"

//=========================== variables =======================================

//=========================== prototypes ======================================

void openwsn_init();

//=========================== public ==========================================

//=========================== private =========================================

void openwsn_init() {
   //===== drivers
   openserial_init();
   
   //===== stack
   //-- cross-layer
   idmanager_init();    // call first since initializes EUI64 and isDAGroot
   openqueue_init();
   openrandom_init();
   opentimers_init();
   //-- 02a-TSCH
   ieee154e_init();
   //-- 02b-RES
   schedule_init();
   res_init();
   neighbors_init();
   processIE_init();
   reservation_init();
   
   //-- 03a-IPHC
   openbridge_init();
   iphc_init();
   //-- 03b-IPv6
   forwarding_init();
   icmpv6_init();
   icmpv6echo_init();
   icmpv6rpl_init();
   //-- 04-TRAN
   opentcp_init();
   openudp_init();
   opencoap_init();    // initialize before any of the CoAP applications
   //-- app (common)
   //rreg_init();
   //rwellknown_init();
   //rinfo_init();
   
   //===== applications
   //-- TCP
   tcpecho_init();
   tcpinject_init();
   tcpprint_init();
   ohlone_init();
   //-- UDP
   udpecho_init();
   udpinject_init();
   udpprint_init();
   //udprand_init();
   //udplatency_init();
   //udpstorm_init();
   //-- CoAP
   //rleds_init();
   //rt_init();
   //rex_init();
   //rheli_init();
   //rrube_init();
   //rxl1_init();
   //layerdebug_init();
   //-- misc
   //heli_init();
   //imu_init();
   
<<<<<<< HEAD
=======
   openserial_printInfo(COMPONENT_OPENWSN,ERR_BOOTED,
                            (errorparameter_t)0,
                            (errorparameter_t)0);
>>>>>>> de3520d3
}<|MERGE_RESOLUTION|>--- conflicted
+++ resolved
@@ -1,142 +1,139 @@
-/**
-\brief General OpenWSN definitions
-
-\author Thomas Watteyne <watteyne@eecs.berkeley.edu>, September 2012
-*/
-
-#include "openwsn.h"
-//===== drivers
-#include "openserial.h"
-//===== stack
-//-- cross-layer
-#include "idmanager.h"
-#include "openqueue.h"
-#include "openrandom.h"
-#include "opentimers.h"
-//-- 02a-TSCH
-#include "IEEE802154E.h"
-//-- 02b-RES
-#include "schedule.h"
-#include "res.h"
-#include "neighbors.h"
-#include "processIE.h"
-#include "reservation.h"
-//-- 03a-IPHC
-#include "openbridge.h"
-#include "iphc.h"
-//-- 03b-IPv6
-#include "forwarding.h"
-#include "icmpv6.h"
-#include "icmpv6echo.h"
-#include "icmpv6rpl.h"
-//-- 04-TRAN
-#include "opentcp.h"
-#include "openudp.h"
-#include "opencoap.h"
-//-- app (common)
-//#include "rreg.h"
-//#include "rwellknown.h"
-//#include "rinfo.h"
-//===== applications
-//-- TCP
-#include "tcpecho.h"
-#include "tcpinject.h"
-#include "tcpprint.h"
-#include "ohlone.h"
-//-- UDP
-#include "udpecho.h"
-#include "udpinject.h"
-#include "udpprint.h"
-//#include "udprand.h"
-//#include "udplatency.h"
-//#include "udpstorm.h"
-//-- CoAP
-//#include "rleds.h"
-//#include "rt.h"
-//#include "rex.h"
-//#include "rheli.h"
-//#include "rrube.h"
-//#include "rxl1.h"
-//#include "layerdebug.h"
-//-- misc
-//#include "heli.h"
-//#include "imu.h"
-
-//=========================== variables =======================================
-
-//=========================== prototypes ======================================
-
-void openwsn_init();
-
-//=========================== public ==========================================
-
-//=========================== private =========================================
-
-void openwsn_init() {
-   //===== drivers
-   openserial_init();
-   
-   //===== stack
-   //-- cross-layer
-   idmanager_init();    // call first since initializes EUI64 and isDAGroot
-   openqueue_init();
-   openrandom_init();
-   opentimers_init();
-   //-- 02a-TSCH
-   ieee154e_init();
-   //-- 02b-RES
-   schedule_init();
-   res_init();
-   neighbors_init();
-   processIE_init();
-   reservation_init();
-   
-   //-- 03a-IPHC
-   openbridge_init();
-   iphc_init();
-   //-- 03b-IPv6
-   forwarding_init();
-   icmpv6_init();
-   icmpv6echo_init();
-   icmpv6rpl_init();
-   //-- 04-TRAN
-   opentcp_init();
-   openudp_init();
-   opencoap_init();    // initialize before any of the CoAP applications
-   //-- app (common)
-   //rreg_init();
-   //rwellknown_init();
-   //rinfo_init();
-   
-   //===== applications
-   //-- TCP
-   tcpecho_init();
-   tcpinject_init();
-   tcpprint_init();
-   ohlone_init();
-   //-- UDP
-   udpecho_init();
-   udpinject_init();
-   udpprint_init();
-   //udprand_init();
-   //udplatency_init();
-   //udpstorm_init();
-   //-- CoAP
-   //rleds_init();
-   //rt_init();
-   //rex_init();
-   //rheli_init();
-   //rrube_init();
-   //rxl1_init();
-   //layerdebug_init();
-   //-- misc
-   //heli_init();
-   //imu_init();
-   
-<<<<<<< HEAD
-=======
-   openserial_printInfo(COMPONENT_OPENWSN,ERR_BOOTED,
-                            (errorparameter_t)0,
-                            (errorparameter_t)0);
->>>>>>> de3520d3
+/**
+\brief General OpenWSN definitions
+
+\author Thomas Watteyne <watteyne@eecs.berkeley.edu>, September 2012
+*/
+
+#include "openwsn.h"
+//===== drivers
+#include "openserial.h"
+//===== stack
+//-- cross-layer
+#include "idmanager.h"
+#include "openqueue.h"
+#include "openrandom.h"
+#include "opentimers.h"
+//-- 02a-TSCH
+#include "IEEE802154E.h"
+//-- 02b-RES
+#include "schedule.h"
+#include "res.h"
+#include "neighbors.h"
+#include "processIE.h"
+#include "reservation.h"
+//-- 03a-IPHC
+#include "openbridge.h"
+#include "iphc.h"
+//-- 03b-IPv6
+#include "forwarding.h"
+#include "icmpv6.h"
+#include "icmpv6echo.h"
+#include "icmpv6rpl.h"
+//-- 04-TRAN
+#include "opentcp.h"
+#include "openudp.h"
+#include "opencoap.h"
+//-- app (common)
+//#include "rreg.h"
+//#include "rwellknown.h"
+//#include "rinfo.h"
+//===== applications
+//-- TCP
+#include "tcpecho.h"
+#include "tcpinject.h"
+#include "tcpprint.h"
+#include "ohlone.h"
+//-- UDP
+#include "udpecho.h"
+#include "udpinject.h"
+#include "udpprint.h"
+//#include "udprand.h"
+//#include "udplatency.h"
+//#include "udpstorm.h"
+//-- CoAP
+//#include "rleds.h"
+//#include "rt.h"
+//#include "rex.h"
+//#include "rheli.h"
+//#include "rrube.h"
+//#include "rxl1.h"
+//#include "layerdebug.h"
+//-- misc
+//#include "heli.h"
+//#include "imu.h"
+
+//=========================== variables =======================================
+
+//=========================== prototypes ======================================
+
+void openwsn_init();
+
+//=========================== public ==========================================
+
+//=========================== private =========================================
+
+void openwsn_init() {
+   //===== drivers
+   openserial_init();
+   
+   //===== stack
+   //-- cross-layer
+   idmanager_init();    // call first since initializes EUI64 and isDAGroot
+   openqueue_init();
+   openrandom_init();
+   opentimers_init();
+   //-- 02a-TSCH
+   ieee154e_init();
+   //-- 02b-RES
+   schedule_init();
+   res_init();
+   neighbors_init();
+   processIE_init();
+   reservation_init();
+   
+   //-- 03a-IPHC
+   openbridge_init();
+   iphc_init();
+   //-- 03b-IPv6
+   forwarding_init();
+   icmpv6_init();
+   icmpv6echo_init();
+   icmpv6rpl_init();
+   //-- 04-TRAN
+   opentcp_init();
+   openudp_init();
+   opencoap_init();    // initialize before any of the CoAP applications
+   //-- app (common)
+   //rreg_init();
+   //rwellknown_init();
+   //rinfo_init();
+   
+   //===== applications
+   //-- TCP
+   tcpecho_init();
+   tcpinject_init();
+   tcpprint_init();
+   ohlone_init();
+   //-- UDP
+   udpecho_init();
+   udpinject_init();
+   udpprint_init();
+   //udprand_init();
+   //udplatency_init();
+   //udpstorm_init();
+   //-- CoAP
+   //rleds_init();
+   //rt_init();
+   //rex_init();
+   //rheli_init();
+   //rrube_init();
+   //rxl1_init();
+   //layerdebug_init();
+   //-- misc
+   //heli_init();
+   //imu_init();
+   
+   openserial_printInfo(COMPONENT_OPENWSN,ERR_BOOTED,
+                            (errorparameter_t)0,
+                            (errorparameter_t)0);
 }