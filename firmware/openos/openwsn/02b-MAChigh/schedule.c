--- conflicted
+++ resolved
@@ -1,855 +1,762 @@
-#include "openwsn.h"
-#include "schedule.h"
-#include "openserial.h"
-#include "openrandom.h"
-<<<<<<< HEAD
-#include "board_info.h"
-#include "processIE.h"
-#include "reservation.h"
-#include "packetfunctions.h"
-=======
->>>>>>> de3520d3
-
-//=========================== variables =======================================
-
-typedef struct {
-   scheduleEntry_t  scheduleBuf[MAXACTIVESLOTS];
-   scheduleEntry_t* currentScheduleEntry;
-   uint16_t         frameLength;
-   uint8_t          backoffExponent;
-   uint8_t          backoff;
-   slotOffset_t     debugPrintRow;
-} schedule_vars_t;
-
-schedule_vars_t schedule_vars;
-
-typedef struct {
-   uint8_t          numActiveSlotsCur;
-   uint8_t          numActiveSlotsMax;
-} schedule_dbg_t;
-
-schedule_dbg_t schedule_dbg;
-
-Link_t links[MAXACTIVESLOTS];
-
-
-//=========================== prototypes ======================================
-
-void schedule_resetEntry(scheduleEntry_t* pScheduleEntry);
-bool schedule_checkExistSchedule(uint16_t slotOffset);
-
-// check link
-bool isOneAvailableLink(Link_t tempLink);
-bool isOneRequestedLink(Link_t tempLink);
-
-
-//=========================== public ==========================================
-
-//=== admin
-
-void schedule_init() {
-   uint8_t         i;
-   slotOffset_t    running_slotOffset;
-   open_addr_t     temp_neighbor;
-
-   // reset local variables
-   memset(&schedule_vars,0,sizeof(schedule_vars_t));
-   for (i=0;i<MAXACTIVESLOTS;i++){
-      schedule_resetEntry(&schedule_vars.scheduleBuf[i]);
-   }
-   schedule_vars.backoffExponent = MINBE-1;
-   memset(&schedule_dbg, 0,sizeof(schedule_dbg_t));
-
-   // set frame length
-<<<<<<< HEAD
-   schedule_setFrameLength(9);
- 
-
-   // slot 0 is advertisement slot
-   i = 0;
-   memset(&temp_neighbor,0,sizeof(temp_neighbor));
-   schedule_addActiveSlot(i,
-         CELLTYPE_ADV,
-         FALSE,
-         0,
-         &temp_neighbor);
-
-   if (idmanager_getIsDAGroot() == TRUE) {
-   // slot 1 is shared TXRX anycast
-   i = 1;
-   memset(&temp_neighbor,0,sizeof(temp_neighbor));
-   temp_neighbor.type             = ADDR_ANYCAST;
-   schedule_addActiveSlot(i,
-         CELLTYPE_TXRX,
-         TRUE,
-         0,
-         &temp_neighbor);
-   }
-  
-//   i = 2;
-//   memset(&temp_neighbor,0,sizeof(temp_neighbor));
-//   temp_neighbor.type             = ADDR_ANYCAST;
-//   schedule_addActiveSlot(i,
-//         CELLTYPE_TXRX,
-//         TRUE,
-//         0,
-//         &temp_neighbor);
-   
-   // slot 2 is SERIALRX
-   i = 2;
-   memset(&temp_neighbor,0,sizeof(temp_neighbor));
-   schedule_addActiveSlot(i,
-         CELLTYPE_SERIALRX,
-         FALSE,
-         0,
-         &temp_neighbor);
-
-   // slot 3 is MORESERIALRX
-   i = 3;
-   memset(&temp_neighbor,0,sizeof(temp_neighbor));
-   schedule_addActiveSlot(i,
-         CELLTYPE_MORESERIALRX,
-         FALSE,
-         0,
-         &temp_neighbor);
-
-   // slot 4 is MORESERIALRX
-   i = 4;
-=======
-   schedule_setFrameLength(SUPERFRAME_LENGTH);
-   
-   // start at slot 0
-   running_slotOffset = 0;
-   
-   // advertisement slot(s)
-   memset(&temp_neighbor,0,sizeof(temp_neighbor));
-   for (i=0;i<NUMADVSLOTS;i++) {
-      schedule_addActiveSlot(
-         running_slotOffset,      // slot offset
-         CELLTYPE_ADV,            // type of slot
-         FALSE,                   // shared?
-         0,                       // channel offset
-         &temp_neighbor           // neighbor
-      );
-      running_slotOffset++;
-   } 
-   
-   // shared TXRX anycast slot(s)
-   memset(&temp_neighbor,0,sizeof(temp_neighbor));
-   temp_neighbor.type             = ADDR_ANYCAST;
-   for (i=0;i<NUMSHAREDTXRX;i++) {
-      schedule_addActiveSlot(
-         running_slotOffset,      // slot offset
-         CELLTYPE_TXRX,           // type of slot
-         TRUE,                    // shared?
-         0,                       // channel offset
-         &temp_neighbor           // neighbor
-      );
-      running_slotOffset++;
-   }
-   
-   // serial RX slot(s)
->>>>>>> de3520d3
-   memset(&temp_neighbor,0,sizeof(temp_neighbor));
-   schedule_addActiveSlot(
-      running_slotOffset,         // slot offset
-      CELLTYPE_SERIALRX,          // type of slot
-      FALSE,                      // shared?
-      0,                          // channel offset
-      &temp_neighbor              // neighbor
-   );
-   running_slotOffset++;
-   /*
-   for (i=0;i<NUMSERIALRX-1;i++) {
-      schedule_addActiveSlot(
-         running_slotOffset,      // slot offset
-         CELLTYPE_MORESERIALRX,   // type of slot
-         FALSE,                   // shared?
-         0,                       // channel offset
-         &temp_neighbor           // neighbor
-      );
-      running_slotOffset++;
-   }
-   */
-}
-
-/**
-\brief Trigger this module to print status information, over serial.
-
-debugPrint_* functions are used by the openserial module to continuously print
-status information about several modules in the OpenWSN stack.
-
-\returns TRUE if this function printed something, FALSE otherwise.
-*/
-bool debugPrint_schedule() {
-   debugScheduleEntry_t temp;
-   schedule_vars.debugPrintRow    = (schedule_vars.debugPrintRow+1)%MAXACTIVESLOTS;
-   temp.row                       = schedule_vars.debugPrintRow;
-   //copy element  by element to the struct that will  be serialized. we don't want to sent the pointer through the serial port.
-   temp.scheduleEntry.channelOffset  = schedule_vars.scheduleBuf[schedule_vars.debugPrintRow].channelOffset;
-   temp.scheduleEntry.numRx  = schedule_vars.scheduleBuf[schedule_vars.debugPrintRow].numRx;
-   temp.scheduleEntry.numTx=schedule_vars.scheduleBuf[schedule_vars.debugPrintRow].numTx;
-   temp.scheduleEntry.numTxACK=schedule_vars.scheduleBuf[schedule_vars.debugPrintRow].numTxACK;
-   temp.scheduleEntry.lastUsedAsn=schedule_vars.scheduleBuf[schedule_vars.debugPrintRow].lastUsedAsn;
-   temp.scheduleEntry.neighbor=schedule_vars.scheduleBuf[schedule_vars.debugPrintRow].neighbor;
-   temp.scheduleEntry.shared=schedule_vars.scheduleBuf[schedule_vars.debugPrintRow].shared;
-   temp.scheduleEntry.slotOffset=schedule_vars.scheduleBuf[schedule_vars.debugPrintRow].slotOffset;
-   temp.scheduleEntry.type=schedule_vars.scheduleBuf[schedule_vars.debugPrintRow].type;
-            
-   openserial_printStatus(STATUS_SCHEDULE,
-         (uint8_t*)&temp,
-         sizeof(debugScheduleEntry_t));
-   return TRUE;
-}
-
-/**
-\brief Trigger this module to print status information, over serial.
-
-debugPrint_* functions are used by the openserial module to continuously print
-status information about several modules in the OpenWSN stack.
-
-\returns TRUE if this function printed something, FALSE otherwise.
-*/
-bool debugPrint_backoff() {
-   uint8_t temp[2];
-   temp[0] = schedule_vars.backoffExponent;
-   temp[1] = schedule_vars.backoff;
-   openserial_printStatus(STATUS_BACKOFF,
-         (uint8_t*)&temp,
-         sizeof(temp));
-   return TRUE;
-}
-
-//=== from uRES (writing the schedule)
-
-/**
-\brief Set frame length.
-
-\param newFrameLength The new frame length.
-*/
-void schedule_setFrameLength(frameLength_t newFrameLength) {
-   INTERRUPT_DECLARATION();
-   DISABLE_INTERRUPTS();
-   schedule_vars.frameLength = newFrameLength;
-   ENABLE_INTERRUPTS();
-}
-
-/**
-\brief Add a new active slot into the schedule.
-
-\param newFrameLength The new frame length.
-*/
-void schedule_addActiveSlot(slotOffset_t    slotOffset,
-                            cellType_t      type,
-                            bool            shared,
-                            uint8_t         channelOffset,
-                            open_addr_t*    neighbor) {
-   scheduleEntry_t* slotContainer;
-   scheduleEntry_t* previousSlotWalker;
-   scheduleEntry_t* nextSlotWalker;
-   INTERRUPT_DECLARATION();
-   DISABLE_INTERRUPTS();
-
-   // find an empty schedule entry container
-   slotContainer = &schedule_vars.scheduleBuf[0];
-   while (slotContainer->type!=CELLTYPE_OFF &&
-         slotContainer<=&schedule_vars.scheduleBuf[MAXACTIVESLOTS-1]) {
-      slotContainer++;
-   }
-   if (slotContainer>&schedule_vars.scheduleBuf[MAXACTIVESLOTS-1]) {
-      // schedule has overflown
-      openserial_printCritical(COMPONENT_SCHEDULE,ERR_SCHEDULE_OVERFLOWN,
-                            (errorparameter_t)0,
-                            (errorparameter_t)0);
-   }
-   // fill that schedule entry with parameters passed
-   slotContainer->slotOffset                = slotOffset;
-   slotContainer->type                      = type;
-   slotContainer->shared                    = shared;
-   slotContainer->channelOffset             = channelOffset;
-   memcpy(&slotContainer->neighbor,neighbor,sizeof(open_addr_t));
-
-   if (schedule_vars.currentScheduleEntry==NULL) {
-      // this is the first active slot added
-
-      // the next slot of this slot is this slot
-      slotContainer->next                   = slotContainer;
-
-      // current slot points to this slot
-      schedule_vars.currentScheduleEntry    = slotContainer;
-   } else  {
-      // this is NOT the first active slot added
-
-      // find position in schedule
-      previousSlotWalker                    = schedule_vars.currentScheduleEntry;
-      while (1) {
-         nextSlotWalker                     = previousSlotWalker->next;
-         if (
-               (
-                     (previousSlotWalker->slotOffset <  slotContainer->slotOffset) &&
-                     (slotContainer->slotOffset <  nextSlotWalker->slotOffset)
-               )
-               ||
-               (
-                     (previousSlotWalker->slotOffset <  slotContainer->slotOffset) &&
-                     (nextSlotWalker->slotOffset <= previousSlotWalker->slotOffset)
-               )
-               ||
-               (
-                     (slotContainer->slotOffset <  nextSlotWalker->slotOffset) &&
-                     (nextSlotWalker->slotOffset <= previousSlotWalker->slotOffset)
-               )
-         ) {
-            break;
-         }
-         previousSlotWalker                 = nextSlotWalker;
-      }
-      // insert between previousSlotWalker and nextSlotWalker
-      previousSlotWalker->next              = slotContainer;
-      slotContainer->next                   = nextSlotWalker;
-   }
-
-   // maintain debug stats
-   schedule_dbg.numActiveSlotsCur++;
-   if (schedule_dbg.numActiveSlotsCur>schedule_dbg.numActiveSlotsMax) {
-      schedule_dbg.numActiveSlotsMax        = schedule_dbg.numActiveSlotsCur;
-   }
-   ENABLE_INTERRUPTS();
-}
-
-void    schedule_removeActiveSlot(slotOffset_t    slotOffset,
-                                  cellType_t      type,
-                                  uint8_t         channelOffset,
-                                  open_addr_t*    neighbor){
-        scheduleEntry_t* slotContainer;
-
-   INTERRUPT_DECLARATION();
-   DISABLE_INTERRUPTS();
-   
-   	// find if SlotOffset has been used
-	slotContainer = &schedule_vars.scheduleBuf[0];
-	while (slotContainer<=&schedule_vars.scheduleBuf[MAXACTIVESLOTS-1]) {
-          if ((packetfunctions_sameAddress(&slotContainer->neighbor, neighbor))&&
-             (slotContainer->type ==type) && 
-             (slotContainer->slotOffset == slotOffset)&&
-             (slotContainer->channelOffset == channelOffset)  
-               )
-                break;
-           else 
-		slotContainer++;
-	}
-        //copy nextSlotContainer to slotContainer, then delete nextSlotContainer
-        scheduleEntry_t* nextSlotContainer = slotContainer->next;
-        memcpy(slotContainer,slotContainer->next,sizeof(scheduleEntry_t));
-        memset(nextSlotContainer, 0, sizeof(scheduleEntry_t));
-        
-        // maintain debug stats
-        schedule_dbg.numActiveSlotsCur--;
-   
-   ENABLE_INTERRUPTS();
-   
-}
-
-void    schedule_setMySchedule(uint8_t slotframeID,uint16_t slotframeSize,uint8_t numOfLink,open_addr_t* previousHop){
-  //set schedule according links
-  open_addr_t temp_neighbor;
-  for(uint8_t i = 0;i<numOfLink;i++)
-  {
-    if(schedule_checkExistSchedule(links[i].slotOffset) == FALSE)
-    {
-      if(links[i].linktype == CELLTYPE_TXRX)
-      {
-         memcpy(&temp_neighbor,previousHop,sizeof(open_addr_t));
-         schedule_addActiveSlot(links[i].slotOffset,
-            CELLTYPE_TXRX,
-            FALSE,
-            links[i].channelOffset,
-            &temp_neighbor);
-      }
-    }
-  }
-  memset(links,0,MAXACTIVESLOTS*sizeof(Link_t));
-}
-//if msg to be send is created by reservation module, 
-//send msg at TXRX slot. Or send it at TX slot. The 
-//motivation to write this function is that I want 
-//to send msg at slot generated by reservation module.
-slotOffset_t    schedule_getSlotToSendPacket(OpenQueueEntry_t* msg,open_addr_t*     neighbor){
-   scheduleEntry_t* slotContainer = &schedule_vars.scheduleBuf[0];
-   while (slotContainer<=&schedule_vars.scheduleBuf[MAXACTIVESLOTS-1]){
-     if(msg->creator == COMPONENT_RESERVATION && slotContainer->type == CELLTYPE_TXRX){
-        if(idmanager_getIsDAGroot())
-          return slotContainer->slotOffset;
-        else if(packetfunctions_sameAddress(&slotContainer->neighbor, neighbor))
-          return slotContainer->slotOffset;
-     }
-     if((msg->creator != COMPONENT_RESERVATION) && 
-        (slotContainer->type == CELLTYPE_TX) &&
-        (packetfunctions_sameAddress(&slotContainer->neighbor, neighbor)))
-       return slotContainer->slotOffset;
-     
-    slotContainer++;
-   }
-   //return 0 if no slot to send msg
-   return 0;
-}
-
-//=== from IEEE802154E: reading the schedule and updating statistics
-
-void schedule_syncSlotOffset(slotOffset_t targetSlotOffset) {
-   INTERRUPT_DECLARATION();
-   DISABLE_INTERRUPTS();
-   while (schedule_vars.currentScheduleEntry->slotOffset!=targetSlotOffset) {
-      schedule_advanceSlot();
-   }
-   ENABLE_INTERRUPTS();
-}
-
-void schedule_advanceSlot() {
-   INTERRUPT_DECLARATION();
-   DISABLE_INTERRUPTS();
-   // advance to next active slot
-   schedule_vars.currentScheduleEntry = schedule_vars.currentScheduleEntry->next;
-   ENABLE_INTERRUPTS();
-}
-
-slotOffset_t schedule_getNextActiveSlotOffset() {
-   slotOffset_t res;   
-   INTERRUPT_DECLARATION();
-   
-   // return next active slot's slotOffset
-   DISABLE_INTERRUPTS();
-   res = ((scheduleEntry_t*)(schedule_vars.currentScheduleEntry->next))->slotOffset;
-   ENABLE_INTERRUPTS();
-   
-   return res;
-}
-
-/**
-\brief Get the frame length.
-
-\returns The frame length.
-*/
-frameLength_t schedule_getFrameLength() {
-   frameLength_t res;
-   INTERRUPT_DECLARATION();
-   
-   DISABLE_INTERRUPTS();
-   res= schedule_vars.frameLength;
-   ENABLE_INTERRUPTS();
-   
-   return res;
-}
-
-/**
-\brief Get the type of the current schedule entry.
-
-\returns The type of the current schedule entry.
-*/
-cellType_t schedule_getType() {
-   cellType_t res;
-   INTERRUPT_DECLARATION();
-   DISABLE_INTERRUPTS();
-   res= schedule_vars.currentScheduleEntry->type;
-   ENABLE_INTERRUPTS();
-   return res;
-}
-
-/**
-\brief Get the neighbor associated wit the current schedule entry.
-
-\returns The neighbor associated wit the current schedule entry.
-*/
-void schedule_getNeighbor(open_addr_t* addrToWrite) {
-   INTERRUPT_DECLARATION();
-   DISABLE_INTERRUPTS();
-   memcpy(addrToWrite,&(schedule_vars.currentScheduleEntry->neighbor),sizeof(open_addr_t));
-   ENABLE_INTERRUPTS();
-}
-
-/**
-\brief Get the channel offset of the current schedule entry.
-
-\returns The channel offset of the current schedule entry.
-*/
-channelOffset_t schedule_getChannelOffset() {
-   channelOffset_t res;
-   INTERRUPT_DECLARATION();
-   DISABLE_INTERRUPTS();
-   res= schedule_vars.currentScheduleEntry->channelOffset;
-   ENABLE_INTERRUPTS();
-   return res;
-}
-
-/**
-\brief Check whether I can send on this slot.
-
-This function is called at the beginning of every TX slot.
-If the slot is *not* a shared slot, it always return TRUE.
-If the slot is a shared slot, it decrements the backoff counter and returns 
-TRUE only if it hits 0.
-
-Note that the backoff counter is global, not per slot.
-
-\returns TRUE if it is OK to send on this slot, FALSE otherwise.
- */
-bool schedule_getOkToSend() {
-   bool returnVal;
-   
-   INTERRUPT_DECLARATION();
-   DISABLE_INTERRUPTS();
-   
-   if (schedule_vars.currentScheduleEntry->shared==FALSE) {
-      // non-shared slot: backoff does not apply
-      
-      returnVal = TRUE;
-   } else {
-      // non-shared slot: check backoff before answering
-      
-      // decrement backoff
-      if (schedule_vars.backoff>0) {
-         schedule_vars.backoff--;
-      }
-      
-      // only return TRUE if backoff hit 0
-      if (schedule_vars.backoff==0) {
-         returnVal = TRUE;
-      } else {
-         returnVal = FALSE;
-      }
-   }
-   
-   ENABLE_INTERRUPTS();
-   return returnVal;
-}
-
-/**
-\brief Reset the backoff and backoffExponent.
-*/
-void schedule_resetBackoff() {
-   INTERRUPT_DECLARATION();
-   DISABLE_INTERRUPTS();
-   
-   // reset backoffExponent
-   schedule_vars.backoffExponent = MINBE-1;
-   // reset backoff
-   schedule_vars.backoff         = 0;
-   
-   ENABLE_INTERRUPTS();
-}
-
-/**
-\brief Indicate the reception of a packet.
-*/
-void schedule_indicateRx(asn_t* asnTimestamp) {
-   INTERRUPT_DECLARATION();
-   DISABLE_INTERRUPTS();
-   // increment usage statistics
-   schedule_vars.currentScheduleEntry->numRx++;
-
-   // update last used timestamp
-   memcpy(&(schedule_vars.currentScheduleEntry->lastUsedAsn), asnTimestamp, sizeof(asn_t));
-   ENABLE_INTERRUPTS();
-}
-
-/**
-\brief Indicate the transmission of a packet.
-*/
-void schedule_indicateTx(asn_t* asnTimestamp,
-                         bool   succesfullTx) {
-   
-   INTERRUPT_DECLARATION();
-   DISABLE_INTERRUPTS();
-   // increment usage statistics
-   if (schedule_vars.currentScheduleEntry->numTx==0xFF) {
-      schedule_vars.currentScheduleEntry->numTx/=2;
-      schedule_vars.currentScheduleEntry->numTxACK/=2;
-   }
-   schedule_vars.currentScheduleEntry->numTx++;
-   if (succesfullTx==TRUE) {
-      schedule_vars.currentScheduleEntry->numTxACK++;
-   }
-
-   // update last used timestamp
-   memcpy(&schedule_vars.currentScheduleEntry->lastUsedAsn, asnTimestamp, sizeof(asn_t));
-
-   // update this backoff parameters for shared slots
-   if (schedule_vars.currentScheduleEntry->shared==TRUE) {
-      if (succesfullTx==TRUE) {
-         // reset backoffExponent
-         schedule_vars.backoffExponent = MINBE-1;
-         // reset backoff
-         schedule_vars.backoff         = 0;
-      } else {
-         // increase the backoffExponent
-         if (schedule_vars.backoffExponent<MAXBE) {
-            schedule_vars.backoffExponent++;
-         }
-         // set the backoff to a random value in [0..2^BE]
-         schedule_vars.backoff         = openrandom_get16b()%(1<<schedule_vars.backoffExponent);
-      }
-   }
-   
-   ENABLE_INTERRUPTS();
-}
-
-<<<<<<< HEAD
-//TODO, check that the number of bytes is not bigger than maxbytes. If so, retun error.
-void schedule_getNetDebugInfo(netDebugScheduleEntry_t *schlist, uint8_t maxbytes){
-  
-=======
-void schedule_getNetDebugInfo(netDebugScheduleEntry_t* schlist){  
->>>>>>> de3520d3
-  uint8_t i;
-  
-  for (i=0;i<MAXACTIVESLOTS;i++){
-   schlist[i].last_addr_byte=schedule_vars.scheduleBuf[i].neighbor.addr_64b[7];
-   schlist[i].slotOffset=(uint8_t)schedule_vars.scheduleBuf[i].slotOffset&0xFF;
-   schlist[i].channelOffset=schedule_vars.scheduleBuf[i].channelOffset;
-  }
-}
-
- // from processIE
-uint8_t schedule_getNumSlotframe(){
-  return 1;
-}
-
-frameLength_t   schedule_getSlotframeSize(uint8_t numOfSlotframe){
-   frameLength_t res;
-   INTERRUPT_DECLARATION();
-   
-   DISABLE_INTERRUPTS();
-   res= schedule_vars.frameLength;
-   ENABLE_INTERRUPTS();
-   
-   return res;
-}
-
-uint8_t schedule_getLinksNumber(uint8_t slotframeID){
-    uint8_t i;
-    for (i=0;i<MAXACTIVESLOTS;i++){
-      if(links[i].linktype == CELLTYPE_OFF)
-        break;
-   }
-   return i;
-
-}
-
-Link_t* schedule_getLinksList(uint8_t slotframeID){
-    //return link list
-    return links;
-}
-
-void schedule_generateLinkList(uint8_t slotframeID){
-    uint8_t j = 0;
-    // for test
-     for (uint8_t i=0;i<MAXACTIVESLOTS;i++){
-       if(schedule_vars.scheduleBuf[i].type == CELLTYPE_TXRX)
-       {
-        links[j].channelOffset = schedule_vars.scheduleBuf[i].channelOffset;
-        links[j].slotOffset = schedule_vars.scheduleBuf[i].slotOffset;
-        links[j].linktype = schedule_vars.scheduleBuf[i].type;
-        j++;
-       }
-   }
-}
-
-scheduleEntry_t* schedule_getScheduleEntry(uint16_t slotOffset){
-    scheduleEntry_t* tempScheduleEntry = schedule_vars.currentScheduleEntry;
-  
-  do
-  {
-    if(slotOffset == tempScheduleEntry->slotOffset)
-      return tempScheduleEntry;
-    
-    tempScheduleEntry = tempScheduleEntry->next;
-    
-  }while(tempScheduleEntry != schedule_vars.currentScheduleEntry);
-  return NULL;
-}
-
-bool isOneAvailableLink(Link_t tempLink){
-  scheduleEntry_t* tempScheduleEntry = schedule_vars.currentScheduleEntry;
-  
-  do
-  {
-    if(tempLink.slotOffset == tempScheduleEntry->slotOffset)
-      return FALSE;
-    
-    tempScheduleEntry = tempScheduleEntry->next;
-    
-  }while(tempScheduleEntry != schedule_vars.currentScheduleEntry);
-  return TRUE;
-}
-
-bool isOneRequestedLink(Link_t tempLink){
-  for(uint8_t i=0;i<MAXACTIVESLOTS;i++)
-  {
-    if(tempLink.slotOffset == links[i].slotOffset)
-      return FALSE;
-  }
-  return TRUE;
-}
-
-void    schedule_uResGenerateCandidataLinkList(uint8_t slotframeID){
-    uint8_t j = 0;
-    Link_t tempLink;
-    // for test
-     for (uint8_t i=0;i<MAXACTIVESLOTS;i++)
-     {
-        tempLink.channelOffset = 0;
-        tempLink.slotOffset = i;
-        tempLink.linktype = CELLTYPE_TX;
-        if(isOneAvailableLink(tempLink) && isOneRequestedLink(tempLink))
-        {
-          links[j].channelOffset        = tempLink.channelOffset;
-          links[j].slotOffset           = tempLink.slotOffset;
-          links[j].linktype             = tempLink.linktype;
-          j++;
-        }
-      }
-}
-
-void    schedule_uResGenerateRemoveLinkList(uint8_t slotframeID,Link_t tempLink){
-    // this function should  be called by upper layers to generate links to be remove
-    // if you want to use reservation to remove links, you should add them to array links[MAXACTIVESLOTS]
-        links[0] = tempLink;
-}
-
-// from reservation
-void    schedule_addLinksToSchedule(uint8_t slotframeID,open_addr_t* previousHop,uint8_t numOfLinks,uint8_t state){
-    //set schedule according links
-  open_addr_t temp_neighbor;
-  for(uint8_t i = 0;i<numOfLinks;i++)
-  {
-    if(schedule_checkExistSchedule(links[i].slotOffset) == FALSE)
-    {
-      if(links[i].linktype == CELLTYPE_TX)
-      {
-        switch(state) {
-          case S_RESLINKREQUEST_RECEIVE:
-            memcpy(&temp_neighbor,previousHop,sizeof(open_addr_t));
-            //add a RX link
-            schedule_addActiveSlot(links[i].slotOffset,
-              CELLTYPE_RX,
-              FALSE,
-              links[i].channelOffset,
-              &temp_neighbor);
-            break;
-          case S_RESLINKRESPONSE_RECEIVE:
-            memcpy(&temp_neighbor,previousHop,sizeof(open_addr_t));
-            //add a TX link
-            schedule_addActiveSlot(links[i].slotOffset,
-              CELLTYPE_TX,
-              FALSE,
-              links[i].channelOffset,
-              &temp_neighbor);
-            memset(&(links[i]),0,sizeof(Link_t));
-            break;
-          default:
-          //log error
-            break;
-        }
-
-      }
-    }
-  }
-//  memset(&(links[0]),0,MAXACTIVESLOTS*sizeof(Link_t));
-}
-
-void    schedule_allocateLinks(uint8_t slotframeID,uint8_t numOfLink,uint8_t bandwidth){
-  
-  uint8_t j = 0;
-  
-  for(uint8_t i=0;i<numOfLink;i++)
-  {
-    if(isOneAvailableLink(links[i]))
-    {
-      if(i>j)
-        memcpy(&(links[j]),&(links[i]),sizeof(Link_t));
-      j++;
-      if(j == bandwidth)
-      {
-        memset(&(links[j]),0,(MAXACTIVESLOTS-j)*sizeof(Link_t));
-        return;
-      }
-    }
-  }
-  memset(&(links[0]),0,MAXACTIVESLOTS*sizeof(Link_t));
-}
-
-void    schedule_removeLinksFromSchedule(uint8_t slotframeID,uint16_t slotframeSize,uint8_t numOfLink,open_addr_t* previousHop,uint8_t state){
-  //set schedule according links
-  open_addr_t temp_neighbor;
-  scheduleEntry_t* tempScheduleEntry;
-  for(uint8_t i = 0;i<numOfLink;i++)
-  {
-    if(schedule_checkExistSchedule(links[i].slotOffset))
-    {
-      tempScheduleEntry = schedule_getScheduleEntry(links[i].slotOffset);
-      
-      if(tempScheduleEntry == NULL)
-      {
-        //log error
-        return;
-      }
-      //get reference neighbor of Slot
-      memcpy(&(temp_neighbor),&(tempScheduleEntry->neighbor),sizeof(open_addr_t));
-      
-      if(links[i].linktype == CELLTYPE_RX && packetfunctions_sameAddress(&(temp_neighbor),previousHop))
-      {
-        switch (state){
-          case S_REMOVELINKREQUEST_SEND:    
-              // remove CELLTYPE_TX link from shedule
-            schedule_removeActiveSlot(links[i].slotOffset,
-              CELLTYPE_TX,
-              links[i].channelOffset,
-              &(temp_neighbor));
-            break;
-          case S_REMOVELINKREQUEST_RECEIVE:
-            //remove CELLTYPE_RX link from shedule
-            schedule_removeActiveSlot(links[i].slotOffset,
-              CELLTYPE_RX,
-              links[i].channelOffset,
-              &(temp_neighbor));
-              memset(links,0,MAXACTIVESLOTS*sizeof(Link_t));
-            break;
-        default:
-          //log error
-          break;
-        }
-
-      }
-    }
-  }
-}
-
-//=========================== private =========================================
-
-void schedule_resetEntry(scheduleEntry_t* pScheduleEntry) {
-   pScheduleEntry->type                     = CELLTYPE_OFF;
-   pScheduleEntry->shared                   = FALSE;
-   pScheduleEntry->channelOffset            = 0;
-   pScheduleEntry->neighbor.type            = ADDR_NONE;
-   pScheduleEntry->neighbor.addr_64b[0]     = 0x14;
-   pScheduleEntry->neighbor.addr_64b[1]     = 0x15;
-   pScheduleEntry->neighbor.addr_64b[2]     = 0x92;
-   pScheduleEntry->neighbor.addr_64b[3]     = 0x09;
-   pScheduleEntry->neighbor.addr_64b[4]     = 0x02;
-   pScheduleEntry->neighbor.addr_64b[5]     = 0x2c;
-   pScheduleEntry->neighbor.addr_64b[6]     = 0x00;
-   pScheduleEntry->numRx                    = 0;
-   pScheduleEntry->numTx                    = 0;
-   pScheduleEntry->numTxACK                 = 0;
-   pScheduleEntry->lastUsedAsn.bytes0and1   = 0;
-   pScheduleEntry->lastUsedAsn.bytes2and3   = 0;
-   pScheduleEntry->lastUsedAsn.byte4        = 0;
-}
-
-bool schedule_checkExistSchedule(uint16_t slotOffset){
-   for (uint8_t i=0;i<MAXACTIVESLOTS;i++){
-      if(schedule_vars.scheduleBuf[i].slotOffset == slotOffset)
-        return TRUE;
-   }
-  return FALSE;
+#include "openwsn.h"
+#include "schedule.h"
+#include "openserial.h"
+#include "idmanager.h"
+#include "openrandom.h"
+#include "board_info.h"
+#include "processIE.h"
+#include "reservation.h"
+#include "packetfunctions.h"
+
+//=========================== variables =======================================
+
+typedef struct {
+   scheduleEntry_t scheduleBuf[MAXACTIVESLOTS];
+   scheduleEntry_t* currentScheduleEntry;
+   uint16_t frameLength;
+   uint8_t backoffExponent;
+   uint8_t backoff;
+   slotOffset_t debugPrintRow;
+} schedule_vars_t;
+
+schedule_vars_t schedule_vars;
+
+typedef struct {
+   uint8_t numActiveSlotsCur;
+   uint8_t numActiveSlotsMax;
+} schedule_dbg_t;
+
+schedule_dbg_t schedule_dbg;
+
+Link_t links[MAXACTIVESLOTS];
+
+
+//=========================== prototypes ======================================
+
+void schedule_resetEntry(scheduleEntry_t* pScheduleEntry);
+bool schedule_checkExistSchedule(uint16_t slotOffset);
+
+// check link
+bool isOneAvailableLink(Link_t tempLink);
+bool isOneRequestedLink(Link_t tempLink);
+
+
+//=========================== public ==========================================
+
+//=== admin
+
+void schedule_init() {
+   uint8_t i;
+   slotOffset_t running_slotOffset;
+   open_addr_t temp_neighbor;
+
+   // reset local variables
+   memset(&schedule_vars,0,sizeof(schedule_vars_t));
+   for (i=0;i<MAXACTIVESLOTS;i++){
+      schedule_resetEntry(&schedule_vars.scheduleBuf[i]);
+   }
+   schedule_vars.backoffExponent = MINBE-1;
+   memset(&schedule_dbg, 0,sizeof(schedule_dbg_t));
+
+   // set frame length
+   schedule_setFrameLength(SUPERFRAME_LENGTH);
+   
+   // start at slot 0
+   running_slotOffset = 0;
+   
+   // advertisement slot(s)
+   memset(&temp_neighbor,0,sizeof(temp_neighbor));
+   for (i=0;i<NUMADVSLOTS;i++) {
+      schedule_addActiveSlot(
+         running_slotOffset, // slot offset
+         CELLTYPE_ADV, // type of slot
+         FALSE, // shared?
+         0, // channel offset
+         &temp_neighbor // neighbor
+      );
+      running_slotOffset++;
+   }
+   
+   // shared TXRX anycast slot(s)
+   memset(&temp_neighbor,0,sizeof(temp_neighbor));
+   temp_neighbor.type = ADDR_ANYCAST;
+   for (i=0;i<NUMSHAREDTXRX;i++) {
+      schedule_addActiveSlot(
+         running_slotOffset, // slot offset
+         CELLTYPE_TXRX, // type of slot
+         TRUE, // shared?
+         0, // channel offset
+         &temp_neighbor // neighbor
+      );
+      running_slotOffset++;
+   }
+   
+   // serial RX slot(s)
+   memset(&temp_neighbor,0,sizeof(temp_neighbor));
+   schedule_addActiveSlot(
+      running_slotOffset, // slot offset
+      CELLTYPE_SERIALRX, // type of slot
+      FALSE, // shared?
+      0, // channel offset
+      &temp_neighbor // neighbor
+   );
+   running_slotOffset++;
+
+}
+
+bool debugPrint_schedule() {
+   debugScheduleEntry_t temp;
+   schedule_vars.debugPrintRow = (schedule_vars.debugPrintRow+1)%MAXACTIVESLOTS;
+   temp.row = schedule_vars.debugPrintRow;
+   //copy element by element to the struct that will be serialized. we don't want to sent the pointer through the serial port.
+   temp.scheduleEntry.channelOffset = schedule_vars.scheduleBuf[schedule_vars.debugPrintRow].channelOffset;
+   temp.scheduleEntry.numRx = schedule_vars.scheduleBuf[schedule_vars.debugPrintRow].numRx;
+   temp.scheduleEntry.numTx=schedule_vars.scheduleBuf[schedule_vars.debugPrintRow].numTx;
+   temp.scheduleEntry.numTxACK=schedule_vars.scheduleBuf[schedule_vars.debugPrintRow].numTxACK;
+   temp.scheduleEntry.lastUsedAsn=schedule_vars.scheduleBuf[schedule_vars.debugPrintRow].lastUsedAsn;
+   temp.scheduleEntry.neighbor=schedule_vars.scheduleBuf[schedule_vars.debugPrintRow].neighbor;
+   temp.scheduleEntry.shared=schedule_vars.scheduleBuf[schedule_vars.debugPrintRow].shared;
+   temp.scheduleEntry.slotOffset=schedule_vars.scheduleBuf[schedule_vars.debugPrintRow].slotOffset;
+   temp.scheduleEntry.type=schedule_vars.scheduleBuf[schedule_vars.debugPrintRow].type;
+            
+   openserial_printStatus(STATUS_SCHEDULE,
+         (uint8_t*)&temp,
+         sizeof(debugScheduleEntry_t));
+   return TRUE;
+}
+
+bool debugPrint_backoff() {
+   uint8_t temp[2];
+   temp[0] = schedule_vars.backoffExponent;
+   temp[1] = schedule_vars.backoff;
+   openserial_printStatus(STATUS_BACKOFF,
+         (uint8_t*)&temp,
+         sizeof(temp));
+   return TRUE;
+}
+
+//=== from uRES (writing the schedule)
+
+/**
+\brief Set frame length.
+
+\param newFrameLength The new frame length.
+*/
+void schedule_setFrameLength(frameLength_t newFrameLength) {
+   INTERRUPT_DECLARATION();
+   DISABLE_INTERRUPTS();
+   schedule_vars.frameLength = newFrameLength;
+   ENABLE_INTERRUPTS();
+}
+
+/**
+\brief Add a new active slot into the schedule.
+
+\param newFrameLength The new frame length.
+*/
+void schedule_addActiveSlot(slotOffset_t slotOffset,
+                            cellType_t type,
+                            bool shared,
+                            uint8_t channelOffset,
+                            open_addr_t* neighbor) {
+   scheduleEntry_t* slotContainer;
+   scheduleEntry_t* previousSlotWalker;
+   scheduleEntry_t* nextSlotWalker;
+   INTERRUPT_DECLARATION();
+   DISABLE_INTERRUPTS();
+
+   // find an empty schedule entry container
+   slotContainer = &schedule_vars.scheduleBuf[0];
+   while (slotContainer->type!=CELLTYPE_OFF &&
+         slotContainer<=&schedule_vars.scheduleBuf[MAXACTIVESLOTS-1]) {
+      slotContainer++;
+   }
+   if (slotContainer>&schedule_vars.scheduleBuf[MAXACTIVESLOTS-1]) {
+      // schedule has overflown
+      while(1);
+   }
+   // fill that schedule entry with parameters passed
+   slotContainer->slotOffset = slotOffset;
+   slotContainer->type = type;
+   slotContainer->shared = shared;
+   slotContainer->channelOffset = channelOffset;
+   memcpy(&slotContainer->neighbor,neighbor,sizeof(open_addr_t));
+
+   if (schedule_vars.currentScheduleEntry==NULL) {
+      // this is the first active slot added
+
+      // the next slot of this slot is this slot
+      slotContainer->next = slotContainer;
+
+      // current slot points to this slot
+      schedule_vars.currentScheduleEntry = slotContainer;
+   } else {
+      // this is NOT the first active slot added
+
+      // find position in schedule
+      previousSlotWalker = schedule_vars.currentScheduleEntry;
+      while (1) {
+         nextSlotWalker = previousSlotWalker->next;
+         if (
+               (
+                     (previousSlotWalker->slotOffset < slotContainer->slotOffset) &&
+                     (slotContainer->slotOffset < nextSlotWalker->slotOffset)
+               )
+               ||
+               (
+                     (previousSlotWalker->slotOffset < slotContainer->slotOffset) &&
+                     (nextSlotWalker->slotOffset <= previousSlotWalker->slotOffset)
+               )
+               ||
+               (
+                     (slotContainer->slotOffset < nextSlotWalker->slotOffset) &&
+                     (nextSlotWalker->slotOffset <= previousSlotWalker->slotOffset)
+               )
+         ) {
+            break;
+         }
+         previousSlotWalker = nextSlotWalker;
+      }
+      // insert between previousSlotWalker and nextSlotWalker
+      previousSlotWalker->next = slotContainer;
+      slotContainer->next = nextSlotWalker;
+   }
+
+   // maintain debug stats
+   schedule_dbg.numActiveSlotsCur++;
+   if (schedule_dbg.numActiveSlotsCur>schedule_dbg.numActiveSlotsMax) {
+      schedule_dbg.numActiveSlotsMax = schedule_dbg.numActiveSlotsCur;
+   }
+   ENABLE_INTERRUPTS();
+}
+
+void schedule_removeActiveSlot(slotOffset_t slotOffset,
+                                  cellType_t type,
+                                  uint8_t channelOffset,
+                                  open_addr_t* neighbor){
+        scheduleEntry_t* slotContainer;
+
+   INTERRUPT_DECLARATION();
+   DISABLE_INTERRUPTS();
+   
+    // find if SlotOffset has been used
+slotContainer = &schedule_vars.scheduleBuf[0];
+while (slotContainer<=&schedule_vars.scheduleBuf[MAXACTIVESLOTS-1]) {
+          if ((packetfunctions_sameAddress(&slotContainer->neighbor, neighbor))&&
+             (slotContainer->type ==type) &&
+             (slotContainer->slotOffset == slotOffset)&&
+             (slotContainer->channelOffset == channelOffset)
+               )
+                break;
+           else
+slotContainer++;
+}
+        //copy nextSlotContainer to slotContainer, then delete nextSlotContainer
+        scheduleEntry_t* nextSlotContainer = slotContainer->next;
+        memcpy(slotContainer,slotContainer->next,sizeof(scheduleEntry_t));
+        memset(nextSlotContainer, 0, sizeof(scheduleEntry_t));
+        
+        // maintain debug stats
+        schedule_dbg.numActiveSlotsCur--;
+   
+   ENABLE_INTERRUPTS();
+   
+}
+
+void schedule_setMySchedule(uint8_t slotframeID,uint16_t slotframeSize,uint8_t numOfLink,open_addr_t* previousHop){
+  //set schedule according links
+  open_addr_t temp_neighbor;
+  for(uint8_t i = 0;i<numOfLink;i++)
+  {
+    if(schedule_checkExistSchedule(links[i].slotOffset) == FALSE)
+    {
+      if(links[i].linktype == CELLTYPE_TXRX)
+      {
+         memcpy(&temp_neighbor,previousHop,sizeof(open_addr_t));
+         schedule_addActiveSlot(links[i].slotOffset,
+            CELLTYPE_TXRX,
+            FALSE,
+            links[i].channelOffset,
+            &temp_neighbor);
+      }
+    }
+  }
+  memset(links,0,MAXACTIVESLOTS*sizeof(Link_t));
+}
+//if msg to be send is created by reservation module,
+//send msg at TXRX slot. Or send it at TX slot. The
+//motivation to write this function is that I want
+//to send msg at slot generated by reservation module.
+slotOffset_t schedule_getSlotToSendPacket(OpenQueueEntry_t* msg,open_addr_t* neighbor){
+   scheduleEntry_t* slotContainer = &schedule_vars.scheduleBuf[0];
+   while (slotContainer<=&schedule_vars.scheduleBuf[MAXACTIVESLOTS-1]){
+     if(msg->creator == COMPONENT_RESERVATION && slotContainer->type == CELLTYPE_TXRX){
+        if(idmanager_getIsDAGroot())
+          return slotContainer->slotOffset;
+        else if(packetfunctions_sameAddress(&slotContainer->neighbor, neighbor))
+          return slotContainer->slotOffset;
+     }
+     if((msg->creator != COMPONENT_RESERVATION) &&
+        (slotContainer->type == CELLTYPE_TX) &&
+        (packetfunctions_sameAddress(&slotContainer->neighbor, neighbor)))
+       return slotContainer->slotOffset;
+     
+    slotContainer++;
+   }
+   //return 0 if no slot to send msg
+   return 0;
+}
+
+//=== from IEEE802154E: reading the schedule and updating statistics
+
+void schedule_syncSlotOffset(slotOffset_t targetSlotOffset) {
+   INTERRUPT_DECLARATION();
+   DISABLE_INTERRUPTS();
+   while (schedule_vars.currentScheduleEntry->slotOffset!=targetSlotOffset) {
+      schedule_advanceSlot();
+   }
+   ENABLE_INTERRUPTS();
+}
+
+void schedule_advanceSlot() {
+   INTERRUPT_DECLARATION();
+   DISABLE_INTERRUPTS();
+   // advance to next active slot
+   schedule_vars.currentScheduleEntry = schedule_vars.currentScheduleEntry->next;
+   ENABLE_INTERRUPTS();
+}
+
+slotOffset_t schedule_getNextActiveSlotOffset() {
+   slotOffset_t res;
+   INTERRUPT_DECLARATION();
+   
+   // return next active slot's slotOffset
+   DISABLE_INTERRUPTS();
+   res = ((scheduleEntry_t*)(schedule_vars.currentScheduleEntry->next))->slotOffset;
+   ENABLE_INTERRUPTS();
+   
+   return res;
+}
+
+/**
+\brief Get the frame length.
+
+\returns The frame length.
+*/
+frameLength_t schedule_getFrameLength() {
+   frameLength_t res;
+   INTERRUPT_DECLARATION();
+   
+   DISABLE_INTERRUPTS();
+   res= schedule_vars.frameLength;
+   ENABLE_INTERRUPTS();
+   
+   return res;
+   
+}
+
+/**
+\brief Get the type of the current schedule entry.
+
+\returns The type of the current schedule entry.
+*/
+ cellType_t schedule_getType() {
+    cellType_t res;
+    INTERRUPT_DECLARATION();
+    DISABLE_INTERRUPTS();
+    res= schedule_vars.currentScheduleEntry->type;
+    ENABLE_INTERRUPTS();
+         return res;
+}
+
+/**
+\brief Get the neighbor associated wit the current schedule entry.
+
+\returns The neighbor associated wit the current schedule entry.
+*/
+ void schedule_getNeighbor(open_addr_t* addrToWrite) {
+   INTERRUPT_DECLARATION();
+   DISABLE_INTERRUPTS();
+   memcpy(addrToWrite,&(schedule_vars.currentScheduleEntry->neighbor),sizeof(open_addr_t));
+   ENABLE_INTERRUPTS();
+}
+
+/**
+\brief Get the channel offset of the current schedule entry.
+
+\returns The channel offset of the current schedule entry.
+*/
+channelOffset_t schedule_getChannelOffset() {
+   channelOffset_t res;
+   INTERRUPT_DECLARATION();
+   DISABLE_INTERRUPTS();
+   res= schedule_vars.currentScheduleEntry->channelOffset;
+   ENABLE_INTERRUPTS();
+   return res;
+}
+
+/**
+\brief Check whether I can send on this slot.
+
+This function is called at the beginning of every TX slot. If the slot is not a
+shared slot, it always return TRUE. If the slot is a shared slot, it decrements
+the backoff counter and returns TRUE only if it hits 0.
+
+\returns TRUE if it is OK to send on this slot, FALSE otherwise.
+*/
+bool schedule_getOkToSend() {
+bool returnVal;
+   
+   INTERRUPT_DECLARATION();
+   DISABLE_INTERRUPTS();
+   
+   if (schedule_vars.currentScheduleEntry->shared==FALSE) {
+      // non-shared slot: backoff does not apply
+      
+      returnVal = TRUE;
+   } else {
+      // non-shared slot: check backoff before answering
+      
+      // decrement backoff
+      if (schedule_vars.backoff>0) {
+         schedule_vars.backoff--;
+      }
+      
+      // only return TRUE if backoff hit 0
+      if (schedule_vars.backoff==0) {
+         returnVal = TRUE;
+      } else {
+         returnVal = FALSE;
+      }
+   }
+   
+   ENABLE_INTERRUPTS();
+   return returnVal;
+}
+
+/**
+\brief Reset the backoff and backoffExponent.
+*/
+void schedule_resetBackoff() {
+   INTERRUPT_DECLARATION();
+   DISABLE_INTERRUPTS();
+   
+   // reset backoffExponent
+   schedule_vars.backoffExponent = MINBE-1;
+   // reset backoff
+   schedule_vars.backoff = 0;
+   
+   ENABLE_INTERRUPTS();
+}
+
+/**
+\brief Indicate the reception of a packet.
+*/
+void schedule_indicateRx(asn_t* asnTimestamp) {
+   INTERRUPT_DECLARATION();
+   DISABLE_INTERRUPTS();
+   // increment usage statistics
+   schedule_vars.currentScheduleEntry->numRx++;
+
+   // update last used timestamp
+   memcpy(&(schedule_vars.currentScheduleEntry->lastUsedAsn), asnTimestamp, sizeof(asn_t));
+   ENABLE_INTERRUPTS();
+}
+
+/**
+\brief Indicate the transmission of a packet.
+*/
+ void schedule_indicateTx(asn_t* asnTimestamp,
+                         bool succesfullTx) {
+   
+   INTERRUPT_DECLARATION();
+   DISABLE_INTERRUPTS();
+   // increment usage statistics
+   if (schedule_vars.currentScheduleEntry->numTx==0xFF) {
+      schedule_vars.currentScheduleEntry->numTx/=2;
+      schedule_vars.currentScheduleEntry->numTxACK/=2;
+   }
+   schedule_vars.currentScheduleEntry->numTx++;
+   if (succesfullTx==TRUE) {
+      schedule_vars.currentScheduleEntry->numTxACK++;
+   }
+
+   // update last used timestamp
+   memcpy(&schedule_vars.currentScheduleEntry->lastUsedAsn, asnTimestamp, sizeof(asn_t));
+
+   // update this backoff parameters for shared slots
+   if (schedule_vars.currentScheduleEntry->shared==TRUE) {
+      if (succesfullTx==TRUE) {
+         // reset backoffExponent
+         schedule_vars.backoffExponent = MINBE-1;
+         // reset backoff
+         schedule_vars.backoff = 0;
+      } else {
+         // increase the backoffExponent
+         if (schedule_vars.backoffExponent<MAXBE) {
+            schedule_vars.backoffExponent++;
+         }
+         // set the backoff to a random value in [0..2^BE]
+         schedule_vars.backoff = openrandom_get16b()%(1<<schedule_vars.backoffExponent);
+      }
+   }
+   
+   ENABLE_INTERRUPTS();
+}
+
+//TODO, check that the number of bytes is not bigger than maxbytes. If so, retun error.
+void schedule_getNetDebugInfo(netDebugScheduleEntry_t* schlist){
+  uint8_t i;
+  
+  for (i=0;i<MAXACTIVESLOTS;i++){
+   schlist[i].last_addr_byte=schedule_vars.scheduleBuf[i].neighbor.addr_64b[7];
+   schlist[i].slotOffset=(uint8_t)schedule_vars.scheduleBuf[i].slotOffset&0xFF;
+   schlist[i].channelOffset=schedule_vars.scheduleBuf[i].channelOffset;
+  }
+}
+
+ // from processIE
+//returns the number of slot frames?
+uint8_t schedule_getNumSlotframe(){
+  return EB_NUM_SLOTS_FRAMES;
+}
+
+frameLength_t schedule_getSlotframeSize(uint8_t numOfSlotframe){
+   frameLength_t res;
+   INTERRUPT_DECLARATION();
+   
+   DISABLE_INTERRUPTS();
+   res= schedule_vars.frameLength;
+   ENABLE_INTERRUPTS();
+   
+   return res;
+}
+
+uint8_t schedule_getLinksNumber(uint8_t slotframeID){
+    uint8_t i;
+    for (i=0;i<MAXACTIVESLOTS;i++){
+      if(links[i].linktype == CELLTYPE_OFF)
+        break;
+   }
+   return i;
+
+}
+
+Link_t* schedule_getLinksList(uint8_t slotframeID){
+    //return link list
+    return links;
+}
+
+void schedule_generateLinkList(uint8_t slotframeID){
+    uint8_t j = 0;
+    // for test
+     for (uint8_t i=0;i<MAXACTIVESLOTS;i++){
+       if(schedule_vars.scheduleBuf[i].type == CELLTYPE_TXRX)
+       {
+        links[j].channelOffset = schedule_vars.scheduleBuf[i].channelOffset;
+        links[j].slotOffset = schedule_vars.scheduleBuf[i].slotOffset;
+        links[j].linktype = schedule_vars.scheduleBuf[i].type;
+        j++;
+       }
+   }
+}
+
+scheduleEntry_t* schedule_getScheduleEntry(uint16_t slotOffset){
+    scheduleEntry_t* tempScheduleEntry = schedule_vars.currentScheduleEntry;
+  
+  do
+  {
+    if(slotOffset == tempScheduleEntry->slotOffset)
+      return tempScheduleEntry;
+    
+    tempScheduleEntry = tempScheduleEntry->next;
+    
+  }while(tempScheduleEntry != schedule_vars.currentScheduleEntry);
+  return NULL;
+}
+
+bool isOneAvailableLink(Link_t tempLink){
+  scheduleEntry_t* tempScheduleEntry = schedule_vars.currentScheduleEntry;
+  
+  do
+  {
+    if(tempLink.slotOffset == tempScheduleEntry->slotOffset)
+      return FALSE;
+    
+    tempScheduleEntry = tempScheduleEntry->next;
+    
+  }while(tempScheduleEntry != schedule_vars.currentScheduleEntry);
+  return TRUE;
+}
+
+bool isOneRequestedLink(Link_t tempLink){
+  for(uint8_t i=0;i<MAXACTIVESLOTS;i++)
+  {
+    if(tempLink.slotOffset == links[i].slotOffset)
+      return FALSE;
+  }
+  return TRUE;
+}
+
+void schedule_uResGenerateCandidataLinkList(uint8_t slotframeID){
+    uint8_t j = 0;
+    Link_t tempLink;
+    // for test
+     for (uint8_t i=0;i<MAXACTIVESLOTS;i++)
+     {
+        tempLink.channelOffset = 0;
+        tempLink.slotOffset = i;
+        tempLink.linktype = CELLTYPE_TX;
+        if(isOneAvailableLink(tempLink) && isOneRequestedLink(tempLink))
+        {
+          links[j].channelOffset = tempLink.channelOffset;
+          links[j].slotOffset = tempLink.slotOffset;
+          links[j].linktype = tempLink.linktype;
+          j++;
+        }
+      }
+}
+
+void schedule_uResGenerateRemoveLinkList(uint8_t slotframeID,Link_t tempLink){
+    // this function should be called by upper layers to generate links to be remove
+    // if you want to use reservation to remove links, you should add them to array links[MAXACTIVESLOTS]
+        links[0] = tempLink;
+}
+
+// from reservation
+void schedule_addLinksToSchedule(uint8_t slotframeID,open_addr_t* previousHop,uint8_t numOfLinks,uint8_t state){
+    //set schedule according links
+  open_addr_t temp_neighbor;
+  for(uint8_t i = 0;i<numOfLinks;i++)
+  {
+    if(schedule_checkExistSchedule(links[i].slotOffset) == FALSE)
+    {
+      if(links[i].linktype == CELLTYPE_TX)
+      {
+        switch(state) {
+          case S_RESLINKREQUEST_RECEIVE:
+            memcpy(&temp_neighbor,previousHop,sizeof(open_addr_t));
+            //add a RX link
+            schedule_addActiveSlot(links[i].slotOffset,
+              CELLTYPE_RX,
+              FALSE,
+              links[i].channelOffset,
+              &temp_neighbor);
+            break;
+          case S_RESLINKRESPONSE_RECEIVE:
+            memcpy(&temp_neighbor,previousHop,sizeof(open_addr_t));
+            //add a TX link
+            schedule_addActiveSlot(links[i].slotOffset,
+              CELLTYPE_TX,
+              FALSE,
+              links[i].channelOffset,
+              &temp_neighbor);
+            memset(&(links[i]),0,sizeof(Link_t));
+            break;
+          default:
+          //log error
+            break;
+        }
+
+      }
+    }
+  }
+// memset(&(links[0]),0,MAXACTIVESLOTS*sizeof(Link_t));
+}
+
+void schedule_allocateLinks(uint8_t slotframeID,uint8_t numOfLink,uint8_t bandwidth){
+  
+  uint8_t j = 0;
+  
+  for(uint8_t i=0;i<numOfLink;i++)
+  {
+    if(isOneAvailableLink(links[i]))
+    {
+      if(i>j)
+        memcpy(&(links[j]),&(links[i]),sizeof(Link_t));
+      j++;
+      if(j == bandwidth)
+      {
+        memset(&(links[j]),0,(MAXACTIVESLOTS-j)*sizeof(Link_t));
+        return;
+      }
+    }
+  }
+  memset(&(links[0]),0,MAXACTIVESLOTS*sizeof(Link_t));
+}
+
+void schedule_removeLinksFromSchedule(uint8_t slotframeID,uint16_t slotframeSize,uint8_t numOfLink,open_addr_t* previousHop,uint8_t state){
+  //set schedule according links
+  open_addr_t temp_neighbor;
+  scheduleEntry_t* tempScheduleEntry;
+  for(uint8_t i = 0;i<numOfLink;i++)
+  {
+    if(schedule_checkExistSchedule(links[i].slotOffset))
+    {
+      tempScheduleEntry = schedule_getScheduleEntry(links[i].slotOffset);
+      
+      if(tempScheduleEntry == NULL)
+      {
+        //log error
+        return;
+      }
+      //get reference neighbor of Slot
+      memcpy(&(temp_neighbor),&(tempScheduleEntry->neighbor),sizeof(open_addr_t));
+      
+      if(links[i].linktype == CELLTYPE_RX && packetfunctions_sameAddress(&(temp_neighbor),previousHop))
+      {
+        switch (state){
+          case S_REMOVELINKREQUEST_SEND:
+              // remove CELLTYPE_TX link from shedule
+            schedule_removeActiveSlot(links[i].slotOffset,
+              CELLTYPE_TX,
+              links[i].channelOffset,
+              &(temp_neighbor));
+            break;
+          case S_REMOVELINKREQUEST_RECEIVE:
+            //remove CELLTYPE_RX link from shedule
+            schedule_removeActiveSlot(links[i].slotOffset,
+              CELLTYPE_RX,
+              links[i].channelOffset,
+              &(temp_neighbor));
+              memset(links,0,MAXACTIVESLOTS*sizeof(Link_t));
+            break;
+        default:
+          //log error
+          break;
+        }
+
+      }
+    }
+  }
+}
+
+//=========================== private =========================================
+
+void schedule_resetEntry(scheduleEntry_t* pScheduleEntry) {
+   pScheduleEntry->type = CELLTYPE_OFF;
+   pScheduleEntry->shared = FALSE;
+   pScheduleEntry->channelOffset = 0;
+   pScheduleEntry->neighbor.type = ADDR_NONE;
+   pScheduleEntry->neighbor.addr_64b[0] = 0x14;
+   pScheduleEntry->neighbor.addr_64b[1] = 0x15;
+   pScheduleEntry->neighbor.addr_64b[2] = 0x92;
+   pScheduleEntry->neighbor.addr_64b[3] = 0x09;
+   pScheduleEntry->neighbor.addr_64b[4] = 0x02;
+   pScheduleEntry->neighbor.addr_64b[5] = 0x2c;
+   pScheduleEntry->neighbor.addr_64b[6] = 0x00;
+   pScheduleEntry->numRx = 0;
+   pScheduleEntry->numTx = 0;
+   pScheduleEntry->numTxACK = 0;
+   pScheduleEntry->lastUsedAsn.bytes0and1 = 0;
+   pScheduleEntry->lastUsedAsn.bytes2and3 = 0;
+   pScheduleEntry->lastUsedAsn.byte4 = 0;
+}
+
+bool schedule_checkExistSchedule(uint16_t slotOffset){
+   for (uint8_t i=0;i<MAXACTIVESLOTS;i++){
+      if(schedule_vars.scheduleBuf[i].slotOffset == slotOffset)
+        return TRUE;
+   }
+  return FALSE;
 }