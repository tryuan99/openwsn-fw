--- conflicted
+++ resolved
@@ -1,813 +1,731 @@
-#include "openwsn.h"
-#include "neighbors.h"
-#include "openqueue.h"
-#include "packetfunctions.h"
-#include "idmanager.h"
-#include "openserial.h"
-#include "IEEE802154E.h"
-
-//=========================== variables =======================================
-
-typedef struct {
-   neighborRow_t        neighbors[MAXNUMNEIGHBORS];
-   dagrank_t            myDAGrank;
-   uint8_t              debugRow;
-   icmpv6rpl_dio_ht*    dio; //keep it global to be able to debug correctly.
-} neighbors_vars_t;
-
-neighbors_vars_t neighbors_vars;
-
-//=========================== prototypes ======================================
-
-void registerNewNeighbor(
-        open_addr_t* neighborID,
-        int8_t       rssi,
-        asn_t*       asnTimestamp
-     );
-bool isNeighbor(open_addr_t* neighbor);
-void removeNeighbor(uint8_t neighborIndex);
-bool isThisRowMatching(
-        open_addr_t* address,
-        uint8_t      rowNumber
-     );
-
-//=========================== public ==========================================
-
-/**
-\brief Initializes this module.
-*/
-void neighbors_init() {
-   
-   // clear module variables
-   memset(&neighbors_vars,0,sizeof(neighbors_vars_t));
-   
-   // set myDAGrank
-   if (idmanager_getIsDAGroot()==TRUE) {
-      neighbors_vars.myDAGrank=0;
-   } else {
-      neighbors_vars.myDAGrank=DEFAULTDAGRANK;
-   }
-}
-
-//===== getters
-
-/**
-\brief Retrieve this mote's current DAG rank.
-
-\returns This mote's current DAG rank.
-*/
-dagrank_t neighbors_getMyDAGrank() {
-   return neighbors_vars.myDAGrank;
-}
-
-/**
-\brief Retrieve the number of neighbors this mote's currently knows of.
-
-\returns The number of neighbors this mote's currently knows of.
-*/
-uint8_t neighbors_getNumNeighbors() {
-   uint8_t i;
-   uint8_t returnVal;
-   
-   returnVal=0;
-   for (i=0;i<MAXNUMNEIGHBORS;i++) {
-      if (neighbors_vars.neighbors[i].used==TRUE) {
-         returnVal++;
-      }
-   }
-   return returnVal;
-}
-
-/**
-\brief Retrieve my preferred parent's EUI64 address.
-
-\param [out] addressToWrite Where to write the preferred parent's address to.
-*/
-bool neighbors_getPreferredParentEui64(open_addr_t* addressToWrite) {
-   uint8_t   i;
-   bool      foundPreferred;
-   uint8_t   numNeighbors;
-   dagrank_t minRankVal;
-   uint8_t   minRankIdx;
-   
-   addressToWrite->type = ADDR_NONE;
-   
-   foundPreferred       = FALSE;
-   numNeighbors         = 0;
-   minRankVal           = MAXDAGRANK;
-   minRankIdx           = MAXNUMNEIGHBORS+1;
-   
-   //===== step 1. Try to find preferred parent
-   for (i=0; i<MAXNUMNEIGHBORS; i++) {
-      if (neighbors_vars.neighbors[i].used==TRUE){
-         if (neighbors_vars.neighbors[i].parentPreference==MAXPREFERENCE) {
-            memcpy(addressToWrite,&(neighbors_vars.neighbors[i].addr_64b),sizeof(open_addr_t));
-            addressToWrite->type=ADDR_64B;
-            foundPreferred=TRUE;
-         }
-         // identify neighbor with lowest rank
-         if (neighbors_vars.neighbors[i].DAGrank < minRankVal) {
-            minRankVal=neighbors_vars.neighbors[i].DAGrank;
-            minRankIdx=i;
-         }
-         numNeighbors++;
-      }
-   }
-   
-   //===== step 2. (backup) Promote neighbor with min rank to preferred parent
-   if (foundPreferred==FALSE && numNeighbors > 0){
-      // promote neighbor
-      neighbors_vars.neighbors[minRankIdx].parentPreference       = MAXPREFERENCE;
-      neighbors_vars.neighbors[minRankIdx].stableNeighbor         = TRUE;
-      neighbors_vars.neighbors[minRankIdx].switchStabilityCounter = 0;
-      // return its address
-      memcpy(addressToWrite,&(neighbors_vars.neighbors[minRankIdx].addr_64b),sizeof(open_addr_t));
-      addressToWrite->type=ADDR_64B;
-      foundPreferred=TRUE;         
-   }
-   
-   return foundPreferred;
-}
-
-/**
-\brief Find neighbor to which to send KA.
-
-This function iterates through the neighbor table and identifies the neighbor
-we need to send a KA to, if any. This neighbor satisfies the following
-conditions:
-- it is one of our preferred parents
-- we haven't heard it for over KATIMEOUT
-
-\returns A pointer to the neighbor's address, or NULL if no KA is needed.
-*/
-open_addr_t* neighbors_getKANeighbor() {
-   uint8_t         i;
-   uint16_t        timeSinceHeard;
-   open_addr_t*    addrPreferred;
-   open_addr_t*    addrOther;
-   
-   // initialize
-   addrPreferred = NULL;
-   addrOther     = NULL;
-   
-   // scan through the neighbor table, and populate addrPreferred and addrOther
-   for (i=0;i<MAXNUMNEIGHBORS;i++) {
-      if (neighbors_vars.neighbors[i].used==1) {
-         timeSinceHeard = ieee154e_asnDiff(&neighbors_vars.neighbors[i].asn);
-         if (timeSinceHeard>KATIMEOUT) {
-            // this neighbor needs to be KA'ed to
-            if (neighbors_vars.neighbors[i].parentPreference==MAXPREFERENCE) {
-               // its a preferred parent
-               addrPreferred = &(neighbors_vars.neighbors[i].addr_64b);
-            } else {
-               // its not a preferred parent
-               // Note: commented out since policy is not to KA to non-preferred parents
-               // addrOther =     &(neighbors_vars.neighbors[i].addr_64b);
-            }
-         }
-      }
-   }
-   
-   // return the addr of the most urgent KA to send:
-   // - if available, preferred parent
-   // - if not, non preferred parent
-   if        (addrPreferred!=NULL) {
-      return addrPreferred;
-   } else if (addrOther!=NULL) {
-      return addrOther;
-   } else {
-      return NULL;
-   }
-}
-
-<<<<<<< HEAD
-open_addr_t*  neighbors_reservationNeighbor(){
-  // should get from neighbor.c. We return a pre-define neighbor for test
-   uint8_t      i;
-   uint16_t     timeSinceHeard;
-   open_addr_t* addrPreferred;
-   open_addr_t* addrOther;
-   // initialize
-   addrPreferred = NULL;
-   addrOther     = NULL;
-   // scan through the neighbor table, and populate addrPreferred and addrOther
-   for (i=0;i<MAXNUMNEIGHBORS;i++) {
-            if (neighbors_vars.neighbors[i].parentPreference==MAXPREFERENCE) {
-               // its a preferred parent
-               addrPreferred = &(neighbors_vars.neighbors[i].addr_64b);
-            } else {
-               // its not a preferred parent
-               // poipoi: don't KA to non-preferred parent
-               //addrOther =     &(neighbors_vars.neighbors[i].addr_64b);
-            }
-      }
-   // return the addr of the most urgent KA to send
-   if        (addrPreferred!=NULL) {
-      return addrPreferred;
-   } else if (addrOther!=NULL) {
-      return addrOther;
-   } else {
-      return NULL;
-   }
-}
-
-
-open_addr_t*  neighbors_getAddr(uint8_t neighboIdx) {
-   return &neighbors_vars.neighbors[neighboIdx].addr_64b;
-}
-
-=======
-//===== interrogators
-
-/**
-\brief Indicate whether some neighbor is a stable neighbor
-
-\param address [in] The address of the neighbor, a full 128-bit IPv6 addres.
-
-\returns TRUE if that neighbor is stable, FALSE otherwise.
-*/
->>>>>>> de3520d3
-bool neighbors_isStableNeighbor(open_addr_t* address) {
-   uint8_t     i;
-   open_addr_t temp_addr_64b;
-   open_addr_t temp_prefix;
-   bool        returnVal;
-   
-   // by default, not stable
-   returnVal  = FALSE;
-   
-   // but neighbor's IPv6 address in prefix and EUI64
-   switch (address->type) {
-      case ADDR_128B:
-         packetfunctions_ip128bToMac64b(address,&temp_prefix,&temp_addr_64b);
-         break;
-      default:
-         openserial_printCritical(COMPONENT_NEIGHBORS,ERR_WRONG_ADDR_TYPE,
-                               (errorparameter_t)address->type,
-                               (errorparameter_t)0);
-         return returnVal;
-   }
-   
-   // iterate through neighbor table
-   for (i=0;i<MAXNUMNEIGHBORS;i++) {
-      if (isThisRowMatching(&temp_addr_64b,i) && neighbors_vars.neighbors[i].stableNeighbor==TRUE) {
-         returnVal  = TRUE;
-         break;
-      }
-   }
-   
-   return returnVal;
-}
-
-/**
-\brief Indicate whether some neighbor is a preferred neighbor.
-
-\param address [in] The EUI64 address of the neighbor.
-
-\returns TRUE if that neighbor is preferred, FALSE otherwise.
-*/
-bool neighbors_isPreferredParent(open_addr_t* address) {
-   uint8_t i;
-   bool    returnVal;
-   
-   INTERRUPT_DECLARATION();
-   DISABLE_INTERRUPTS();
-   
-   // by default, not preferred
-   returnVal = FALSE;
-   
-   // iterate through neighbor table
-   for (i=0;i<MAXNUMNEIGHBORS;i++) {
-      if (isThisRowMatching(address,i) && neighbors_vars.neighbors[i].parentPreference==MAXPREFERENCE) {
-         returnVal  = TRUE;
-         break;
-      }
-   }
-   
-   ENABLE_INTERRUPTS();
-   return returnVal;
-}
-
-/**
-\brief Indicate whether some neighbor has a lower DAG rank that me.
-
-\param index [in] The index of that neighbor in the neighbor table.
-
-\returns TRUE if that neighbor has a lower DAG rank than me, FALSE otherwise.
-*/
-bool neighbors_isNeighborWithLowerDAGrank(uint8_t index) {
-   bool    returnVal;
-   
-   if (neighbors_vars.neighbors[index].used==TRUE &&
-       neighbors_vars.neighbors[index].DAGrank < neighbors_getMyDAGrank()) { 
-      returnVal = TRUE;
-   } else {
-      returnVal = FALSE;
-   }
-   
-   return returnVal;
-}
-
-
-/**
-\brief Indicate whether some neighbor has a lower DAG rank that me.
-
-\param index [in] The index of that neighbor in the neighbor table.
-
-\returns TRUE if that neighbor has a lower DAG rank than me, FALSE otherwise.
-*/
-bool neighbors_isNeighborWithHigherDAGrank(uint8_t index) {
-   bool    returnVal;
-   
-   if (neighbors_vars.neighbors[index].used==TRUE &&
-       neighbors_vars.neighbors[index].DAGrank >= neighbors_getMyDAGrank()) { 
-      returnVal = TRUE;
-   } else {
-      returnVal = FALSE;
-   }
-   
-   return returnVal;
-}
-
-//===== updating neighbor information
-
-/**
-\brief Indicate some (non-ACK) packet was received from a neighbor.
-
-This function should be called for each received (non-ACK) packet so neighbor
-statistics in the neighbor table can be updated.
-
-The fields which are updated are:
-- numRx
-- rssi
-- asn
-- stableNeighbor
-- switchStabilityCounter
-
-\param l2_src [in] MAC source address of the packet, i.e. the neighbor who sent
-                   the packet just received.
-\param rssi   [in] RSSI with which this packet was received.
-\param asnTs  [in] ASN at which this packet was received.
-*/
-void neighbors_indicateRx(open_addr_t* l2_src,
-                          int8_t       rssi,
-                          asn_t*       asnTs) {
-   uint8_t i;
-   bool    newNeighbor;
-   
-   // update existing neighbor
-   newNeighbor = TRUE;
-   for (i=0;i<MAXNUMNEIGHBORS;i++) {
-      if (isThisRowMatching(l2_src,i)) {
-         
-         // this is not a new neighbor
-         newNeighbor = FALSE;
-         
-         // update numRx, rssi, asn
-         neighbors_vars.neighbors[i].numRx++;
-         neighbors_vars.neighbors[i].rssi=rssi;
-         memcpy(&neighbors_vars.neighbors[i].asn,asnTs,sizeof(asn_t));
-         
-         // update stableNeighbor, switchStabilityCounter
-         if (neighbors_vars.neighbors[i].stableNeighbor==FALSE) {
-            if (neighbors_vars.neighbors[i].rssi>BADNEIGHBORMAXRSSI) {
-               neighbors_vars.neighbors[i].switchStabilityCounter++;
-               if (neighbors_vars.neighbors[i].switchStabilityCounter>=SWITCHSTABILITYTHRESHOLD) {
-                  neighbors_vars.neighbors[i].switchStabilityCounter=0;
-                  neighbors_vars.neighbors[i].stableNeighbor=TRUE;
-               }
-            } else {
-               neighbors_vars.neighbors[i].switchStabilityCounter=0;
-            }
-         } else if (neighbors_vars.neighbors[i].stableNeighbor==TRUE) {
-            if (neighbors_vars.neighbors[i].rssi<GOODNEIGHBORMINRSSI) {
-               neighbors_vars.neighbors[i].switchStabilityCounter++;
-               if (neighbors_vars.neighbors[i].switchStabilityCounter>=SWITCHSTABILITYTHRESHOLD) {
-                  neighbors_vars.neighbors[i].switchStabilityCounter=0;
-                   neighbors_vars.neighbors[i].stableNeighbor=FALSE;
-               }
-            } else {
-               neighbors_vars.neighbors[i].switchStabilityCounter=0;
-            }
-         }
-         
-         // stop looping
-         break;
-      }
-   }
-   
-   // register new neighbor
-   if (newNeighbor==TRUE) {
-      registerNewNeighbor(l2_src, rssi, asnTs);
-   }
-}
-
-/**
-\brief Indicate some packet was sent to some neighbor.
-
-This function should be called for each transmitted (non-ACK) packet so
-neighbor statistics in the neighbor table can be updated.
-
-The fields which are updated are:
-- numTx
-- numTxACK
-- asn
-
-\param l2_dest [in] MAC destination address of the packet, i.e. the neighbor
-                    who I just sent the packet to.
-\param numTxAttempts [in] Number of transmission attempts to this neighbor.
-\param was_finally_acked [in] TRUE iff the packet was ACK'ed by the neighbor
-               on final transmission attempt.
-\param asnTs   [in] ASN of the last transmission attempt.
-*/
-void neighbors_indicateTx(open_addr_t* l2_dest,
-                          uint8_t      numTxAttempts,
-                          bool         was_finally_acked,
-                          asn_t*       asnTs) {
-   uint8_t i;
-   // don't run through this function if packet was sent to broadcast address
-   if (packetfunctions_isBroadcastMulticast(l2_dest)==TRUE) {
-      return;
-   }
-   
-   // loop through neighbor table
-   for (i=0;i<MAXNUMNEIGHBORS;i++) {
-      if (isThisRowMatching(l2_dest,i)) {
-         // handle roll-over case
-        
-          if (neighbors_vars.neighbors[i].numTx>(0xff-numTxAttempts)) {
-              neighbors_vars.neighbors[i].numWraps++; //counting the number of times that tx wraps.
-              neighbors_vars.neighbors[i].numTx/=2;
-              neighbors_vars.neighbors[i].numTxACK/=2;
-           }
-         // update statistics
-        neighbors_vars.neighbors[i].numTx += numTxAttempts; 
-        
-        if (was_finally_acked==TRUE) {
-            neighbors_vars.neighbors[i].numTxACK++;
-            memcpy(&neighbors_vars.neighbors[i].asn,asnTs,sizeof(asn_t));
-        }
-        break;
-      }
-   }
-}
-
-/**
-\brief Indicate I just received a RPL DIO from a neighbor.
-
-This function should be called for each received a DIO is received so neighbor
-routing information in the neighbor table can be updated.
-
-The fields which are updated are:
-- DAGrank
-
-\param msg  [in] The received message with msg->payload pointing to the DIO
-                 header.
-*/
-void neighbors_indicateRxDIO(OpenQueueEntry_t* msg) {
-   uint8_t          i;
-  
-   // take ownership over the packet
-   msg->owner = COMPONENT_NEIGHBORS;
-   
-   // update rank of that neighbor in table
-   neighbors_vars.dio = (icmpv6rpl_dio_ht*)(msg->payload);
-   if (isNeighbor(&(msg->l2_nextORpreviousHop))==TRUE) {
-      for (i=0;i<MAXNUMNEIGHBORS;i++) {
-         if (isThisRowMatching(&(msg->l2_nextORpreviousHop),i)) {
-            if (
-                  neighbors_vars.dio->rank>neighbors_vars.neighbors[i].DAGrank &&
-                  neighbors_vars.dio->rank - neighbors_vars.neighbors[i].DAGrank>DEFAULTLINKCOST
-               ) {
-                // the new DAGrank looks suspiciously high, only increment a bit
-                neighbors_vars.neighbors[i].DAGrank += DEFAULTLINKCOST;
-                openserial_printError(COMPONENT_NEIGHBORS,ERR_LARGE_DAGRANK,
-                               (errorparameter_t)neighbors_vars.dio->rank,
-                               (errorparameter_t)neighbors_vars.neighbors[i].DAGrank);
-            } else {
-               neighbors_vars.neighbors[i].DAGrank = neighbors_vars.dio->rank;
-            }
-            break;
-         }
-      }
-   } 
-   // update my routing information
-   neighbors_updateMyDAGrankAndNeighborPreference(); 
-}
-
-//===== write addresses
-
-/**
-\brief Write the 64-bit address of some neighbor to some location.
-
-*/
-
-void  neighbors_getNeighbor(open_addr_t* address,uint8_t addr_type,uint8_t index){
-   switch(addr_type) {
-      case ADDR_64B:
-         memcpy(&(address->addr_64b),&(neighbors_vars.neighbors[index].addr_64b.addr_64b),LENGTH_ADDR64b);
-         address->type=ADDR_64B;
-         break;
-      default:
-         openserial_printCritical(COMPONENT_NEIGHBORS,ERR_WRONG_ADDR_TYPE,
-                               (errorparameter_t)addr_type,
-                               (errorparameter_t)1);
-         break; 
-   }
-}
-
-
-//===== managing routing info
-
-/**
-\brief Update my DAG rank and neighbor preference.
-
-Call this function whenever some data is changed that could cause this mote's
-routing decisions to change. Examples are:
-- I received a DIO which updated by neighbor table. If this DIO indicated a
-  very low DAGrank, I may want to change by routing parent.
-- I became a DAGroot, so my DAGrank should be 0.
-*/
-void neighbors_updateMyDAGrankAndNeighborPreference() {
-   uint8_t   i;
-   uint8_t   linkCost;
-   uint32_t  tentativeDAGrank; // 32-bit since is used to sum
-   uint8_t   prefParentIdx;
-   bool      prefParentFound;
-   
-   // if I'm a DAGroot, my DAGrank is always 0
-   if ((idmanager_getIsDAGroot())==TRUE) {
-      neighbors_vars.myDAGrank=0;
-      return;
-   }
-   
-   // reset my DAG rank to max value. May be lowered below.
-   neighbors_vars.myDAGrank  = MAXDAGRANK;
-   
-   // by default, I haven't found a preferred parent
-   prefParentFound           = FALSE;
-   prefParentIdx             = 0;
-   
-   // loop through neighbor table, update myDAGrank
-   for (i=0;i<MAXNUMNEIGHBORS;i++) {
-      if (neighbors_vars.neighbors[i].used==TRUE) {
-         // reset parent preference
-         neighbors_vars.neighbors[i].parentPreference=0;
-         // calculate link cost to this neighbor
-         if (neighbors_vars.neighbors[i].numTxACK==0) {
-            linkCost = DEFAULTLINKCOST;
-         } else {
-            linkCost = (uint8_t)((((float)neighbors_vars.neighbors[i].numTx)/((float)neighbors_vars.neighbors[i].numTxACK))*10.0);
-         }
-         tentativeDAGrank = neighbors_vars.neighbors[i].DAGrank+linkCost;
-         if ( tentativeDAGrank<neighbors_vars.myDAGrank &&
-              tentativeDAGrank<MAXDAGRANK) {
-            // found better parent, lower my DAGrank
-            neighbors_vars.myDAGrank   = tentativeDAGrank;
-            prefParentFound            = TRUE;
-            prefParentIdx              = i;
-         }
-      }
-   } 
-   
-   // update preferred parent
-   if (prefParentFound) {
-      neighbors_vars.neighbors[prefParentIdx].parentPreference       = MAXPREFERENCE;
-      neighbors_vars.neighbors[prefParentIdx].stableNeighbor         = TRUE;
-      neighbors_vars.neighbors[prefParentIdx].switchStabilityCounter = 0;
-   }
-}
-
-//===== debug
-
-/**
-\brief Triggers this module to print status information, over serial.
-
-debugPrint_* functions are used by the openserial module to continuously print
-status information about several modules in the OpenWSN stack.
-
-\returns TRUE if this function printed something, FALSE otherwise.
-*/
-bool debugPrint_neighbors() {
-   debugNeighborEntry_t temp;
-   neighbors_vars.debugRow=(neighbors_vars.debugRow+1)%MAXNUMNEIGHBORS;
-   temp.row=neighbors_vars.debugRow;
-   temp.neighborEntry=neighbors_vars.neighbors[neighbors_vars.debugRow];
-   openserial_printStatus(STATUS_NEIGHBORS,(uint8_t*)&temp,sizeof(debugNeighborEntry_t));
-   return TRUE;
-}
-
-<<<<<<< HEAD
-/*returns a list of debug info
-TODO, check that the number of bytes is not bigger than maxbytes. If so, retun error.*/
-void neighbors_getNetDebugInfo(netDebugNeigborEntry_t *schlist,uint8_t maxbytes ){
-  uint8_t j,size;
-  size=0;
-  
-  for(j=0;j<MAXNUMNEIGHBORS;j++) {
-     if(neighbors_vars.neighbors[j].used) {
-       schlist[size].last_addr_byte = neighbors_vars.neighbors[j].addr_64b.addr_64b[7];//last byte of the address; poipoi could be [0]; endianness
-       schlist[size].rssi = neighbors_vars.neighbors[j].rssi;
-       schlist[size].parentPreference = neighbors_vars.neighbors[j].parentPreference;
-       schlist[size].DAGrank = neighbors_vars.neighbors[j].DAGrank;
-       memcpy(&schlist[size].asn,
-              &neighbors_vars.neighbors[j].asn.bytes0and1,
-              sizeof(neighbors_vars.neighbors[j].asn.bytes0and1));
-       size++;//one more neighbour.
-     }
-   }  
-}
-
-//========================== Second Version of above function ===============================//
-// To find the neighbors with lower DAGrank which could be a parent.
-// if a neighbor at index(given) has a lower DAGrank than ref. rank givin then it returns 1 and copied the address in addressToWrite  !
-//else it return zero
-//index is used to get the neighbors one by one from an external function that passes in a loop up to the MAXNUMNEIGHBORS 
-bool isNeighborsWithLowerDAGrank(dagrank_t RefRank, uint8_t index)
- {
-   if(neighbors_vars.neighbors[index].used==TRUE && neighbors_vars.neighbors[index].DAGrank < RefRank)
-   { 
-      return TRUE;
-   }
-   else return FALSE;
- }
-
-// Below function return the address for the neighbor at index and this function should be called after 
-// the above function (isNeighborsWithLowerDAGrank) is being called.
-void getNeighborsWithLowerDAGrank(uint8_t* addressToWrite,uint8_t addr_type, uint8_t index)
- { 
-     switch(addr_type) {
-            case ADDR_64B:
-               memcpy(addressToWrite,&(neighbors_vars.neighbors[index].addr_64b.addr_64b),8);
-               break;
-            default:
-               openserial_printError(COMPONENT_NEIGHBORS,ERR_WRONG_ADDR_TYPE,
-                                     (errorparameter_t)addr_type,
-                                     (errorparameter_t)1);
-               break; 
-     }
- }
-
-//=========================================================================================
-
-// To find the neighbors with higher DAGrank which could be a children.
-// if a neighbor at index(given) has a higher DAGrank than (ref. rank) givin then it returns 1 and copied the address in addressToWrite  !
-//else it return zero
-//index is used to get the neighbors one by one from an external function that passes in a loop up to the MAXNUMNEIGHBORS 
- bool getNeighborsWithHigherDAGrank(open_addr_t* addressToWrite,uint8_t addr_type, dagrank_t RefRank, uint8_t index)
- {
-   if(neighbors_vars.neighbors[index].used==TRUE && neighbors_vars.neighbors[index].DAGrank > RefRank)
-   {     
-     switch(addr_type) {
-            case ADDR_64B:
-               memcpy(addressToWrite,&(neighbors_vars.neighbors[index].addr_64b),sizeof(open_addr_t));
-               addressToWrite->type=ADDR_64B;
-               break;
-            default:
-               openserial_printError(COMPONENT_NEIGHBORS,ERR_WRONG_ADDR_TYPE,
-                                     (errorparameter_t)addr_type,
-                                     (errorparameter_t)1);
-               break; 
-     }
-      return TRUE;
-   }
-   else
-     return FALSE;
- }
-
-
-//returns the number of neighbors
-uint8_t  neighbors_getNumberOfNeighbors(){
-  uint8_t j,size;
-  size=0;
-  for(j=0;j<MAXNUMNEIGHBORS;j++) {
-     if(neighbors_vars.neighbors[j].used) {
-       size++;
-      }
-    }  
-  return size;
-}
-
-=======
-void debugNetPrint_neighbors(netDebugNeigborEntry_t* out){
-   uint8_t idxIn;
-   uint8_t idxOut;
-   
-   idxOut=0;
-   for (idxIn=0;idxIn<MAXNUMNEIGHBORS;idxIn++) {
-      if(neighbors_vars.neighbors[idxIn].used) {
-         out[idxOut].last_addr_byte = neighbors_vars.neighbors[idxIn].addr_64b.addr_64b[7];//last byte of the address; poipoi could be [0]; endianness
-         out[idxOut].rssi = neighbors_vars.neighbors[idxIn].rssi;
-         out[idxOut].parentPreference = neighbors_vars.neighbors[idxIn].parentPreference;
-         out[idxOut].DAGrank = neighbors_vars.neighbors[idxIn].DAGrank;
-         memcpy(
-            &out[idxOut].asn,
-            &neighbors_vars.neighbors[idxIn].asn.bytes0and1,
-            sizeof(neighbors_vars.neighbors[idxIn].asn.bytes0and1)
-         );
-         idxOut++;
-      }
-   }  
-}
-
->>>>>>> de3520d3
-//=========================== private =========================================
-
-void registerNewNeighbor(open_addr_t* address,
-                         int8_t       rssi,
-                         asn_t*       asnTimestamp) {
-   uint8_t  i,j;
-   bool     iHaveAPreferedParent;
-   // filter errors
-   if (address->type!=ADDR_64B) {
-      openserial_printCritical(COMPONENT_NEIGHBORS,ERR_WRONG_ADDR_TYPE,
-                            (errorparameter_t)address->type,
-                            (errorparameter_t)2);
-      return;
-   }
-   // add this neighbor
-   if (isNeighbor(address)==FALSE) {
-      i=0;
-      while(i<MAXNUMNEIGHBORS) {
-         if (neighbors_vars.neighbors[i].used==FALSE) {
-            // add this neighbor
-            neighbors_vars.neighbors[i].used                   = TRUE;
-            neighbors_vars.neighbors[i].parentPreference       = 0;
-            // neighbors_vars.neighbors[i].stableNeighbor         = FALSE;
-            // Note: all new neighbors are consider stable
-            neighbors_vars.neighbors[i].stableNeighbor         = TRUE;
-            neighbors_vars.neighbors[i].switchStabilityCounter = 0;
-            memcpy(&neighbors_vars.neighbors[i].addr_64b,address,sizeof(open_addr_t));
-            neighbors_vars.neighbors[i].DAGrank                = DEFAULTDAGRANK;
-            neighbors_vars.neighbors[i].rssi                   = rssi;
-            neighbors_vars.neighbors[i].numRx                  = 1;
-            neighbors_vars.neighbors[i].numTx                  = 0;
-            neighbors_vars.neighbors[i].numTxACK               = 0;
-            memcpy(&neighbors_vars.neighbors[i].asn,asnTimestamp,sizeof(asn_t));
-            // do I already have a preferred parent ?
-            iHaveAPreferedParent = FALSE;
-            for (j=0;j<MAXNUMNEIGHBORS;j++) {
-               if (neighbors_vars.neighbors[j].parentPreference==MAXPREFERENCE) {
-                  iHaveAPreferedParent = TRUE;
-               }
-            }
-            // if I have none, and I'm not DAGroot, the new neighbor is my preferred
-            if (iHaveAPreferedParent==FALSE && idmanager_getIsDAGroot()==FALSE) {
-               neighbors_vars.neighbors[i].parentPreference     = MAXPREFERENCE;
-            }
-            break;
-         }
-         i++;
-      }
-      if (i==MAXNUMNEIGHBORS) {
-         openserial_printError(COMPONENT_NEIGHBORS,ERR_NEIGHBORS_FULL,
-                               (errorparameter_t)MAXNUMNEIGHBORS,
-                               (errorparameter_t)0);
-         return;
-      }
-   }
-   
-}
-
-bool isNeighbor(open_addr_t* neighbor) {
-   uint8_t i=0;
-   for (i=0;i<MAXNUMNEIGHBORS;i++) {
-      if (isThisRowMatching(neighbor,i)) {
-         return TRUE;
-      }
-   }
-   return FALSE;
-}
-
-void removeNeighbor(uint8_t neighborIndex) {
-   neighbors_vars.neighbors[neighborIndex].used                      = FALSE;
-   neighbors_vars.neighbors[neighborIndex].parentPreference          = 0;
-   neighbors_vars.neighbors[neighborIndex].stableNeighbor            = FALSE;
-   neighbors_vars.neighbors[neighborIndex].switchStabilityCounter    = 0;
-   //neighbors_vars.neighbors[neighborIndex].addr_16b.type           = ADDR_NONE; // to save RAM
-   neighbors_vars.neighbors[neighborIndex].addr_64b.type             = ADDR_NONE;
-   //neighbors_vars.neighbors[neighborIndex].addr_128b.type          = ADDR_NONE; // to save RAM
-   neighbors_vars.neighbors[neighborIndex].DAGrank                   = DEFAULTDAGRANK;
-   neighbors_vars.neighbors[neighborIndex].rssi                      = 0;
-   neighbors_vars.neighbors[neighborIndex].numRx                     = 0;
-   neighbors_vars.neighbors[neighborIndex].numTx                     = 0;
-   neighbors_vars.neighbors[neighborIndex].numTxACK                  = 0;
-   neighbors_vars.neighbors[neighborIndex].asn.bytes0and1            = 0;
-   neighbors_vars.neighbors[neighborIndex].asn.bytes2and3            = 0;
-   neighbors_vars.neighbors[neighborIndex].asn.byte4                 = 0;
-}
-
-//=========================== helpers =========================================
-
-bool isThisRowMatching(open_addr_t* address, uint8_t rowNumber) {
-   switch (address->type) {
-      case ADDR_64B:
-         return neighbors_vars.neighbors[rowNumber].used &&
-                packetfunctions_sameAddress(address,&neighbors_vars.neighbors[rowNumber].addr_64b);
-      default:
-         openserial_printCritical(COMPONENT_NEIGHBORS,ERR_WRONG_ADDR_TYPE,
-                               (errorparameter_t)address->type,
-                               (errorparameter_t)3);
-         return FALSE;
-   }
-}
+#include "openwsn.h"
+#include "neighbors.h"
+#include "openqueue.h"
+#include "packetfunctions.h"
+#include "idmanager.h"
+#include "openserial.h"
+#include "IEEE802154E.h"
+
+//=========================== variables =======================================
+
+typedef struct {
+   neighborRow_t        neighbors[MAXNUMNEIGHBORS];
+   dagrank_t            myDAGrank;
+   uint8_t              debugRow;
+   icmpv6rpl_dio_ht*    dio; //keep it global to be able to debug correctly.
+} neighbors_vars_t;
+
+neighbors_vars_t neighbors_vars;
+
+//=========================== prototypes ======================================
+
+void registerNewNeighbor(
+        open_addr_t* neighborID,
+        int8_t       rssi,
+        asn_t*       asnTimestamp
+     );
+bool isNeighbor(open_addr_t* neighbor);
+void removeNeighbor(uint8_t neighborIndex);
+bool isThisRowMatching(
+        open_addr_t* address,
+        uint8_t      rowNumber
+     );
+
+//=========================== public ==========================================
+
+/**
+\brief Initializes this module.
+*/
+void neighbors_init() {
+   
+   // clear module variables
+   memset(&neighbors_vars,0,sizeof(neighbors_vars_t));
+   
+   // set myDAGrank
+   if (idmanager_getIsDAGroot()==TRUE) {
+      neighbors_vars.myDAGrank=0;
+   } else {
+      neighbors_vars.myDAGrank=DEFAULTDAGRANK;
+   }
+}
+
+//===== getters
+
+/**
+\brief Retrieve this mote's current DAG rank.
+
+\returns This mote's current DAG rank.
+*/
+dagrank_t neighbors_getMyDAGrank() {
+   return neighbors_vars.myDAGrank;
+}
+
+/**
+\brief Retrieve the number of neighbors this mote's currently knows of.
+
+\returns The number of neighbors this mote's currently knows of.
+*/
+uint8_t neighbors_getNumNeighbors() {
+   uint8_t i;
+   uint8_t returnVal;
+   
+   returnVal=0;
+   for (i=0;i<MAXNUMNEIGHBORS;i++) {
+      if (neighbors_vars.neighbors[i].used==TRUE) {
+         returnVal++;
+      }
+   }
+   return returnVal;
+}
+
+/**
+\brief Retrieve my preferred parent's EUI64 address.
+
+\param [out] addressToWrite Where to write the preferred parent's address to.
+*/
+bool neighbors_getPreferredParentEui64(open_addr_t* addressToWrite) {
+   uint8_t   i;
+   bool      foundPreferred;
+   uint8_t   numNeighbors;
+   dagrank_t minRankVal;
+   uint8_t   minRankIdx;
+   
+   addressToWrite->type = ADDR_NONE;
+   
+   foundPreferred       = FALSE;
+   numNeighbors         = 0;
+   minRankVal           = MAXDAGRANK;
+   minRankIdx           = MAXNUMNEIGHBORS+1;
+   
+   //===== step 1. Try to find preferred parent
+   for (i=0; i<MAXNUMNEIGHBORS; i++) {
+      if (neighbors_vars.neighbors[i].used==TRUE){
+         if (neighbors_vars.neighbors[i].parentPreference==MAXPREFERENCE) {
+            memcpy(addressToWrite,&(neighbors_vars.neighbors[i].addr_64b),sizeof(open_addr_t));
+            addressToWrite->type=ADDR_64B;
+            foundPreferred=TRUE;
+         }
+         // identify neighbor with lowest rank
+         if (neighbors_vars.neighbors[i].DAGrank < minRankVal) {
+            minRankVal=neighbors_vars.neighbors[i].DAGrank;
+            minRankIdx=i;
+         }
+         numNeighbors++;
+      }
+   }
+   
+   //===== step 2. (backup) Promote neighbor with min rank to preferred parent
+   if (foundPreferred==FALSE && numNeighbors > 0){
+      // promote neighbor
+      neighbors_vars.neighbors[minRankIdx].parentPreference       = MAXPREFERENCE;
+      neighbors_vars.neighbors[minRankIdx].stableNeighbor         = TRUE;
+      neighbors_vars.neighbors[minRankIdx].switchStabilityCounter = 0;
+      // return its address
+      memcpy(addressToWrite,&(neighbors_vars.neighbors[minRankIdx].addr_64b),sizeof(open_addr_t));
+      addressToWrite->type=ADDR_64B;
+      foundPreferred=TRUE;         
+   }
+   
+   return foundPreferred;
+}
+
+/**
+\brief Find neighbor to which to send KA.
+
+This function iterates through the neighbor table and identifies the neighbor
+we need to send a KA to, if any. This neighbor satisfies the following
+conditions:
+- it is one of our preferred parents
+- we haven't heard it for over KATIMEOUT
+
+\returns A pointer to the neighbor's address, or NULL if no KA is needed.
+*/
+open_addr_t* neighbors_getKANeighbor() {
+   uint8_t         i;
+   uint16_t        timeSinceHeard;
+   open_addr_t*    addrPreferred;
+   open_addr_t*    addrOther;
+   
+   // initialize
+   addrPreferred = NULL;
+   addrOther     = NULL;
+   
+   // scan through the neighbor table, and populate addrPreferred and addrOther
+   for (i=0;i<MAXNUMNEIGHBORS;i++) {
+      if (neighbors_vars.neighbors[i].used==1) {
+         timeSinceHeard = ieee154e_asnDiff(&neighbors_vars.neighbors[i].asn);
+         if (timeSinceHeard>KATIMEOUT) {
+            // this neighbor needs to be KA'ed to
+            if (neighbors_vars.neighbors[i].parentPreference==MAXPREFERENCE) {
+               // its a preferred parent
+               addrPreferred = &(neighbors_vars.neighbors[i].addr_64b);
+            } else {
+               // its not a preferred parent
+               // Note: commented out since policy is not to KA to non-preferred parents
+               // addrOther =     &(neighbors_vars.neighbors[i].addr_64b);
+            }
+         }
+      }
+   }
+   
+   // return the addr of the most urgent KA to send:
+   // - if available, preferred parent
+   // - if not, non preferred parent
+   if        (addrPreferred!=NULL) {
+      return addrPreferred;
+   } else if (addrOther!=NULL) {
+      return addrOther;
+   } else {
+      return NULL;
+   }
+}
+
+
+
+open_addr_t*  neighbors_reservationNeighbor(){
+  // should get from neighbor.c. We return a pre-define neighbor for test
+   uint8_t      i;
+  // uint16_t     timeSinceHeard;
+   open_addr_t* addrPreferred;
+   open_addr_t* addrOther;
+   // initialize
+   addrPreferred = NULL;
+   addrOther     = NULL;
+   // scan through the neighbor table, and populate addrPreferred and addrOther
+   for (i=0;i<MAXNUMNEIGHBORS;i++) {
+            if (neighbors_vars.neighbors[i].parentPreference==MAXPREFERENCE) {
+               // its a preferred parent
+               addrPreferred = &(neighbors_vars.neighbors[i].addr_64b);
+            } else {
+               // its not a preferred parent
+               // poipoi: don't KA to non-preferred parent
+               //addrOther =     &(neighbors_vars.neighbors[i].addr_64b);
+            }
+      }
+   // return the addr of the most urgent KA to send
+   if        (addrPreferred!=NULL) {
+      return addrPreferred;
+   } else if (addrOther!=NULL) {
+      return addrOther;
+   } else {
+      return NULL;
+   }
+}
+
+
+open_addr_t*  neighbors_getAddr(uint8_t neighboIdx) {
+   return &neighbors_vars.neighbors[neighboIdx].addr_64b;
+}
+
+//===== interrogators
+
+/**
+\brief Indicate whether some neighbor is a stable neighbor
+
+\param address [in] The address of the neighbor, a full 128-bit IPv6 addres.
+
+\returns TRUE if that neighbor is stable, FALSE otherwise.
+*/
+bool neighbors_isStableNeighbor(open_addr_t* address) {
+   uint8_t     i;
+   open_addr_t temp_addr_64b;
+   open_addr_t temp_prefix;
+   bool        returnVal;
+   
+   // by default, not stable
+   returnVal  = FALSE;
+   
+   // but neighbor's IPv6 address in prefix and EUI64
+   switch (address->type) {
+      case ADDR_128B:
+         packetfunctions_ip128bToMac64b(address,&temp_prefix,&temp_addr_64b);
+         break;
+      default:
+         openserial_printCritical(COMPONENT_NEIGHBORS,ERR_WRONG_ADDR_TYPE,
+                               (errorparameter_t)address->type,
+                               (errorparameter_t)0);
+         return returnVal;
+   }
+   
+   // iterate through neighbor table
+   for (i=0;i<MAXNUMNEIGHBORS;i++) {
+      if (isThisRowMatching(&temp_addr_64b,i) && neighbors_vars.neighbors[i].stableNeighbor==TRUE) {
+         returnVal  = TRUE;
+         break;
+      }
+   }
+   
+   return returnVal;
+}
+
+/**
+\brief Indicate whether some neighbor is a preferred neighbor.
+
+\param address [in] The EUI64 address of the neighbor.
+
+\returns TRUE if that neighbor is preferred, FALSE otherwise.
+*/
+bool neighbors_isPreferredParent(open_addr_t* address) {
+   uint8_t i;
+   bool    returnVal;
+   
+   INTERRUPT_DECLARATION();
+   DISABLE_INTERRUPTS();
+   
+   // by default, not preferred
+   returnVal = FALSE;
+   
+   // iterate through neighbor table
+   for (i=0;i<MAXNUMNEIGHBORS;i++) {
+      if (isThisRowMatching(address,i) && neighbors_vars.neighbors[i].parentPreference==MAXPREFERENCE) {
+         returnVal  = TRUE;
+         break;
+      }
+   }
+   
+   ENABLE_INTERRUPTS();
+   return returnVal;
+}
+
+/**
+\brief Indicate whether some neighbor has a lower DAG rank that me.
+
+\param index [in] The index of that neighbor in the neighbor table.
+
+\returns TRUE if that neighbor has a lower DAG rank than me, FALSE otherwise.
+*/
+bool neighbors_isNeighborWithLowerDAGrank(uint8_t index) {
+   bool    returnVal;
+   
+   if (neighbors_vars.neighbors[index].used==TRUE &&
+       neighbors_vars.neighbors[index].DAGrank < neighbors_getMyDAGrank()) { 
+      returnVal = TRUE;
+   } else {
+      returnVal = FALSE;
+   }
+   
+   return returnVal;
+}
+
+
+/**
+\brief Indicate whether some neighbor has a lower DAG rank that me.
+
+\param index [in] The index of that neighbor in the neighbor table.
+
+\returns TRUE if that neighbor has a lower DAG rank than me, FALSE otherwise.
+*/
+bool neighbors_isNeighborWithHigherDAGrank(uint8_t index) {
+   bool    returnVal;
+   
+   if (neighbors_vars.neighbors[index].used==TRUE &&
+       neighbors_vars.neighbors[index].DAGrank >= neighbors_getMyDAGrank()) { 
+      returnVal = TRUE;
+   } else {
+      returnVal = FALSE;
+   }
+   
+   return returnVal;
+}
+
+//===== updating neighbor information
+
+/**
+\brief Indicate some (non-ACK) packet was received from a neighbor.
+
+This function should be called for each received (non-ACK) packet so neighbor
+statistics in the neighbor table can be updated.
+
+The fields which are updated are:
+- numRx
+- rssi
+- asn
+- stableNeighbor
+- switchStabilityCounter
+
+\param l2_src [in] MAC source address of the packet, i.e. the neighbor who sent
+                   the packet just received.
+\param rssi   [in] RSSI with which this packet was received.
+\param asnTs  [in] ASN at which this packet was received.
+*/
+void neighbors_indicateRx(open_addr_t* l2_src,
+                          int8_t       rssi,
+                          asn_t*       asnTs) {
+   uint8_t i;
+   bool    newNeighbor;
+   
+   // update existing neighbor
+   newNeighbor = TRUE;
+   for (i=0;i<MAXNUMNEIGHBORS;i++) {
+      if (isThisRowMatching(l2_src,i)) {
+         
+         // this is not a new neighbor
+         newNeighbor = FALSE;
+         
+         // update numRx, rssi, asn
+         neighbors_vars.neighbors[i].numRx++;
+         neighbors_vars.neighbors[i].rssi=rssi;
+         memcpy(&neighbors_vars.neighbors[i].asn,asnTs,sizeof(asn_t));
+         
+         // update stableNeighbor, switchStabilityCounter
+         if (neighbors_vars.neighbors[i].stableNeighbor==FALSE) {
+            if (neighbors_vars.neighbors[i].rssi>BADNEIGHBORMAXRSSI) {
+               neighbors_vars.neighbors[i].switchStabilityCounter++;
+               if (neighbors_vars.neighbors[i].switchStabilityCounter>=SWITCHSTABILITYTHRESHOLD) {
+                  neighbors_vars.neighbors[i].switchStabilityCounter=0;
+                  neighbors_vars.neighbors[i].stableNeighbor=TRUE;
+               }
+            } else {
+               neighbors_vars.neighbors[i].switchStabilityCounter=0;
+            }
+         } else if (neighbors_vars.neighbors[i].stableNeighbor==TRUE) {
+            if (neighbors_vars.neighbors[i].rssi<GOODNEIGHBORMINRSSI) {
+               neighbors_vars.neighbors[i].switchStabilityCounter++;
+               if (neighbors_vars.neighbors[i].switchStabilityCounter>=SWITCHSTABILITYTHRESHOLD) {
+                  neighbors_vars.neighbors[i].switchStabilityCounter=0;
+                   neighbors_vars.neighbors[i].stableNeighbor=FALSE;
+               }
+            } else {
+               neighbors_vars.neighbors[i].switchStabilityCounter=0;
+            }
+         }
+         
+         // stop looping
+         break;
+      }
+   }
+   
+   // register new neighbor
+   if (newNeighbor==TRUE) {
+      registerNewNeighbor(l2_src, rssi, asnTs);
+   }
+}
+
+/**
+\brief Indicate some packet was sent to some neighbor.
+
+This function should be called for each transmitted (non-ACK) packet so
+neighbor statistics in the neighbor table can be updated.
+
+The fields which are updated are:
+- numTx
+- numTxACK
+- asn
+
+\param l2_dest [in] MAC destination address of the packet, i.e. the neighbor
+                    who I just sent the packet to.
+\param numTxAttempts [in] Number of transmission attempts to this neighbor.
+\param was_finally_acked [in] TRUE iff the packet was ACK'ed by the neighbor
+               on final transmission attempt.
+\param asnTs   [in] ASN of the last transmission attempt.
+*/
+void neighbors_indicateTx(open_addr_t* l2_dest,
+                          uint8_t      numTxAttempts,
+                          bool         was_finally_acked,
+                          asn_t*       asnTs) {
+   uint8_t i;
+   // don't run through this function if packet was sent to broadcast address
+   if (packetfunctions_isBroadcastMulticast(l2_dest)==TRUE) {
+      return;
+   }
+   
+   // loop through neighbor table
+   for (i=0;i<MAXNUMNEIGHBORS;i++) {
+      if (isThisRowMatching(l2_dest,i)) {
+         // handle roll-over case
+        
+          if (neighbors_vars.neighbors[i].numTx>(0xff-numTxAttempts)) {
+              neighbors_vars.neighbors[i].numWraps++; //counting the number of times that tx wraps.
+              neighbors_vars.neighbors[i].numTx/=2;
+              neighbors_vars.neighbors[i].numTxACK/=2;
+           }
+         // update statistics
+        neighbors_vars.neighbors[i].numTx += numTxAttempts; 
+        
+        if (was_finally_acked==TRUE) {
+            neighbors_vars.neighbors[i].numTxACK++;
+            memcpy(&neighbors_vars.neighbors[i].asn,asnTs,sizeof(asn_t));
+        }
+        break;
+      }
+   }
+}
+
+/**
+\brief Indicate I just received a RPL DIO from a neighbor.
+
+This function should be called for each received a DIO is received so neighbor
+routing information in the neighbor table can be updated.
+
+The fields which are updated are:
+- DAGrank
+
+\param msg  [in] The received message with msg->payload pointing to the DIO
+                 header.
+*/
+void neighbors_indicateRxDIO(OpenQueueEntry_t* msg) {
+   uint8_t          i;
+  
+   // take ownership over the packet
+   msg->owner = COMPONENT_NEIGHBORS;
+   
+   // update rank of that neighbor in table
+   neighbors_vars.dio = (icmpv6rpl_dio_ht*)(msg->payload);
+   if (isNeighbor(&(msg->l2_nextORpreviousHop))==TRUE) {
+      for (i=0;i<MAXNUMNEIGHBORS;i++) {
+         if (isThisRowMatching(&(msg->l2_nextORpreviousHop),i)) {
+            if (
+                  neighbors_vars.dio->rank>neighbors_vars.neighbors[i].DAGrank &&
+                  neighbors_vars.dio->rank - neighbors_vars.neighbors[i].DAGrank>DEFAULTLINKCOST
+               ) {
+                // the new DAGrank looks suspiciously high, only increment a bit
+                neighbors_vars.neighbors[i].DAGrank += DEFAULTLINKCOST;
+                openserial_printError(COMPONENT_NEIGHBORS,ERR_LARGE_DAGRANK,
+                               (errorparameter_t)neighbors_vars.dio->rank,
+                               (errorparameter_t)neighbors_vars.neighbors[i].DAGrank);
+            } else {
+               neighbors_vars.neighbors[i].DAGrank = neighbors_vars.dio->rank;
+            }
+            break;
+         }
+      }
+   } 
+   // update my routing information
+   neighbors_updateMyDAGrankAndNeighborPreference(); 
+}
+
+//===== write addresses
+
+/**
+\brief Write the 64-bit address of some neighbor to some location.
+
+*/
+
+void  neighbors_getNeighbor(open_addr_t* address,uint8_t addr_type,uint8_t index){
+   switch(addr_type) {
+      case ADDR_64B:
+         memcpy(&(address->addr_64b),&(neighbors_vars.neighbors[index].addr_64b.addr_64b),LENGTH_ADDR64b);
+         address->type=ADDR_64B;
+         break;
+      default:
+         openserial_printCritical(COMPONENT_NEIGHBORS,ERR_WRONG_ADDR_TYPE,
+                               (errorparameter_t)addr_type,
+                               (errorparameter_t)1);
+         break; 
+   }
+}
+
+
+//===== managing routing info
+
+/**
+\brief Update my DAG rank and neighbor preference.
+
+Call this function whenever some data is changed that could cause this mote's
+routing decisions to change. Examples are:
+- I received a DIO which updated by neighbor table. If this DIO indicated a
+  very low DAGrank, I may want to change by routing parent.
+- I became a DAGroot, so my DAGrank should be 0.
+*/
+void neighbors_updateMyDAGrankAndNeighborPreference() {
+   uint8_t   i;
+   uint8_t   linkCost;
+   uint32_t  tentativeDAGrank; // 32-bit since is used to sum
+   uint8_t   prefParentIdx;
+   bool      prefParentFound;
+   
+   // if I'm a DAGroot, my DAGrank is always 0
+   if ((idmanager_getIsDAGroot())==TRUE) {
+      neighbors_vars.myDAGrank=0;
+      return;
+   }
+   
+   // reset my DAG rank to max value. May be lowered below.
+   neighbors_vars.myDAGrank  = MAXDAGRANK;
+   
+   // by default, I haven't found a preferred parent
+   prefParentFound           = FALSE;
+   prefParentIdx             = 0;
+   
+   // loop through neighbor table, update myDAGrank
+   for (i=0;i<MAXNUMNEIGHBORS;i++) {
+      if (neighbors_vars.neighbors[i].used==TRUE) {
+         // reset parent preference
+         neighbors_vars.neighbors[i].parentPreference=0;
+         // calculate link cost to this neighbor
+         if (neighbors_vars.neighbors[i].numTxACK==0) {
+            linkCost = DEFAULTLINKCOST;
+         } else {
+            linkCost = (uint8_t)((((float)neighbors_vars.neighbors[i].numTx)/((float)neighbors_vars.neighbors[i].numTxACK))*10.0);
+         }
+         tentativeDAGrank = neighbors_vars.neighbors[i].DAGrank+linkCost;
+         if ( tentativeDAGrank<neighbors_vars.myDAGrank &&
+              tentativeDAGrank<MAXDAGRANK) {
+            // found better parent, lower my DAGrank
+            neighbors_vars.myDAGrank   = tentativeDAGrank;
+            prefParentFound            = TRUE;
+            prefParentIdx              = i;
+         }
+      }
+   } 
+   
+   // update preferred parent
+   if (prefParentFound) {
+      neighbors_vars.neighbors[prefParentIdx].parentPreference       = MAXPREFERENCE;
+      neighbors_vars.neighbors[prefParentIdx].stableNeighbor         = TRUE;
+      neighbors_vars.neighbors[prefParentIdx].switchStabilityCounter = 0;
+   }
+}
+
+//===== debug
+
+/**
+\brief Triggers this module to print status information, over serial.
+
+debugPrint_* functions are used by the openserial module to continuously print
+status information about several modules in the OpenWSN stack.
+
+\returns TRUE if this function printed something, FALSE otherwise.
+*/
+bool debugPrint_neighbors() {
+   debugNeighborEntry_t temp;
+   neighbors_vars.debugRow=(neighbors_vars.debugRow+1)%MAXNUMNEIGHBORS;
+   temp.row=neighbors_vars.debugRow;
+   temp.neighborEntry=neighbors_vars.neighbors[neighbors_vars.debugRow];
+   openserial_printStatus(STATUS_NEIGHBORS,(uint8_t*)&temp,sizeof(debugNeighborEntry_t));
+   return TRUE;
+}
+
+void debugNetPrint_neighbors(netDebugNeigborEntry_t* out){
+   uint8_t idxIn;
+   uint8_t idxOut;
+   
+   idxOut=0;
+   for (idxIn=0;idxIn<MAXNUMNEIGHBORS;idxIn++) {
+      if(neighbors_vars.neighbors[idxIn].used) {
+         out[idxOut].last_addr_byte = neighbors_vars.neighbors[idxIn].addr_64b.addr_64b[7];//last byte of the address; poipoi could be [0]; endianness
+         out[idxOut].rssi = neighbors_vars.neighbors[idxIn].rssi;
+         out[idxOut].parentPreference = neighbors_vars.neighbors[idxIn].parentPreference;
+         out[idxOut].DAGrank = neighbors_vars.neighbors[idxIn].DAGrank;
+         memcpy(
+            &out[idxOut].asn,
+            &neighbors_vars.neighbors[idxIn].asn.bytes0and1,
+            sizeof(neighbors_vars.neighbors[idxIn].asn.bytes0and1)
+         );
+         idxOut++;
+      }
+   }  
+}
+
+//returns the number of neighbors
+uint8_t  neighbors_getNumberOfNeighbors(){
+  uint8_t j,size;
+  size=0;
+  for(j=0;j<MAXNUMNEIGHBORS;j++) {
+     if(neighbors_vars.neighbors[j].used) {
+       size++;
+      }
+    }  
+  return size;
+}
+
+//=========================== private =========================================
+
+void registerNewNeighbor(open_addr_t* address,
+                         int8_t       rssi,
+                         asn_t*       asnTimestamp) {
+   uint8_t  i,j;
+   bool     iHaveAPreferedParent;
+   // filter errors
+   if (address->type!=ADDR_64B) {
+      openserial_printCritical(COMPONENT_NEIGHBORS,ERR_WRONG_ADDR_TYPE,
+                            (errorparameter_t)address->type,
+                            (errorparameter_t)2);
+      return;
+   }
+   // add this neighbor
+   if (isNeighbor(address)==FALSE) {
+      i=0;
+      while(i<MAXNUMNEIGHBORS) {
+         if (neighbors_vars.neighbors[i].used==FALSE) {
+            // add this neighbor
+            neighbors_vars.neighbors[i].used                   = TRUE;
+            neighbors_vars.neighbors[i].parentPreference       = 0;
+            // neighbors_vars.neighbors[i].stableNeighbor         = FALSE;
+            // Note: all new neighbors are consider stable
+            neighbors_vars.neighbors[i].stableNeighbor         = TRUE;
+            neighbors_vars.neighbors[i].switchStabilityCounter = 0;
+            memcpy(&neighbors_vars.neighbors[i].addr_64b,address,sizeof(open_addr_t));
+            neighbors_vars.neighbors[i].DAGrank                = DEFAULTDAGRANK;
+            neighbors_vars.neighbors[i].rssi                   = rssi;
+            neighbors_vars.neighbors[i].numRx                  = 1;
+            neighbors_vars.neighbors[i].numTx                  = 0;
+            neighbors_vars.neighbors[i].numTxACK               = 0;
+            memcpy(&neighbors_vars.neighbors[i].asn,asnTimestamp,sizeof(asn_t));
+            // do I already have a preferred parent ?
+            iHaveAPreferedParent = FALSE;
+            for (j=0;j<MAXNUMNEIGHBORS;j++) {
+               if (neighbors_vars.neighbors[j].parentPreference==MAXPREFERENCE) {
+                  iHaveAPreferedParent = TRUE;
+               }
+            }
+            // if I have none, and I'm not DAGroot, the new neighbor is my preferred
+            if (iHaveAPreferedParent==FALSE && idmanager_getIsDAGroot()==FALSE) {
+               neighbors_vars.neighbors[i].parentPreference     = MAXPREFERENCE;
+            }
+            break;
+         }
+         i++;
+      }
+      if (i==MAXNUMNEIGHBORS) {
+         openserial_printError(COMPONENT_NEIGHBORS,ERR_NEIGHBORS_FULL,
+                               (errorparameter_t)MAXNUMNEIGHBORS,
+                               (errorparameter_t)0);
+         return;
+      }
+   }
+   
+}
+
+bool isNeighbor(open_addr_t* neighbor) {
+   uint8_t i=0;
+   for (i=0;i<MAXNUMNEIGHBORS;i++) {
+      if (isThisRowMatching(neighbor,i)) {
+         return TRUE;
+      }
+   }
+   return FALSE;
+}
+
+void removeNeighbor(uint8_t neighborIndex) {
+   neighbors_vars.neighbors[neighborIndex].used                      = FALSE;
+   neighbors_vars.neighbors[neighborIndex].parentPreference          = 0;
+   neighbors_vars.neighbors[neighborIndex].stableNeighbor            = FALSE;
+   neighbors_vars.neighbors[neighborIndex].switchStabilityCounter    = 0;
+   //neighbors_vars.neighbors[neighborIndex].addr_16b.type           = ADDR_NONE; // to save RAM
+   neighbors_vars.neighbors[neighborIndex].addr_64b.type             = ADDR_NONE;
+   //neighbors_vars.neighbors[neighborIndex].addr_128b.type          = ADDR_NONE; // to save RAM
+   neighbors_vars.neighbors[neighborIndex].DAGrank                   = DEFAULTDAGRANK;
+   neighbors_vars.neighbors[neighborIndex].rssi                      = 0;
+   neighbors_vars.neighbors[neighborIndex].numRx                     = 0;
+   neighbors_vars.neighbors[neighborIndex].numTx                     = 0;
+   neighbors_vars.neighbors[neighborIndex].numTxACK                  = 0;
+   neighbors_vars.neighbors[neighborIndex].asn.bytes0and1            = 0;
+   neighbors_vars.neighbors[neighborIndex].asn.bytes2and3            = 0;
+   neighbors_vars.neighbors[neighborIndex].asn.byte4                 = 0;
+}
+
+//=========================== helpers =========================================
+
+bool isThisRowMatching(open_addr_t* address, uint8_t rowNumber) {
+   switch (address->type) {
+      case ADDR_64B:
+         return neighbors_vars.neighbors[rowNumber].used &&
+                packetfunctions_sameAddress(address,&neighbors_vars.neighbors[rowNumber].addr_64b);
+      default:
+         openserial_printCritical(COMPONENT_NEIGHBORS,ERR_WRONG_ADDR_TYPE,
+                               (errorparameter_t)address->type,
+                               (errorparameter_t)3);
+         return FALSE;
+   }
+}