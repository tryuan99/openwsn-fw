#ifndef __SCHEDULE_H
#define __SCHEDULE_H

/**
\addtogroup MAChigh
\{
\addtogroup Schedule
\{
*/

#include "openwsn.h"

//=========================== define ==========================================

/**
\brief The length of the superframe, in slots.

The superframe repears over time and can be arbitrarly long.
*/
#define SUPERFRAME_LENGTH    11 //should be 101

#define NUMADVSLOTS          1
#define NUMSHAREDTXRX        5 
#define NUMSERIALRX          3

/**
\brief Maximum number of active slots in a superframe.

Note that this is merely used to allocate RAM memory for the schedule. The
schedule is represented, in RAM, by a table. There is one row per active slot
in that table; a slot is "active" when it is not of type CELLTYPE_OFF.

Set this number to the exact number of active slots you are planning on having
in your schedule, so not to waste RAM.
*/
#define MAXACTIVESLOTS       (NUMADVSLOTS+NUMSHAREDTXRX+NUMSERIALRX)

/**
\brief Minimum backoff exponent.

Backoff is used only in slots that are marked as shared in the schedule. When
not shared, the mote assumes that schedule is collision-free, and therefore
does not use any backoff mechanism when a transmission fails.
*/
#define MINBE                2

/**
\brief Maximum backoff exponent.

See MINBE for an explanation of backoff.
*/
#define MAXBE                4
//6tisch minimal draft
#define SCHEDULE_MINIMAL_6TISCH_ACTIVE_CELLS                      5
#define SCHEDULE_MINIMAL_6TISCH_EB_CELLS                          1
#define SCHEDULE_MINIMAL_6TISCH_SLOTFRAME_SIZE                  101
#define SCHEDULE_MINIMAL_6TISCH_DEFAULT_SLOTFRAME_HANDLE          1 //id of slotframe
#define SCHEDULE_MINIMAL_6TISCH_DEFAULT_SLOTFRAME_NUMBER          1 //1 slotframe by default.

//=========================== typedef =========================================

typedef uint8_t    channelOffset_t;
typedef uint16_t   slotOffset_t;
typedef uint16_t   frameLength_t;

typedef enum {
   CELLTYPE_OFF              = 0,
   CELLTYPE_ADV              = 1,
   CELLTYPE_TX               = 2,
   CELLTYPE_RX               = 3,
   CELLTYPE_TXRX             = 4,
   CELLTYPE_SERIALRX         = 5,
   CELLTYPE_MORESERIALRX     = 6
} cellType_t;


BEGIN_PACK
typedef struct {
   slotOffset_t    slotOffset;
   cellType_t      type;
   bool            shared;
   uint8_t         channelOffset;
   open_addr_t     neighbor;
   uint8_t         numRx;
   uint8_t         numTx;
   uint8_t         numTxACK;
   asn_t           lastUsedAsn;
   void*           next;
} scheduleEntry_t;
END_PACK

//used to debug through ipv6 pkt. 

BEGIN_PACK
typedef struct {
   uint8_t last_addr_byte;//last byte of the address; poipoi could be [0]; endianness
   uint8_t slotOffset;
   channelOffset_t channelOffset;
}netDebugScheduleEntry_t;
END_PACK

BEGIN_PACK
typedef struct {
   uint8_t         row;
   slotOffset_t    slotOffset;
   uint8_t         type;
   bool            shared;
   uint8_t         channelOffset;
   open_addr_t     neighbor;
   uint8_t         numRx;
   uint8_t         numTx;
   uint8_t         numTxACK;
   asn_t           lastUsedAsn;
} debugScheduleEntry_t;
END_PACK

// elements for slot info
BEGIN_PACK
typedef struct {
  uint8_t address[LENGTH_ADDR64b];// 
  cellType_t link_type;// rx,tx etc...
  bool shared;
  slotOffset_t slotOffset;
  channelOffset_t channelOffset;
}slotinfo_element_t;
<<<<<<< HEAD
END_PACK;

BEGIN_PACK; //elements for slot info 
typedef struct {
  cellType_t link_type;// rx,tx etc...
  slotOffset_t slotOffset;
  channelOffset_t channelOffset;
}Link_t;
END_PACK;

=======
END_PACK
>>>>>>> 878fc092
//=========================== variables =======================================

typedef struct {
   scheduleEntry_t  scheduleBuf[MAXACTIVESLOTS];
   scheduleEntry_t* currentScheduleEntry;
   uint16_t         frameLength;
   uint8_t          backoffExponent;
   uint8_t          backoff;
   slotOffset_t     debugPrintRow;
} schedule_vars_t;

typedef struct {
   uint8_t          numActiveSlotsCur;
   uint8_t          numActiveSlotsMax;
   uint8_t          numUpdatedSlotsCur;
} schedule_dbg_t;

//=========================== prototypes ======================================

// admin
void               schedule_init(void);
bool               debugPrint_schedule(void);
bool               debugPrint_backoff(void);
// from uRES
void               schedule_setFrameLength(frameLength_t newFrameLength);
owerror_t            schedule_addActiveSlot(
                        slotOffset_t   slotOffset,
                        cellType_t     type,
                        bool           shared,
                        uint8_t        channelOffset,
                        open_addr_t*   neighbor,
                        bool isUpdate);

void               schedule_getSlotInfo(slotOffset_t   slotOffset,                      
                              open_addr_t*   neighbor,
                              slotinfo_element_t* info);

owerror_t               schedule_removeActiveSlot(slotOffset_t   slotOffset,                      
                              open_addr_t*   neighbor);


// from IEEE802154E
void               schedule_syncSlotOffset(slotOffset_t targetSlotOffset);
void               schedule_advanceSlot(void);
slotOffset_t       schedule_getNextActiveSlotOffset(void);
frameLength_t      schedule_getFrameLength(void);
cellType_t         schedule_getType(void);
void               schedule_getNeighbor(open_addr_t* addrToWrite);
channelOffset_t    schedule_getChannelOffset(void);
bool               schedule_getOkToSend(void);
void               schedule_resetBackoff(void);
void               schedule_indicateRx(asn_t*   asnTimestamp);
void               schedule_indicateTx(
                        asn_t*    asnTimestamp,
                        bool      succesfullTx
                   );
void               schedule_getNetDebugInfo(netDebugScheduleEntry_t* schlist);

// from reservation
uint8_t         schedule_getNumSlotframe();
void            schedule_uResGenerateCandidataLinkList(uint8_t slotframeID);
void            schedule_uResGenerateRemoveLinkList(uint8_t slotframeID,Link_t tempLink);
void            schedule_allocateLinks(uint8_t slotframeID,uint8_t numOfLink,uint8_t bandwidth);
void            schedule_addLinksToSchedule(uint8_t slotframeID,open_addr_t* previousHop,uint8_t numOfLinks,uint8_t state);
void            schedule_removeLinksFromSchedule(uint8_t slotframeID,uint16_t slotframeSize,uint8_t numOfLink,open_addr_t* previousHop,uint8_t state);
scheduleEntry_t* schedule_getScheduleEntry(uint16_t slotOffset);
uint8_t         schedule_getLinksNumber(uint8_t numOfSlotframe);
Link_t* schedule_getLinksList(uint8_t slotframeID);

/**
\}
\}
*/
          
#endif
<|MERGE_RESOLUTION|>--- conflicted
+++ resolved
@@ -1,214 +1,210 @@
-#ifndef __SCHEDULE_H
-#define __SCHEDULE_H
-
-/**
-\addtogroup MAChigh
-\{
-\addtogroup Schedule
-\{
-*/
-
-#include "openwsn.h"
-
-//=========================== define ==========================================
-
-/**
-\brief The length of the superframe, in slots.
-
-The superframe repears over time and can be arbitrarly long.
-*/
-#define SUPERFRAME_LENGTH    11 //should be 101
-
-#define NUMADVSLOTS          1
-#define NUMSHAREDTXRX        5 
-#define NUMSERIALRX          3
-
-/**
-\brief Maximum number of active slots in a superframe.
-
-Note that this is merely used to allocate RAM memory for the schedule. The
-schedule is represented, in RAM, by a table. There is one row per active slot
-in that table; a slot is "active" when it is not of type CELLTYPE_OFF.
-
-Set this number to the exact number of active slots you are planning on having
-in your schedule, so not to waste RAM.
-*/
-#define MAXACTIVESLOTS       (NUMADVSLOTS+NUMSHAREDTXRX+NUMSERIALRX)
-
-/**
-\brief Minimum backoff exponent.
-
-Backoff is used only in slots that are marked as shared in the schedule. When
-not shared, the mote assumes that schedule is collision-free, and therefore
-does not use any backoff mechanism when a transmission fails.
-*/
-#define MINBE                2
-
-/**
-\brief Maximum backoff exponent.
-
-See MINBE for an explanation of backoff.
-*/
-#define MAXBE                4
-//6tisch minimal draft
-#define SCHEDULE_MINIMAL_6TISCH_ACTIVE_CELLS                      5
-#define SCHEDULE_MINIMAL_6TISCH_EB_CELLS                          1
-#define SCHEDULE_MINIMAL_6TISCH_SLOTFRAME_SIZE                  101
-#define SCHEDULE_MINIMAL_6TISCH_DEFAULT_SLOTFRAME_HANDLE          1 //id of slotframe
-#define SCHEDULE_MINIMAL_6TISCH_DEFAULT_SLOTFRAME_NUMBER          1 //1 slotframe by default.
-
-//=========================== typedef =========================================
-
-typedef uint8_t    channelOffset_t;
-typedef uint16_t   slotOffset_t;
-typedef uint16_t   frameLength_t;
-
-typedef enum {
-   CELLTYPE_OFF              = 0,
-   CELLTYPE_ADV              = 1,
-   CELLTYPE_TX               = 2,
-   CELLTYPE_RX               = 3,
-   CELLTYPE_TXRX             = 4,
-   CELLTYPE_SERIALRX         = 5,
-   CELLTYPE_MORESERIALRX     = 6
-} cellType_t;
-
-
-BEGIN_PACK
-typedef struct {
-   slotOffset_t    slotOffset;
-   cellType_t      type;
-   bool            shared;
-   uint8_t         channelOffset;
-   open_addr_t     neighbor;
-   uint8_t         numRx;
-   uint8_t         numTx;
-   uint8_t         numTxACK;
-   asn_t           lastUsedAsn;
-   void*           next;
-} scheduleEntry_t;
+#ifndef __SCHEDULE_H
+#define __SCHEDULE_H
+
+/**
+\addtogroup MAChigh
+\{
+\addtogroup Schedule
+\{
+*/
+
+#include "openwsn.h"
+
+//=========================== define ==========================================
+
+/**
+\brief The length of the superframe, in slots.
+
+The superframe repears over time and can be arbitrarly long.
+*/
+#define SUPERFRAME_LENGTH    11 //should be 101
+
+#define NUMADVSLOTS          1
+#define NUMSHAREDTXRX        5 
+#define NUMSERIALRX          3
+
+/**
+\brief Maximum number of active slots in a superframe.
+
+Note that this is merely used to allocate RAM memory for the schedule. The
+schedule is represented, in RAM, by a table. There is one row per active slot
+in that table; a slot is "active" when it is not of type CELLTYPE_OFF.
+
+Set this number to the exact number of active slots you are planning on having
+in your schedule, so not to waste RAM.
+*/
+#define MAXACTIVESLOTS       (NUMADVSLOTS+NUMSHAREDTXRX+NUMSERIALRX)
+
+/**
+\brief Minimum backoff exponent.
+
+Backoff is used only in slots that are marked as shared in the schedule. When
+not shared, the mote assumes that schedule is collision-free, and therefore
+does not use any backoff mechanism when a transmission fails.
+*/
+#define MINBE                2
+
+/**
+\brief Maximum backoff exponent.
+
+See MINBE for an explanation of backoff.
+*/
+#define MAXBE                4
+//6tisch minimal draft
+#define SCHEDULE_MINIMAL_6TISCH_ACTIVE_CELLS                      5
+#define SCHEDULE_MINIMAL_6TISCH_EB_CELLS                          1
+#define SCHEDULE_MINIMAL_6TISCH_SLOTFRAME_SIZE                  101
+#define SCHEDULE_MINIMAL_6TISCH_DEFAULT_SLOTFRAME_HANDLE          1 //id of slotframe
+#define SCHEDULE_MINIMAL_6TISCH_DEFAULT_SLOTFRAME_NUMBER          1 //1 slotframe by default.
+
+//=========================== typedef =========================================
+
+typedef uint8_t    channelOffset_t;
+typedef uint16_t   slotOffset_t;
+typedef uint16_t   frameLength_t;
+
+typedef enum {
+   CELLTYPE_OFF              = 0,
+   CELLTYPE_ADV              = 1,
+   CELLTYPE_TX               = 2,
+   CELLTYPE_RX               = 3,
+   CELLTYPE_TXRX             = 4,
+   CELLTYPE_SERIALRX         = 5,
+   CELLTYPE_MORESERIALRX     = 6
+} cellType_t;
+
+
+BEGIN_PACK
+typedef struct {
+   slotOffset_t    slotOffset;
+   cellType_t      type;
+   bool            shared;
+   uint8_t         channelOffset;
+   open_addr_t     neighbor;
+   uint8_t         numRx;
+   uint8_t         numTx;
+   uint8_t         numTxACK;
+   asn_t           lastUsedAsn;
+   void*           next;
+} scheduleEntry_t;
+END_PACK
+
+//used to debug through ipv6 pkt. 
+
+BEGIN_PACK
+typedef struct {
+   uint8_t last_addr_byte;//last byte of the address; poipoi could be [0]; endianness
+   uint8_t slotOffset;
+   channelOffset_t channelOffset;
+}netDebugScheduleEntry_t;
+END_PACK
+
+BEGIN_PACK
+typedef struct {
+   uint8_t         row;
+   slotOffset_t    slotOffset;
+   uint8_t         type;
+   bool            shared;
+   uint8_t         channelOffset;
+   open_addr_t     neighbor;
+   uint8_t         numRx;
+   uint8_t         numTx;
+   uint8_t         numTxACK;
+   asn_t           lastUsedAsn;
+} debugScheduleEntry_t;
+END_PACK
+
+// elements for slot info
+BEGIN_PACK
+typedef struct {
+  uint8_t address[LENGTH_ADDR64b];// 
+  cellType_t link_type;// rx,tx etc...
+  bool shared;
+  slotOffset_t slotOffset;
+  channelOffset_t channelOffset;
+}slotinfo_element_t;
+END_PACK
+
+// links for link IE
+BEGIN_PACK //elements for slot info 
+typedef struct {
+  cellType_t link_type;// rx,tx etc...
+  slotOffset_t slotOffset;
+  channelOffset_t channelOffset;
+}Link_t;
 END_PACK
-
-//used to debug through ipv6 pkt. 
-
-BEGIN_PACK
-typedef struct {
-   uint8_t last_addr_byte;//last byte of the address; poipoi could be [0]; endianness
-   uint8_t slotOffset;
-   channelOffset_t channelOffset;
-}netDebugScheduleEntry_t;
-END_PACK
-
-BEGIN_PACK
-typedef struct {
-   uint8_t         row;
-   slotOffset_t    slotOffset;
-   uint8_t         type;
-   bool            shared;
-   uint8_t         channelOffset;
-   open_addr_t     neighbor;
-   uint8_t         numRx;
-   uint8_t         numTx;
-   uint8_t         numTxACK;
-   asn_t           lastUsedAsn;
-} debugScheduleEntry_t;
-END_PACK
-
-// elements for slot info
-BEGIN_PACK
-typedef struct {
-  uint8_t address[LENGTH_ADDR64b];// 
-  cellType_t link_type;// rx,tx etc...
-  bool shared;
-  slotOffset_t slotOffset;
-  channelOffset_t channelOffset;
-}slotinfo_element_t;
-<<<<<<< HEAD
-END_PACK;
-
-BEGIN_PACK; //elements for slot info 
-typedef struct {
-  cellType_t link_type;// rx,tx etc...
-  slotOffset_t slotOffset;
-  channelOffset_t channelOffset;
-}Link_t;
-END_PACK;
-
-=======
-END_PACK
->>>>>>> 878fc092
-//=========================== variables =======================================
-
-typedef struct {
-   scheduleEntry_t  scheduleBuf[MAXACTIVESLOTS];
-   scheduleEntry_t* currentScheduleEntry;
-   uint16_t         frameLength;
-   uint8_t          backoffExponent;
-   uint8_t          backoff;
-   slotOffset_t     debugPrintRow;
-} schedule_vars_t;
-
-typedef struct {
-   uint8_t          numActiveSlotsCur;
-   uint8_t          numActiveSlotsMax;
-   uint8_t          numUpdatedSlotsCur;
-} schedule_dbg_t;
-
-//=========================== prototypes ======================================
-
-// admin
-void               schedule_init(void);
-bool               debugPrint_schedule(void);
-bool               debugPrint_backoff(void);
-// from uRES
-void               schedule_setFrameLength(frameLength_t newFrameLength);
-owerror_t            schedule_addActiveSlot(
-                        slotOffset_t   slotOffset,
-                        cellType_t     type,
-                        bool           shared,
-                        uint8_t        channelOffset,
-                        open_addr_t*   neighbor,
-                        bool isUpdate);
-
-void               schedule_getSlotInfo(slotOffset_t   slotOffset,                      
-                              open_addr_t*   neighbor,
-                              slotinfo_element_t* info);
-
-owerror_t               schedule_removeActiveSlot(slotOffset_t   slotOffset,                      
-                              open_addr_t*   neighbor);
-
-
-// from IEEE802154E
-void               schedule_syncSlotOffset(slotOffset_t targetSlotOffset);
-void               schedule_advanceSlot(void);
-slotOffset_t       schedule_getNextActiveSlotOffset(void);
-frameLength_t      schedule_getFrameLength(void);
-cellType_t         schedule_getType(void);
-void               schedule_getNeighbor(open_addr_t* addrToWrite);
-channelOffset_t    schedule_getChannelOffset(void);
-bool               schedule_getOkToSend(void);
-void               schedule_resetBackoff(void);
-void               schedule_indicateRx(asn_t*   asnTimestamp);
-void               schedule_indicateTx(
-                        asn_t*    asnTimestamp,
-                        bool      succesfullTx
-                   );
-void               schedule_getNetDebugInfo(netDebugScheduleEntry_t* schlist);
-
-// from reservation
-uint8_t         schedule_getNumSlotframe();
-void            schedule_uResGenerateCandidataLinkList(uint8_t slotframeID);
-void            schedule_uResGenerateRemoveLinkList(uint8_t slotframeID,Link_t tempLink);
-void            schedule_allocateLinks(uint8_t slotframeID,uint8_t numOfLink,uint8_t bandwidth);
-void            schedule_addLinksToSchedule(uint8_t slotframeID,open_addr_t* previousHop,uint8_t numOfLinks,uint8_t state);
-void            schedule_removeLinksFromSchedule(uint8_t slotframeID,uint16_t slotframeSize,uint8_t numOfLink,open_addr_t* previousHop,uint8_t state);
-scheduleEntry_t* schedule_getScheduleEntry(uint16_t slotOffset);
-uint8_t         schedule_getLinksNumber(uint8_t numOfSlotframe);
-Link_t* schedule_getLinksList(uint8_t slotframeID);
-
-/**
-\}
-\}
-*/
-          
-#endif
+//=========================== variables =======================================
+
+typedef struct {
+   scheduleEntry_t  scheduleBuf[MAXACTIVESLOTS];
+   scheduleEntry_t* currentScheduleEntry;
+   uint16_t         frameLength;
+   uint8_t          backoffExponent;
+   uint8_t          backoff;
+   slotOffset_t     debugPrintRow;
+} schedule_vars_t;
+
+typedef struct {
+   uint8_t          numActiveSlotsCur;
+   uint8_t          numActiveSlotsMax;
+   uint8_t          numUpdatedSlotsCur;
+} schedule_dbg_t;
+
+//=========================== prototypes ======================================
+
+// admin
+void               schedule_init(void);
+bool               debugPrint_schedule(void);
+bool               debugPrint_backoff(void);
+// from uRES
+void               schedule_setFrameLength(frameLength_t newFrameLength);
+owerror_t            schedule_addActiveSlot(
+                        slotOffset_t   slotOffset,
+                        cellType_t     type,
+                        bool           shared,
+                        uint8_t        channelOffset,
+                        open_addr_t*   neighbor,
+                        bool isUpdate);
+
+void               schedule_getSlotInfo(slotOffset_t   slotOffset,                      
+                              open_addr_t*   neighbor,
+                              slotinfo_element_t* info);
+
+owerror_t               schedule_removeActiveSlot(slotOffset_t   slotOffset,                      
+                              open_addr_t*   neighbor);
+
+
+// from IEEE802154E
+void               schedule_syncSlotOffset(slotOffset_t targetSlotOffset);
+void               schedule_advanceSlot(void);
+slotOffset_t       schedule_getNextActiveSlotOffset(void);
+frameLength_t      schedule_getFrameLength(void);
+cellType_t         schedule_getType(void);
+void               schedule_getNeighbor(open_addr_t* addrToWrite);
+channelOffset_t    schedule_getChannelOffset(void);
+bool               schedule_getOkToSend(void);
+void               schedule_resetBackoff(void);
+void               schedule_indicateRx(asn_t*   asnTimestamp);
+void               schedule_indicateTx(
+                        asn_t*    asnTimestamp,
+                        bool      succesfullTx
+                   );
+void               schedule_getNetDebugInfo(netDebugScheduleEntry_t* schlist);
+
+// from reservation
+uint8_t         schedule_getNumSlotframe();
+void            schedule_uResGenerateCandidataLinkList(uint8_t slotframeID);
+void            schedule_uResGenerateRemoveLinkList(uint8_t slotframeID,Link_t tempLink);
+void            schedule_allocateLinks(uint8_t slotframeID,uint8_t numOfLink,uint8_t bandwidth);
+void            schedule_addLinksToSchedule(uint8_t slotframeID,open_addr_t* previousHop,uint8_t numOfLinks,uint8_t state);
+void            schedule_removeLinksFromSchedule(uint8_t slotframeID,uint16_t slotframeSize,uint8_t numOfLink,open_addr_t* previousHop,uint8_t state);
+scheduleEntry_t* schedule_getScheduleEntry(uint16_t slotOffset);
+uint8_t         schedule_getLinksNumber(uint8_t numOfSlotframe);
+Link_t* schedule_getLinksList(uint8_t slotframeID);
+
+/**
+\}
+\}
+*/
+          
+#endif