#ifndef __SCHEDULE_H
#define __SCHEDULE_H

/**
\addtogroup MAChigh
\{
\addtogroup Schedule
\{
*/

#include "openwsn.h"

//=========================== define ==========================================

<<<<<<< HEAD
#define MAXACTIVESLOTS  9    // the maximum number of active slots
#define MINBE           2    // min backoff exponent, used in shared TX slots
#define MAXBE           4    // max backoff exponent, used in shared TX slots

#define MAXSOLTFRAMENUM 5    // the maximum number of slotframe

 
=======
/**
\brief The length of the superframe, in slots.

The superframe repears over time and can be arbitrarly long.
*/
#define SUPERFRAME_LENGTH    9

#define NUMADVSLOTS          1
#define NUMSHAREDTXRX        4
#define NUMSERIALRX          3

/**
\brief Maximum number of active slots in a superframe.

Note that this is merely used to allocate RAM memory for the schedule. The
schedule is represented, in RAM, by a table. There is one row per active slot
in that table; a slot is "active" when it is not of type CELLTYPE_OFF.

Set this number to the exact number of active slots you are planning on having
in your schedule, so not to waste RAM.
*/
#define MAXACTIVESLOTS       (NUMADVSLOTS+NUMSHAREDTXRX+NUMSERIALRX)

/**
\brief Minimum backoff exponent.

Backoff is used only in slots that are marked as shared in the schedule. When
not shared, the mote assumes that schedule is collision-free, and therefore
does not use any backoff mechanism when a transmission fails.
*/
#define MINBE                2

/**
\brief Maximum backoff exponent.

See MINBE for an explanation of backoff.
*/
#define MAXBE                4


>>>>>>> de3520d3
//=========================== typedef =========================================

typedef uint8_t    channelOffset_t;
typedef uint16_t   slotOffset_t;
typedef uint16_t   frameLength_t;

typedef enum {
   CELLTYPE_OFF              = 0,
   CELLTYPE_ADV              = 1,
   CELLTYPE_TX               = 2,
   CELLTYPE_RX               = 3,
   CELLTYPE_TXRX             = 4,
   CELLTYPE_SERIALRX         = 5,
   CELLTYPE_MORESERIALRX     = 6
} cellType_t;

PRAGMA(pack(1));
typedef struct {
   slotOffset_t    slotOffset;
   cellType_t      type;
   bool            shared;
   uint8_t         channelOffset;
   open_addr_t     neighbor;
   uint8_t         numRx;
   uint8_t         numTx;
   uint8_t         numTxACK;
   asn_t           lastUsedAsn;
   void*           next;
} scheduleEntry_t;
PRAGMA(pack());

<<<<<<< HEAD
PRAGMA(pack(1));
typedef	struct{
	uint16_t	slotOffset;
	uint16_t	channelOffset;
        uint8_t         linktype;
}Link_t;
=======
//copy of the previous one but without the pointer
PRAGMA(pack(1));
typedef struct {
   slotOffset_t    slotOffset;
   cellType_t      type;
   bool            shared;
   uint8_t         channelOffset;
   open_addr_t     neighbor;
   uint8_t         numRx;
   uint8_t         numTx;
   uint8_t         numTxACK;
   asn_t           lastUsedAsn;
} scheduleEntryDebug_t;
>>>>>>> de3520d3
PRAGMA(pack());

//used to debug through ipv6 pkt. 

PRAGMA(pack(1));
typedef struct {
   uint8_t last_addr_byte;//last byte of the address; poipoi could be [0]; endianness
   uint8_t slotOffset;
   uint8_t channelOffset;
}netDebugScheduleEntry_t;
PRAGMA(pack());

PRAGMA(pack(1));
typedef struct {
   uint8_t         row;
   scheduleEntryDebug_t scheduleEntry;
} debugScheduleEntry_t;
PRAGMA(pack());

//=========================== variables =======================================

//=========================== prototypes ======================================

// admin
void               schedule_init();
bool               debugPrint_schedule();
bool               debugPrint_backoff();
// from uRES
<<<<<<< HEAD
          void            schedule_setFrameLength(frameLength_t newFrameLength);
          void            schedule_addActiveSlot(slotOffset_t    slotOffset,
                                                 cellType_t      type,
                                                 bool            shared,
                                                 uint8_t         channelOffset,
                                                 open_addr_t*    neighbor);
          void            schedule_removeActiveSlot(slotOffset_t    slotOffset,
                                                    cellType_t      type,
                                                    uint8_t         channelOffset,
                                                    open_addr_t*    neighbor);
          void            schedule_setMySchedule(uint8_t slotframeID,uint16_t slotframeSize,uint8_t numOfLink,open_addr_t* previousHop);
          slotOffset_t    schedule_getSlotToSendPacket(OpenQueueEntry_t *msg,open_addr_t*     neighbor);
=======
void               schedule_setFrameLength(frameLength_t newFrameLength);
void               schedule_addActiveSlot(
                        slotOffset_t   slotOffset,
                        cellType_t     type,
                        bool           shared,
                        uint8_t        channelOffset,
                        open_addr_t*   neighbor
                   );
>>>>>>> de3520d3
// from IEEE802154E
void               schedule_syncSlotOffset(slotOffset_t targetSlotOffset);
void               schedule_advanceSlot();
slotOffset_t       schedule_getNextActiveSlotOffset();
frameLength_t      schedule_getFrameLength();
cellType_t         schedule_getType();
void               schedule_getNeighbor(open_addr_t* addrToWrite);
channelOffset_t    schedule_getChannelOffset();
bool               schedule_getOkToSend();
void               schedule_resetBackoff();
void               schedule_indicateRx(asn_t*   asnTimestamp);
void               schedule_indicateTx(
                        asn_t*    asnTimestamp,
                        bool      succesfullTx
                   );
void               schedule_getNetDebugInfo(netDebugScheduleEntry_t* schlist);

 // from processIE
uint8_t         schedule_getNumSlotframe();
frameLength_t   schedule_getSlotframeSize(uint8_t numOfSlotframe);
uint8_t         schedule_getLinksNumber(uint8_t numOfSlotframe);
void            schedule_generateLinkList(uint8_t slotframeID);
Link_t*         schedule_getLinksList(uint8_t slotframeID);

// from reservation
void            schedule_uResGenerateCandidataLinkList(uint8_t slotframeID);
void            schedule_uResGenerateRemoveLinkList(uint8_t slotframeID,Link_t tempLink);

void            schedule_addLinksToSchedule(uint8_t slotframeID,open_addr_t* previousHop,uint8_t numOfLinks,uint8_t state);
void            schedule_allocateLinks(uint8_t slotframeID,uint8_t numOfLink,uint8_t bandwidth);
void            schedule_removeLinksFromSchedule(uint8_t slotframeID,uint16_t slotframeSize,uint8_t numOfLink,open_addr_t* previousHop,uint8_t state);

scheduleEntry_t* schedule_getScheduleEntry(uint16_t slotOffset);
/**
\}
\}
*/
          
#endif
<|MERGE_RESOLUTION|>--- conflicted
+++ resolved
@@ -1,207 +1,190 @@
-#ifndef __SCHEDULE_H
-#define __SCHEDULE_H
-
-/**
-\addtogroup MAChigh
-\{
-\addtogroup Schedule
-\{
-*/
-
-#include "openwsn.h"
-
-//=========================== define ==========================================
-
-<<<<<<< HEAD
-#define MAXACTIVESLOTS  9    // the maximum number of active slots
-#define MINBE           2    // min backoff exponent, used in shared TX slots
-#define MAXBE           4    // max backoff exponent, used in shared TX slots
-
-#define MAXSOLTFRAMENUM 5    // the maximum number of slotframe
-
- 
-=======
-/**
-\brief The length of the superframe, in slots.
-
-The superframe repears over time and can be arbitrarly long.
-*/
-#define SUPERFRAME_LENGTH    9
-
-#define NUMADVSLOTS          1
-#define NUMSHAREDTXRX        4
-#define NUMSERIALRX          3
-
-/**
-\brief Maximum number of active slots in a superframe.
-
-Note that this is merely used to allocate RAM memory for the schedule. The
-schedule is represented, in RAM, by a table. There is one row per active slot
-in that table; a slot is "active" when it is not of type CELLTYPE_OFF.
-
-Set this number to the exact number of active slots you are planning on having
-in your schedule, so not to waste RAM.
-*/
-#define MAXACTIVESLOTS       (NUMADVSLOTS+NUMSHAREDTXRX+NUMSERIALRX)
-
-/**
-\brief Minimum backoff exponent.
-
-Backoff is used only in slots that are marked as shared in the schedule. When
-not shared, the mote assumes that schedule is collision-free, and therefore
-does not use any backoff mechanism when a transmission fails.
-*/
-#define MINBE                2
-
-/**
-\brief Maximum backoff exponent.
-
-See MINBE for an explanation of backoff.
-*/
-#define MAXBE                4
-
-
->>>>>>> de3520d3
-//=========================== typedef =========================================
-
-typedef uint8_t    channelOffset_t;
-typedef uint16_t   slotOffset_t;
-typedef uint16_t   frameLength_t;
-
-typedef enum {
-   CELLTYPE_OFF              = 0,
-   CELLTYPE_ADV              = 1,
-   CELLTYPE_TX               = 2,
-   CELLTYPE_RX               = 3,
-   CELLTYPE_TXRX             = 4,
-   CELLTYPE_SERIALRX         = 5,
-   CELLTYPE_MORESERIALRX     = 6
-} cellType_t;
-
-PRAGMA(pack(1));
-typedef struct {
-   slotOffset_t    slotOffset;
-   cellType_t      type;
-   bool            shared;
-   uint8_t         channelOffset;
-   open_addr_t     neighbor;
-   uint8_t         numRx;
-   uint8_t         numTx;
-   uint8_t         numTxACK;
-   asn_t           lastUsedAsn;
-   void*           next;
-} scheduleEntry_t;
-PRAGMA(pack());
-
-<<<<<<< HEAD
-PRAGMA(pack(1));
-typedef	struct{
-	uint16_t	slotOffset;
-	uint16_t	channelOffset;
-        uint8_t         linktype;
-}Link_t;
-=======
-//copy of the previous one but without the pointer
-PRAGMA(pack(1));
-typedef struct {
-   slotOffset_t    slotOffset;
-   cellType_t      type;
-   bool            shared;
-   uint8_t         channelOffset;
-   open_addr_t     neighbor;
-   uint8_t         numRx;
-   uint8_t         numTx;
-   uint8_t         numTxACK;
-   asn_t           lastUsedAsn;
-} scheduleEntryDebug_t;
->>>>>>> de3520d3
-PRAGMA(pack());
-
-//used to debug through ipv6 pkt. 
-
-PRAGMA(pack(1));
-typedef struct {
-   uint8_t last_addr_byte;//last byte of the address; poipoi could be [0]; endianness
-   uint8_t slotOffset;
-   uint8_t channelOffset;
-}netDebugScheduleEntry_t;
-PRAGMA(pack());
-
-PRAGMA(pack(1));
-typedef struct {
-   uint8_t         row;
-   scheduleEntryDebug_t scheduleEntry;
-} debugScheduleEntry_t;
-PRAGMA(pack());
-
-//=========================== variables =======================================
-
-//=========================== prototypes ======================================
-
-// admin
-void               schedule_init();
-bool               debugPrint_schedule();
-bool               debugPrint_backoff();
-// from uRES
-<<<<<<< HEAD
-          void            schedule_setFrameLength(frameLength_t newFrameLength);
-          void            schedule_addActiveSlot(slotOffset_t    slotOffset,
-                                                 cellType_t      type,
-                                                 bool            shared,
-                                                 uint8_t         channelOffset,
-                                                 open_addr_t*    neighbor);
-          void            schedule_removeActiveSlot(slotOffset_t    slotOffset,
-                                                    cellType_t      type,
-                                                    uint8_t         channelOffset,
-                                                    open_addr_t*    neighbor);
-          void            schedule_setMySchedule(uint8_t slotframeID,uint16_t slotframeSize,uint8_t numOfLink,open_addr_t* previousHop);
-          slotOffset_t    schedule_getSlotToSendPacket(OpenQueueEntry_t *msg,open_addr_t*     neighbor);
-=======
-void               schedule_setFrameLength(frameLength_t newFrameLength);
-void               schedule_addActiveSlot(
-                        slotOffset_t   slotOffset,
-                        cellType_t     type,
-                        bool           shared,
-                        uint8_t        channelOffset,
-                        open_addr_t*   neighbor
-                   );
->>>>>>> de3520d3
-// from IEEE802154E
-void               schedule_syncSlotOffset(slotOffset_t targetSlotOffset);
-void               schedule_advanceSlot();
-slotOffset_t       schedule_getNextActiveSlotOffset();
-frameLength_t      schedule_getFrameLength();
-cellType_t         schedule_getType();
-void               schedule_getNeighbor(open_addr_t* addrToWrite);
-channelOffset_t    schedule_getChannelOffset();
-bool               schedule_getOkToSend();
-void               schedule_resetBackoff();
-void               schedule_indicateRx(asn_t*   asnTimestamp);
-void               schedule_indicateTx(
-                        asn_t*    asnTimestamp,
-                        bool      succesfullTx
-                   );
-void               schedule_getNetDebugInfo(netDebugScheduleEntry_t* schlist);
-
- // from processIE
-uint8_t         schedule_getNumSlotframe();
-frameLength_t   schedule_getSlotframeSize(uint8_t numOfSlotframe);
-uint8_t         schedule_getLinksNumber(uint8_t numOfSlotframe);
-void            schedule_generateLinkList(uint8_t slotframeID);
-Link_t*         schedule_getLinksList(uint8_t slotframeID);
-
-// from reservation
-void            schedule_uResGenerateCandidataLinkList(uint8_t slotframeID);
-void            schedule_uResGenerateRemoveLinkList(uint8_t slotframeID,Link_t tempLink);
-
-void            schedule_addLinksToSchedule(uint8_t slotframeID,open_addr_t* previousHop,uint8_t numOfLinks,uint8_t state);
-void            schedule_allocateLinks(uint8_t slotframeID,uint8_t numOfLink,uint8_t bandwidth);
-void            schedule_removeLinksFromSchedule(uint8_t slotframeID,uint16_t slotframeSize,uint8_t numOfLink,open_addr_t* previousHop,uint8_t state);
-
-scheduleEntry_t* schedule_getScheduleEntry(uint16_t slotOffset);
-/**
-\}
-\}
-*/
-          
-#endif
+#ifndef __SCHEDULE_H
+#define __SCHEDULE_H
+
+/**
+\addtogroup MAChigh
+\{
+\addtogroup Schedule
+\{
+*/
+
+#include "openwsn.h"
+
+//=========================== define ==========================================
+
+/**
+\brief The length of the superframe, in slots.
+
+The superframe repears over time and can be arbitrarly long.
+*/
+#define SUPERFRAME_LENGTH    9
+
+#define NUMADVSLOTS          1
+#define NUMSHAREDTXRX        4
+#define NUMSERIALRX          3
+
+// number of slots frames 
+#define EB_NUM_SLOTS_FRAMES     1  
+
+/**
+\brief Maximum number of active slots in a superframe.
+
+Note that this is merely used to allocate RAM memory for the schedule. The
+schedule is represented, in RAM, by a table. There is one row per active slot
+in that table; a slot is "active" when it is not of type CELLTYPE_OFF.
+
+Set this number to the exact number of active slots you are planning on having
+in your schedule, so not to waste RAM.
+*/
+#define MAXACTIVESLOTS       (NUMADVSLOTS+NUMSHAREDTXRX+NUMSERIALRX)
+
+/**
+\brief Minimum backoff exponent.
+
+Backoff is used only in slots that are marked as shared in the schedule. When
+not shared, the mote assumes that schedule is collision-free, and therefore
+does not use any backoff mechanism when a transmission fails.
+*/
+#define MINBE                2
+
+/**
+\brief Maximum backoff exponent.
+
+See MINBE for an explanation of backoff.
+*/
+#define MAXBE                4
+
+
+//=========================== typedef =========================================
+
+typedef uint8_t    channelOffset_t;
+typedef uint16_t   slotOffset_t;
+typedef uint16_t   frameLength_t;
+
+typedef enum {
+   CELLTYPE_OFF              = 0,
+   CELLTYPE_ADV              = 1,
+   CELLTYPE_TX               = 2,
+   CELLTYPE_RX               = 3,
+   CELLTYPE_TXRX             = 4,
+   CELLTYPE_SERIALRX         = 5,
+   CELLTYPE_MORESERIALRX     = 6
+} cellType_t;
+
+PRAGMA(pack(1));
+typedef struct {
+   slotOffset_t    slotOffset;
+   cellType_t      type;
+   bool            shared;
+   uint8_t         channelOffset;
+   open_addr_t     neighbor;
+   uint8_t         numRx;
+   uint8_t         numTx;
+   uint8_t         numTxACK;
+   asn_t           lastUsedAsn;
+   void*           next;
+} scheduleEntry_t;
+PRAGMA(pack());
+
+PRAGMA(pack(1));
+typedef	struct{
+	uint16_t	slotOffset;
+	uint16_t	channelOffset;
+        uint8_t         linktype;
+}Link_t;
+PRAGMA(pack());
+
+//copy of the previous one but without the pointer
+PRAGMA(pack(1));
+typedef struct {
+   slotOffset_t    slotOffset;
+   cellType_t      type;
+   bool            shared;
+   uint8_t         channelOffset;
+   open_addr_t     neighbor;
+   uint8_t         numRx;
+   uint8_t         numTx;
+   uint8_t         numTxACK;
+   asn_t           lastUsedAsn;
+} scheduleEntryDebug_t;
+PRAGMA(pack());
+
+//used to debug through ipv6 pkt. 
+
+PRAGMA(pack(1));
+typedef struct {
+   uint8_t last_addr_byte;//last byte of the address; poipoi could be [0]; endianness
+   uint8_t slotOffset;
+   uint8_t channelOffset;
+}netDebugScheduleEntry_t;
+PRAGMA(pack());
+
+PRAGMA(pack(1));
+typedef struct {
+   uint8_t         row;
+   scheduleEntryDebug_t scheduleEntry;
+} debugScheduleEntry_t;
+PRAGMA(pack());
+
+//=========================== variables =======================================
+
+//=========================== prototypes ======================================
+
+// admin
+void               schedule_init();
+bool               debugPrint_schedule();
+bool               debugPrint_backoff();
+// from uRES
+void               schedule_setFrameLength(frameLength_t newFrameLength);
+void               schedule_addActiveSlot(
+                        slotOffset_t   slotOffset,
+                        cellType_t     type,
+                        bool           shared,
+                        uint8_t        channelOffset,
+                        open_addr_t*   neighbor
+                   );
+          void            schedule_removeActiveSlot(slotOffset_t    slotOffset,
+                                                    cellType_t      type,
+                                                    uint8_t         channelOffset,
+                                                    open_addr_t*    neighbor);
+          void            schedule_setMySchedule(uint8_t slotframeID,uint16_t slotframeSize,uint8_t numOfLink,open_addr_t* previousHop);
+          slotOffset_t    schedule_getSlotToSendPacket(OpenQueueEntry_t *msg,open_addr_t*     neighbor);
+// from IEEE802154E
+void               schedule_syncSlotOffset(slotOffset_t targetSlotOffset);
+void               schedule_advanceSlot();
+slotOffset_t       schedule_getNextActiveSlotOffset();
+frameLength_t      schedule_getFrameLength();
+cellType_t         schedule_getType();
+void               schedule_getNeighbor(open_addr_t* addrToWrite);
+channelOffset_t    schedule_getChannelOffset();
+bool               schedule_getOkToSend();
+void               schedule_resetBackoff();
+void               schedule_indicateRx(asn_t*   asnTimestamp);
+void               schedule_indicateTx(
+                        asn_t*    asnTimestamp,
+                        bool      succesfullTx
+                   );
+void schedule_getNetDebugInfo(netDebugScheduleEntry_t* schlist);
+
+ // from processIE
+uint8_t         schedule_getNumSlotframe();
+frameLength_t   schedule_getSlotframeSize(uint8_t numOfSlotframe);
+uint8_t         schedule_getLinksNumber(uint8_t numOfSlotframe);
+void            schedule_generateLinkList(uint8_t slotframeID);
+Link_t*         schedule_getLinksList(uint8_t slotframeID);
+
+// from reservation
+void            schedule_uResGenerateCandidataLinkList(uint8_t slotframeID);
+void            schedule_uResGenerateRemoveLinkList(uint8_t slotframeID,Link_t tempLink);
+
+void            schedule_addLinksToSchedule(uint8_t slotframeID,open_addr_t* previousHop,uint8_t numOfLinks,uint8_t state);
+void            schedule_allocateLinks(uint8_t slotframeID,uint8_t numOfLink,uint8_t bandwidth);
+void            schedule_removeLinksFromSchedule(uint8_t slotframeID,uint16_t slotframeSize,uint8_t numOfLink,open_addr_t* previousHop,uint8_t state);
+
+scheduleEntry_t* schedule_getScheduleEntry(uint16_t slotOffset);
+/**
+\}
+\}
+*/
+          
+#endif