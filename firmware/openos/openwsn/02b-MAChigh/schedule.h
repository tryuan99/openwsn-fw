#ifndef __SCHEDULE_H
#define __SCHEDULE_H

/**
\addtogroup MAChigh
\{
\addtogroup Schedule
\{
*/

#include "openwsn.h"

//=========================== define ==========================================

/**
\brief The length of the superframe, in slots.

The superframe repears over time and can be arbitrarly long.
*/
#define SUPERFRAME_LENGTH    9

#define NUMADVSLOTS          1
#define NUMSHAREDTXRX        4
#define NUMSERIALRX          3

/**
\brief Maximum number of active slots in a superframe.

Note that this is merely used to allocate RAM memory for the schedule. The
schedule is represented, in RAM, by a table. There is one row per active slot
in that table; a slot is "active" when it is not of type CELLTYPE_OFF.

Set this number to the exact number of active slots you are planning on having
in your schedule, so not to waste RAM.
*/
#define MAXACTIVESLOTS       (NUMADVSLOTS+NUMSHAREDTXRX+NUMSERIALRX)

/**
\brief Minimum backoff exponent.

Backoff is used only in slots that are marked as shared in the schedule. When
not shared, the mote assumes that schedule is collision-free, and therefore
does not use any backoff mechanism when a transmission fails.
*/
#define MINBE                2

/**
\brief Maximum backoff exponent.

See MINBE for an explanation of backoff.
*/
#define MAXBE                4

//=========================== typedef =========================================

typedef uint8_t    channelOffset_t;
typedef uint16_t   slotOffset_t;
typedef uint16_t   frameLength_t;

typedef enum {
   CELLTYPE_OFF              = 0,
   CELLTYPE_ADV              = 1,
   CELLTYPE_TX               = 2,
   CELLTYPE_RX               = 3,
   CELLTYPE_TXRX             = 4,
   CELLTYPE_SERIALRX         = 5,
   CELLTYPE_MORESERIALRX     = 6
} cellType_t;

PRAGMA(pack(1));
typedef struct {
   slotOffset_t    slotOffset;
   cellType_t      type;
   bool            shared;
   uint8_t         channelOffset;
   open_addr_t     neighbor;
   uint8_t         numRx;
   uint8_t         numTx;
   uint8_t         numTxACK;
   asn_t           lastUsedAsn;
   void*           next;
} scheduleEntry_t;
PRAGMA(pack());

//used to debug through ipv6 pkt. 

PRAGMA(pack(1));
typedef struct {
   uint8_t last_addr_byte;//last byte of the address; poipoi could be [0]; endianness
   uint8_t slotOffset;
   channelOffset_t channelOffset;
}netDebugScheduleEntry_t;
PRAGMA(pack());

PRAGMA(pack(1));
typedef struct {
   uint8_t         row;
   slotOffset_t    slotOffset;
   uint8_t         type;
   bool            shared;
   uint8_t         channelOffset;
   open_addr_t     neighbor;
   uint8_t         numRx;
   uint8_t         numTx;
   uint8_t         numTxACK;
   asn_t           lastUsedAsn;
} debugScheduleEntry_t;
PRAGMA(pack());

<<<<<<< HEAD
//=========================== module variables ================================

typedef struct {
   scheduleEntry_t  scheduleBuf[MAXACTIVESLOTS];
   scheduleEntry_t* currentScheduleEntry;
   uint16_t         frameLength;
   uint8_t          backoffExponent;
   uint8_t          backoff;
   slotOffset_t     debugPrintRow;
} schedule_vars_t;

typedef struct {
   uint8_t          numActiveSlotsCur;
   uint8_t          numActiveSlotsMax;
} schedule_dbg_t;
=======
PRAGMA(pack(1)); //elements for slot info 
typedef struct {
  uint8_t address[LENGTH_ADDR64b];// 
  cellType_t link_type;// rx,tx etc...
  bool shared;
  slotOffset_t slotOffset;
  channelOffset_t channelOffset;
}slotinfo_element_t;
PRAGMA(pack());
//=========================== variables =======================================
>>>>>>> cdbd6813

//=========================== prototypes ======================================

// admin
void               schedule_init();
bool               debugPrint_schedule();
bool               debugPrint_backoff();
// from uRES
void               schedule_setFrameLength(frameLength_t newFrameLength);
<<<<<<< HEAD
void               schedule_addActiveSlot(
                        slotOffset_t    slotOffset,
                        cellType_t      type,
                        bool            shared,
                        channelOffset_t channelOffset,
                        open_addr_t*    neighbor
                   );
=======
error_t            schedule_addActiveSlot(
                        slotOffset_t   slotOffset,
                        cellType_t     type,
                        bool           shared,
                        uint8_t        channelOffset,
                        open_addr_t*   neighbor,
                        bool isUpdate);

void               schedule_getSlotInfo(slotOffset_t   slotOffset,                      
                              open_addr_t*   neighbor,
                              slotinfo_element_t* info);

error_t               schedule_removeActiveSlot(slotOffset_t   slotOffset,                      
                              open_addr_t*   neighbor);


>>>>>>> cdbd6813
// from IEEE802154E
void               schedule_syncSlotOffset(slotOffset_t targetSlotOffset);
void               schedule_advanceSlot();
slotOffset_t       schedule_getNextActiveSlotOffset();
frameLength_t      schedule_getFrameLength();
cellType_t         schedule_getType();
void               schedule_getNeighbor(open_addr_t* addrToWrite);
channelOffset_t    schedule_getChannelOffset();
bool               schedule_getOkToSend();
void               schedule_resetBackoff();
void               schedule_indicateRx(asn_t*   asnTimestamp);
void               schedule_indicateTx(
                        asn_t*    asnTimestamp,
                        bool      succesfullTx
                   );
void               schedule_getNetDebugInfo(netDebugScheduleEntry_t* schlist);

/**
\}
\}
*/
          
#endif
<|MERGE_RESOLUTION|>--- conflicted
+++ resolved
@@ -1,195 +1,181 @@
-#ifndef __SCHEDULE_H
-#define __SCHEDULE_H
-
-/**
-\addtogroup MAChigh
-\{
-\addtogroup Schedule
-\{
-*/
-
-#include "openwsn.h"
-
-//=========================== define ==========================================
-
-/**
-\brief The length of the superframe, in slots.
-
-The superframe repears over time and can be arbitrarly long.
-*/
-#define SUPERFRAME_LENGTH    9
-
-#define NUMADVSLOTS          1
-#define NUMSHAREDTXRX        4
-#define NUMSERIALRX          3
-
-/**
-\brief Maximum number of active slots in a superframe.
-
-Note that this is merely used to allocate RAM memory for the schedule. The
-schedule is represented, in RAM, by a table. There is one row per active slot
-in that table; a slot is "active" when it is not of type CELLTYPE_OFF.
-
-Set this number to the exact number of active slots you are planning on having
-in your schedule, so not to waste RAM.
-*/
-#define MAXACTIVESLOTS       (NUMADVSLOTS+NUMSHAREDTXRX+NUMSERIALRX)
-
-/**
-\brief Minimum backoff exponent.
-
-Backoff is used only in slots that are marked as shared in the schedule. When
-not shared, the mote assumes that schedule is collision-free, and therefore
-does not use any backoff mechanism when a transmission fails.
-*/
-#define MINBE                2
-
-/**
-\brief Maximum backoff exponent.
-
-See MINBE for an explanation of backoff.
-*/
-#define MAXBE                4
-
-//=========================== typedef =========================================
-
-typedef uint8_t    channelOffset_t;
-typedef uint16_t   slotOffset_t;
-typedef uint16_t   frameLength_t;
-
-typedef enum {
-   CELLTYPE_OFF              = 0,
-   CELLTYPE_ADV              = 1,
-   CELLTYPE_TX               = 2,
-   CELLTYPE_RX               = 3,
-   CELLTYPE_TXRX             = 4,
-   CELLTYPE_SERIALRX         = 5,
-   CELLTYPE_MORESERIALRX     = 6
-} cellType_t;
-
-PRAGMA(pack(1));
-typedef struct {
-   slotOffset_t    slotOffset;
-   cellType_t      type;
-   bool            shared;
-   uint8_t         channelOffset;
-   open_addr_t     neighbor;
-   uint8_t         numRx;
-   uint8_t         numTx;
-   uint8_t         numTxACK;
-   asn_t           lastUsedAsn;
-   void*           next;
-} scheduleEntry_t;
-PRAGMA(pack());
-
-//used to debug through ipv6 pkt. 
-
-PRAGMA(pack(1));
-typedef struct {
-   uint8_t last_addr_byte;//last byte of the address; poipoi could be [0]; endianness
-   uint8_t slotOffset;
-   channelOffset_t channelOffset;
-}netDebugScheduleEntry_t;
-PRAGMA(pack());
-
-PRAGMA(pack(1));
-typedef struct {
-   uint8_t         row;
-   slotOffset_t    slotOffset;
-   uint8_t         type;
-   bool            shared;
-   uint8_t         channelOffset;
-   open_addr_t     neighbor;
-   uint8_t         numRx;
-   uint8_t         numTx;
-   uint8_t         numTxACK;
-   asn_t           lastUsedAsn;
-} debugScheduleEntry_t;
-PRAGMA(pack());
-
-<<<<<<< HEAD
-//=========================== module variables ================================
-
-typedef struct {
-   scheduleEntry_t  scheduleBuf[MAXACTIVESLOTS];
-   scheduleEntry_t* currentScheduleEntry;
-   uint16_t         frameLength;
-   uint8_t          backoffExponent;
-   uint8_t          backoff;
-   slotOffset_t     debugPrintRow;
-} schedule_vars_t;
-
-typedef struct {
-   uint8_t          numActiveSlotsCur;
-   uint8_t          numActiveSlotsMax;
-} schedule_dbg_t;
-=======
-PRAGMA(pack(1)); //elements for slot info 
-typedef struct {
-  uint8_t address[LENGTH_ADDR64b];// 
-  cellType_t link_type;// rx,tx etc...
-  bool shared;
-  slotOffset_t slotOffset;
-  channelOffset_t channelOffset;
-}slotinfo_element_t;
-PRAGMA(pack());
-//=========================== variables =======================================
->>>>>>> cdbd6813
-
-//=========================== prototypes ======================================
-
-// admin
-void               schedule_init();
-bool               debugPrint_schedule();
-bool               debugPrint_backoff();
-// from uRES
-void               schedule_setFrameLength(frameLength_t newFrameLength);
-<<<<<<< HEAD
-void               schedule_addActiveSlot(
-                        slotOffset_t    slotOffset,
-                        cellType_t      type,
-                        bool            shared,
-                        channelOffset_t channelOffset,
-                        open_addr_t*    neighbor
-                   );
-=======
-error_t            schedule_addActiveSlot(
-                        slotOffset_t   slotOffset,
-                        cellType_t     type,
-                        bool           shared,
-                        uint8_t        channelOffset,
-                        open_addr_t*   neighbor,
-                        bool isUpdate);
-
-void               schedule_getSlotInfo(slotOffset_t   slotOffset,                      
-                              open_addr_t*   neighbor,
-                              slotinfo_element_t* info);
-
-error_t               schedule_removeActiveSlot(slotOffset_t   slotOffset,                      
-                              open_addr_t*   neighbor);
-
-
->>>>>>> cdbd6813
-// from IEEE802154E
-void               schedule_syncSlotOffset(slotOffset_t targetSlotOffset);
-void               schedule_advanceSlot();
-slotOffset_t       schedule_getNextActiveSlotOffset();
-frameLength_t      schedule_getFrameLength();
-cellType_t         schedule_getType();
-void               schedule_getNeighbor(open_addr_t* addrToWrite);
-channelOffset_t    schedule_getChannelOffset();
-bool               schedule_getOkToSend();
-void               schedule_resetBackoff();
-void               schedule_indicateRx(asn_t*   asnTimestamp);
-void               schedule_indicateTx(
-                        asn_t*    asnTimestamp,
-                        bool      succesfullTx
-                   );
-void               schedule_getNetDebugInfo(netDebugScheduleEntry_t* schlist);
-
-/**
-\}
-\}
-*/
-          
-#endif
+#ifndef __SCHEDULE_H
+#define __SCHEDULE_H
+
+/**
+\addtogroup MAChigh
+\{
+\addtogroup Schedule
+\{
+*/
+
+#include "openwsn.h"
+
+//=========================== define ==========================================
+
+/**
+\brief The length of the superframe, in slots.
+
+The superframe repears over time and can be arbitrarly long.
+*/
+#define SUPERFRAME_LENGTH    9
+
+#define NUMADVSLOTS          1
+#define NUMSHAREDTXRX        4
+#define NUMSERIALRX          3
+
+/**
+\brief Maximum number of active slots in a superframe.
+
+Note that this is merely used to allocate RAM memory for the schedule. The
+schedule is represented, in RAM, by a table. There is one row per active slot
+in that table; a slot is "active" when it is not of type CELLTYPE_OFF.
+
+Set this number to the exact number of active slots you are planning on having
+in your schedule, so not to waste RAM.
+*/
+#define MAXACTIVESLOTS       (NUMADVSLOTS+NUMSHAREDTXRX+NUMSERIALRX)
+
+/**
+\brief Minimum backoff exponent.
+
+Backoff is used only in slots that are marked as shared in the schedule. When
+not shared, the mote assumes that schedule is collision-free, and therefore
+does not use any backoff mechanism when a transmission fails.
+*/
+#define MINBE                2
+
+/**
+\brief Maximum backoff exponent.
+
+See MINBE for an explanation of backoff.
+*/
+#define MAXBE                4
+
+//=========================== typedef =========================================
+
+typedef uint8_t    channelOffset_t;
+typedef uint16_t   slotOffset_t;
+typedef uint16_t   frameLength_t;
+
+typedef enum {
+   CELLTYPE_OFF              = 0,
+   CELLTYPE_ADV              = 1,
+   CELLTYPE_TX               = 2,
+   CELLTYPE_RX               = 3,
+   CELLTYPE_TXRX             = 4,
+   CELLTYPE_SERIALRX         = 5,
+   CELLTYPE_MORESERIALRX     = 6
+} cellType_t;
+
+PRAGMA(pack(1));
+typedef struct {
+   slotOffset_t    slotOffset;
+   cellType_t      type;
+   bool            shared;
+   uint8_t         channelOffset;
+   open_addr_t     neighbor;
+   uint8_t         numRx;
+   uint8_t         numTx;
+   uint8_t         numTxACK;
+   asn_t           lastUsedAsn;
+   void*           next;
+} scheduleEntry_t;
+PRAGMA(pack());
+
+//used to debug through ipv6 pkt. 
+
+PRAGMA(pack(1));
+typedef struct {
+   uint8_t last_addr_byte;//last byte of the address; poipoi could be [0]; endianness
+   uint8_t slotOffset;
+   channelOffset_t channelOffset;
+}netDebugScheduleEntry_t;
+PRAGMA(pack());
+
+PRAGMA(pack(1));
+typedef struct {
+   uint8_t         row;
+   slotOffset_t    slotOffset;
+   uint8_t         type;
+   bool            shared;
+   uint8_t         channelOffset;
+   open_addr_t     neighbor;
+   uint8_t         numRx;
+   uint8_t         numTx;
+   uint8_t         numTxACK;
+   asn_t           lastUsedAsn;
+} debugScheduleEntry_t;
+PRAGMA(pack());
+
+PRAGMA(pack(1)); //elements for slot info 
+typedef struct {
+  uint8_t address[LENGTH_ADDR64b];// 
+  cellType_t link_type;// rx,tx etc...
+  bool shared;
+  slotOffset_t slotOffset;
+  channelOffset_t channelOffset;
+}slotinfo_element_t;
+PRAGMA(pack());
+//=========================== variables =======================================
+
+typedef struct {
+   scheduleEntry_t  scheduleBuf[MAXACTIVESLOTS];
+   scheduleEntry_t* currentScheduleEntry;
+   uint16_t         frameLength;
+   uint8_t          backoffExponent;
+   uint8_t          backoff;
+   slotOffset_t     debugPrintRow;
+} schedule_vars_t;
+
+typedef struct {
+   uint8_t          numActiveSlotsCur;
+   uint8_t          numActiveSlotsMax;
+} schedule_dbg_t;
+
+//=========================== prototypes ======================================
+
+// admin
+void               schedule_init();
+bool               debugPrint_schedule();
+bool               debugPrint_backoff();
+// from uRES
+void               schedule_setFrameLength(frameLength_t newFrameLength);
+error_t            schedule_addActiveSlot(
+                        slotOffset_t   slotOffset,
+                        cellType_t     type,
+                        bool           shared,
+                        uint8_t        channelOffset,
+                        open_addr_t*   neighbor,
+                        bool isUpdate);
+
+void               schedule_getSlotInfo(slotOffset_t   slotOffset,                      
+                              open_addr_t*   neighbor,
+                              slotinfo_element_t* info);
+
+error_t               schedule_removeActiveSlot(slotOffset_t   slotOffset,                      
+                              open_addr_t*   neighbor);
+
+
+// from IEEE802154E
+void               schedule_syncSlotOffset(slotOffset_t targetSlotOffset);
+void               schedule_advanceSlot();
+slotOffset_t       schedule_getNextActiveSlotOffset();
+frameLength_t      schedule_getFrameLength();
+cellType_t         schedule_getType();
+void               schedule_getNeighbor(open_addr_t* addrToWrite);
+channelOffset_t    schedule_getChannelOffset();
+bool               schedule_getOkToSend();
+void               schedule_resetBackoff();
+void               schedule_indicateRx(asn_t*   asnTimestamp);
+void               schedule_indicateTx(
+                        asn_t*    asnTimestamp,
+                        bool      succesfullTx
+                   );
+void               schedule_getNetDebugInfo(netDebugScheduleEntry_t* schlist);
+
+/**
+\}
+\}
+*/
+          
+#endif