--- conflicted
+++ resolved
@@ -1,132 +1,105 @@
-#ifndef __NEIGHBORS_H
-#define __NEIGHBORS_H
-
-/**
-\addtogroup MAChigh
-\{
-\addtogroup Neighbors
-\{
-*/
-#include "openwsn.h"
-#include "icmpv6rpl.h"
-
-//=========================== define ==========================================
-
-#define MAXNUMNEIGHBORS           10
-#define MAXPREFERENCE             2
-#define BADNEIGHBORMAXRSSI        -80 //dBm
-#define GOODNEIGHBORMINRSSI       -90 //dBm
-#define SWITCHSTABILITYTHRESHOLD  3
-#define DEFAULTLINKCOST           15
-
-#define MAXDAGRANK                0xffff
-#define DEFAULTDAGRANK            MAXDAGRANK
-
-//=========================== typedef =========================================
-
-PRAGMA(pack(1));
-typedef struct {
-   bool             used;
-   uint8_t          parentPreference;
-   bool             stableNeighbor;
-   uint8_t          switchStabilityCounter;
-   open_addr_t      addr_64b;
-   dagrank_t        DAGrank;
-   int8_t           rssi;
-   uint8_t          numRx;
-   uint8_t          numTx;
-   uint8_t          numTxACK;
-   uint8_t          numWraps;//number of times the tx counter wraps. can be removed if memory is a restriction. also check openvisualizer then.
-   asn_t            asn;
-} neighborRow_t;
-PRAGMA(pack());
-
-PRAGMA(pack(1));
-typedef struct {
-   uint8_t         row;
-   neighborRow_t   neighborEntry;
-} debugNeighborEntry_t;
-PRAGMA(pack());
-
-PRAGMA(pack(1));
-typedef struct {
-   uint8_t         last_addr_byte;   // last byte of the neighbor's address
-   int8_t          rssi;
-   uint8_t         parentPreference;
-   dagrank_t       DAGrank;
-   uint16_t        asn; 
-} netDebugNeigborEntry_t;
-PRAGMA(pack());
-
-//=========================== variables =======================================
-
-//=========================== prototypes ======================================
-
-<<<<<<< HEAD
-          void          neighbors_init();
-          void          neighbors_receiveDIO(OpenQueueEntry_t* msg,icmpv6rpl_dio_t* dio);
-          void          neighbors_updateMyDAGrankAndNeighborPreference();
-          void          neighbors_indicateRx(open_addr_t* l2_src,
-                                             int8_t       rssi,
-                                             asn_t*       asnTimestamp);
-          void          neighbors_indicateTx(open_addr_t* dest,
-                                             uint8_t      numTxAttempts,
-                                             bool         was_finally_acked,
-                                             asn_t*       asnTimestamp);
-          open_addr_t*  neighbors_KaNeighbor();
-          open_addr_t*  neighbors_reservationNeighbor();
-          open_addr_t*  neighbors_getAddr(uint8_t neighboIdx);
-          bool          neighbors_isStableNeighbor(open_addr_t* address);
-          bool          neighbors_isPreferredParent(open_addr_t* address);
-          dagrank_t     neighbors_getMyDAGrank();
-          uint8_t       neighbors_getNumNeighbors();
-          bool          neighbors_getPreferredParent(open_addr_t* addressToWrite,
-                                                     uint8_t addr_type);
-          //debug
-          bool          debugPrint_neighbors();
-          void          neighbors_getNetDebugInfo(netDebugNeigborEntry_t *schlist,uint8_t maxbytes);
-          uint8_t       neighbors_getNumberOfNeighbors(); 
-          bool          isNeighborsWithLowerDAGrank(dagrank_t RefRank, uint8_t index);
-          void          getNeighborsWithLowerDAGrank(uint8_t* addressToWrite,uint8_t addr_type, uint8_t index);
-          bool          getNeighborsWithHigherDAGrank(open_addr_t* addressToWrite,uint8_t addr_type, dagrank_t RefRank, uint8_t index);
-=======
-void          neighbors_init();
-// getters
-dagrank_t     neighbors_getMyDAGrank();
-uint8_t       neighbors_getNumNeighbors();
-bool          neighbors_getPreferredParentEui64(open_addr_t* addressToWrite);
-open_addr_t*  neighbors_getKANeighbor();
-// interrogators
-bool          neighbors_isStableNeighbor(open_addr_t* address);
-bool          neighbors_isPreferredParent(open_addr_t* address);
-bool          neighbors_isNeighborWithLowerDAGrank(uint8_t index);
-bool          neighbors_isNeighborWithHigherDAGrank(uint8_t index);
-
-// updating neighbor information
-void          neighbors_indicateRx(
-                   open_addr_t*        l2_src,
-                   int8_t              rssi,
-                   asn_t*              asnTimestamp
-              );
-void          neighbors_indicateTx(
-                   open_addr_t*        dest,
-                   uint8_t             numTxAttempts,
-                   bool                was_finally_acked,
-                   asn_t*              asnTimestamp
-              );
-void          neighbors_indicateRxDIO(OpenQueueEntry_t* msg);
-// get addresses
-void          neighbors_getNeighbor(open_addr_t* address,uint8_t addr_type,uint8_t index);
-// managing routing info
-void          neighbors_updateMyDAGrankAndNeighborPreference();
-// debug
-bool          debugPrint_neighbors();
-void          debugNetPrint_neighbors(netDebugNeigborEntry_t* schlist);
-          
->>>>>>> de3520d3
-/**
-\}
-\}
-*/
-
-#endif
+#ifndef __NEIGHBORS_H
+#define __NEIGHBORS_H
+
+/**
+\addtogroup MAChigh
+\{
+\addtogroup Neighbors
+\{
+*/
+#include "openwsn.h"
+#include "icmpv6rpl.h"
+
+//=========================== define ==========================================
+
+#define MAXNUMNEIGHBORS           10
+#define MAXPREFERENCE             2
+#define BADNEIGHBORMAXRSSI        -80 //dBm
+#define GOODNEIGHBORMINRSSI       -90 //dBm
+#define SWITCHSTABILITYTHRESHOLD  3
+#define DEFAULTLINKCOST           15
+
+#define MAXDAGRANK                0xffff
+#define DEFAULTDAGRANK            MAXDAGRANK
+
+//=========================== typedef =========================================
+
+PRAGMA(pack(1));
+typedef struct {
+   bool             used;
+   uint8_t          parentPreference;
+   bool             stableNeighbor;
+   uint8_t          switchStabilityCounter;
+   open_addr_t      addr_64b;
+   dagrank_t        DAGrank;
+   int8_t           rssi;
+   uint8_t          numRx;
+   uint8_t          numTx;
+   uint8_t          numTxACK;
+   uint8_t          numWraps;//number of times the tx counter wraps. can be removed if memory is a restriction. also check openvisualizer then.
+   asn_t            asn;
+} neighborRow_t;
+PRAGMA(pack());
+
+PRAGMA(pack(1));
+typedef struct {
+   uint8_t         row;
+   neighborRow_t   neighborEntry;
+} debugNeighborEntry_t;
+PRAGMA(pack());
+
+PRAGMA(pack(1));
+typedef struct {
+   uint8_t         last_addr_byte;   // last byte of the neighbor's address
+   int8_t          rssi;
+   uint8_t         parentPreference;
+   dagrank_t       DAGrank;
+   uint16_t        asn; 
+} netDebugNeigborEntry_t;
+PRAGMA(pack());
+
+//=========================== variables =======================================
+
+//=========================== prototypes ======================================
+
+void          neighbors_init();
+// getters
+dagrank_t     neighbors_getMyDAGrank();
+uint8_t       neighbors_getNumNeighbors();
+bool          neighbors_getPreferredParentEui64(open_addr_t* addressToWrite);
+open_addr_t*  neighbors_getKANeighbor();
+// interrogators
+bool          neighbors_isStableNeighbor(open_addr_t* address);
+bool          neighbors_isPreferredParent(open_addr_t* address);
+bool          neighbors_isNeighborWithLowerDAGrank(uint8_t index);
+bool          neighbors_isNeighborWithHigherDAGrank(uint8_t index);
+
+open_addr_t*  neighbors_reservationNeighbor();
+
+// updating neighbor information
+void          neighbors_indicateRx(
+                   open_addr_t*        l2_src,
+                   int8_t              rssi,
+                   asn_t*              asnTimestamp
+              );
+void          neighbors_indicateTx(
+                   open_addr_t*        dest,
+                   uint8_t             numTxAttempts,
+                   bool                was_finally_acked,
+                   asn_t*              asnTimestamp
+              );
+void          neighbors_indicateRxDIO(OpenQueueEntry_t* msg);
+// get addresses
+void          neighbors_getNeighbor(open_addr_t* address,uint8_t addr_type,uint8_t index);
+// managing routing info
+void          neighbors_updateMyDAGrankAndNeighborPreference();
+// debug
+bool          debugPrint_neighbors();
+void          debugNetPrint_neighbors(netDebugNeigborEntry_t* schlist);
+          
+/**
+\}
+\}
+*/
+
+#endif