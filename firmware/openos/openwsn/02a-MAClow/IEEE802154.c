#include "openwsn.h"
#include "IEEE802154.h"
#include "packetfunctions.h"
#include "idmanager.h"
#include "openserial.h"
#include "topology.h"

//=========================== variables =======================================

//=========================== prototypes ======================================
void    ieee802154_prependAuxHeader(OpenQueueEntry_t* msg);

//=========================== public ==========================================

/**
\brief Prepend the IEEE802.15.4 MAC header to a (to be transmitted) packet.

Note that we are writing the field from the end of the header to the beginning.

\param msg             [in,out] The message to append the header to.
\param frameType       [in]     Type of IEEE802.15.4 frame.
\param securityEnabled [in]     Is security enabled on this frame?
\param nextHop         [in]     Address of the next hop
*/
void ieee802154_prependHeader(OpenQueueEntry_t* msg,
                              uint8_t           frameType,
                              bool              securityEnabled,
                              bool              IEListPresent,
                              uint8_t           sequenceNumber,
                              open_addr_t*      nextHop) {
   uint8_t temp_8b;
   
<<<<<<< HEAD
   
   //Auxilary Security Header 2B
   if (securityEnabled) {
        ieee802154_prependAuxHeader(msg);
   } 
   
   //previousHop address (always 64-bit)
=======
   // previousHop address (always 64-bit)
>>>>>>> de3520d3
   packetfunctions_writeAddress(msg,idmanager_getMyID(ADDR_64B),LITTLE_ENDIAN);
   // nextHop address
   if (packetfunctions_isBroadcastMulticast(nextHop)) {
      //broadcast address is always 16-bit
      packetfunctions_reserveHeaderSize(msg,sizeof(uint8_t));
      *((uint8_t*)(msg->payload)) = 0xFF;
      packetfunctions_reserveHeaderSize(msg,sizeof(uint8_t));
      *((uint8_t*)(msg->payload)) = 0xFF;
   } else {
      switch (nextHop->type) {
         case ADDR_16B:
         case ADDR_64B:
            packetfunctions_writeAddress(msg,nextHop,LITTLE_ENDIAN);
            break;
         default:
            openserial_printCritical(COMPONENT_IEEE802154,ERR_WRONG_ADDR_TYPE,
                                  (errorparameter_t)nextHop->type,
                                  (errorparameter_t)1);
      }
      
   }
   // destpan
   packetfunctions_writeAddress(msg,idmanager_getMyID(ADDR_PANID),LITTLE_ENDIAN);
   //dsn
   packetfunctions_reserveHeaderSize(msg,sizeof(uint8_t));
   *((uint8_t*)(msg->payload)) = sequenceNumber;
   //fcf (2nd byte)
   packetfunctions_reserveHeaderSize(msg,sizeof(uint8_t));
   temp_8b              = 0;
<<<<<<< HEAD
   // poipoi: 16-bit source/dest addresses                                                                                            
                                                                                                //bit8 Seq
   temp_8b             |= IEListPresent                   << IEEE154_FCF_IELISTPRESENT;         //bit9, IE
//   temp_8b             |= IEEE154_ADDR_SHORT              << IEEE154_FCF_DEST_ADDR_MODE;        //bit10..11
                                                                                                //bit12..13 Frame version
//   temp_8b             |= IEEE154_ADDR_SHORT              << IEEE154_FCF_SRC_ADDR_MODE;         //bit14..15
=======
>>>>>>> de3520d3
   if (packetfunctions_isBroadcastMulticast(nextHop)) {
      temp_8b          |= IEEE154_ADDR_SHORT              << IEEE154_FCF_DEST_ADDR_MODE;
   } else {
      switch (nextHop->type) {
         case ADDR_16B:
            temp_8b    |= IEEE154_ADDR_SHORT              << IEEE154_FCF_DEST_ADDR_MODE;
            break;
         case ADDR_64B:
            temp_8b    |= IEEE154_ADDR_EXT                << IEEE154_FCF_DEST_ADDR_MODE;
            break;
         // no need for a default, since it would have been caught above.
      }
   }
   temp_8b             |= IEEE154_ADDR_EXT                << IEEE154_FCF_SRC_ADDR_MODE;
   *((uint8_t*)(msg->payload)) = temp_8b;
   //fcf (1st byte)
   packetfunctions_reserveHeaderSize(msg,sizeof(uint8_t));
   temp_8b              = 0;
   temp_8b             |= frameType                       << IEEE154_FCF_FRAME_TYPE;
   temp_8b             |= securityEnabled                 << IEEE154_FCF_SECURITY_ENABLED;
   temp_8b             |= IEEE154_PENDING_NO_FRAMEPENDING << IEEE154_FCF_FRAME_PENDING;
   if (frameType==IEEE154_TYPE_ACK || packetfunctions_isBroadcastMulticast(nextHop)) {
      temp_8b          |= IEEE154_ACK_NO_ACK_REQ          << IEEE154_FCF_ACK_REQ;
   } else {
      temp_8b          |= IEEE154_ACK_YES_ACK_REQ         << IEEE154_FCF_ACK_REQ;
   }
   temp_8b             |= IEEE154_PANID_COMPRESSED        << IEEE154_FCF_INTRAPAN;
   *((uint8_t*)(msg->payload)) = temp_8b;
}

/**
\brief Retreieve the IEEE802.15.4 MAC header from a (just received) packet.

Note We are writing the fields from the begnning of the header to the end.

\param msg               [in,out] The message just received.
\param ieee802514_header [out]    The internal header to write the data to.
*/
void ieee802154_retrieveHeader(OpenQueueEntry_t*      msg,
                               ieee802154_header_iht* ieee802514_header) {
   uint8_t temp_8b;
   
   // by default, let's assume the header is not valid, in case we leave this
   // function because the packet ends up being shorter than the header.
   ieee802514_header->valid=FALSE;
   
   ieee802514_header->headerLength = 0;
   // fcf, byte 1
   if (ieee802514_header->headerLength>msg->length) { return; } // no more to read!
   temp_8b = *((uint8_t*)(msg->payload)+ieee802514_header->headerLength);
   ieee802514_header->frameType         = (temp_8b >> IEEE154_FCF_FRAME_TYPE      ) & 0x07;//3b
   ieee802514_header->securityEnabled   = (temp_8b >> IEEE154_FCF_SECURITY_ENABLED) & 0x01;//1b
   ieee802514_header->framePending      = (temp_8b >> IEEE154_FCF_FRAME_PENDING   ) & 0x01;//1b
   ieee802514_header->ackRequested      = (temp_8b >> IEEE154_FCF_ACK_REQ         ) & 0x01;//1b
   ieee802514_header->panIDCompression  = (temp_8b >> IEEE154_FCF_INTRAPAN        ) & 0x01;//1b
   ieee802514_header->headerLength += 1;
   // fcf, byte 2
   if (ieee802514_header->headerLength>msg->length) { return; } // no more to read!
   temp_8b = *((uint8_t*)(msg->payload)+ieee802514_header->headerLength);
   
   ieee802514_header->IEListPresent     = (temp_8b >> IEEE154_FCF_IELISTPRESENT   ) & 0x01;//1b
   
   switch ( (temp_8b >> IEEE154_FCF_DEST_ADDR_MODE ) & 0x03 ) {
      case IEEE154_ADDR_NONE:
         ieee802514_header->dest.type = ADDR_NONE;
         break;
      case IEEE154_ADDR_SHORT:
         ieee802514_header->dest.type = ADDR_16B;
         break;
      case IEEE154_ADDR_EXT:
         ieee802514_header->dest.type = ADDR_64B;
         break;
      default:
         openserial_printError(COMPONENT_IEEE802154,ERR_IEEE154_UNSUPPORTED,
                               (errorparameter_t)1,
                               (errorparameter_t)(temp_8b >> IEEE154_FCF_DEST_ADDR_MODE ) & 0x03);
         return; // this is an invalid packet, return
   }
   switch ( (temp_8b >> IEEE154_FCF_SRC_ADDR_MODE ) & 0x03 ) {
      case IEEE154_ADDR_NONE:
         ieee802514_header->src.type = ADDR_NONE;
         break;
      case IEEE154_ADDR_SHORT:
         ieee802514_header->src.type = ADDR_16B;
         break;
      case IEEE154_ADDR_EXT:
         ieee802514_header->src.type = ADDR_64B;
         break;
      default:
         openserial_printError(COMPONENT_IEEE802154,ERR_IEEE154_UNSUPPORTED,
                               (errorparameter_t)2,
                               (errorparameter_t)(temp_8b >> IEEE154_FCF_SRC_ADDR_MODE ) & 0x03);
         return; // this is an invalid packet, return
   }
   ieee802514_header->headerLength += 1;
   // sequenceNumber
   if (ieee802514_header->headerLength>msg->length) { return; } // no more to read!
   ieee802514_header->dsn  = *((uint8_t*)(msg->payload)+ieee802514_header->headerLength);
   ieee802514_header->headerLength += 1;
   // panID
   if (ieee802514_header->headerLength>msg->length) { return; } // no more to read!
   packetfunctions_readAddress(((uint8_t*)(msg->payload)+ieee802514_header->headerLength),
                               ADDR_PANID,
                               &ieee802514_header->panid,
                               LITTLE_ENDIAN);
   ieee802514_header->headerLength += 2;
   // dest
   if (ieee802514_header->headerLength>msg->length) { return; } // no more to read!
   switch (ieee802514_header->dest.type) {
      case ADDR_NONE:
         break;
      case ADDR_16B:
         packetfunctions_readAddress(
             ((uint8_t*)(msg->payload)+ieee802514_header->headerLength),
             ADDR_16B,
             &ieee802514_header->dest,
             LITTLE_ENDIAN
         );
         ieee802514_header->headerLength += 2;
         if (ieee802514_header->headerLength>msg->length) {  return; } // no more to read!
         break;
      case ADDR_64B:
         packetfunctions_readAddress(((uint8_t*)(msg->payload)+ieee802514_header->headerLength),
                                     ADDR_64B,
                                     &ieee802514_header->dest,
                                     LITTLE_ENDIAN);
         ieee802514_header->headerLength += 8;
         if (ieee802514_header->headerLength>msg->length) {  return; } // no more to read!
         break;
      // no need for a default, since case would have been caught above
   }
   //src
   switch (ieee802514_header->src.type) {
      case ADDR_NONE:
         break;
      case ADDR_16B:
         packetfunctions_readAddress(((uint8_t*)(msg->payload)+ieee802514_header->headerLength),
                                     ADDR_16B,
                                     &ieee802514_header->src,
                                     LITTLE_ENDIAN);
         ieee802514_header->headerLength += 2;
         if (ieee802514_header->headerLength>msg->length) {  return; } // no more to read!
         break;
      case ADDR_64B:
         packetfunctions_readAddress(((uint8_t*)(msg->payload)+ieee802514_header->headerLength),
                                     ADDR_64B,
                                     &ieee802514_header->src,
                                     LITTLE_ENDIAN);
         ieee802514_header->headerLength += 8;
         if (ieee802514_header->headerLength>msg->length) {  return; } // no more to read!
         break;
      // no need for a default, since case would have been caught above
   }
   // apply topology filter
   if (topology_isAcceptablePacket(ieee802514_header)==FALSE) {
      // the topology filter does accept this packet, return
      return;
   }
   // if you reach this, the header is valid
   ieee802514_header->valid=TRUE;
}

//=========================== private =========================================
void ieee802154_prependAuxHeader(OpenQueueEntry_t* msg) {
    uint8_t      temp_8b;
   
    //2nd byte, Key identifier 
   packetfunctions_reserveHeaderSize(msg,sizeof(uint8_t));
   *((uint8_t*)(msg->payload)) = INTIAL_KEY_ID;                         //INITIAL_KEY_ID =0x07
   
   //1st byte, security control
   temp_8b       = 0;
   temp_8b      |= IEEE154_SECURITY_LEVEL_32MIC              << IEEE154_AUX_SECURITY_LEVEL;            //b0..2 secuity level =01-32bitMIC   
   temp_8b      |= IEEE154_KEY_FROM_INDEX                    << IEEE154_AUX_KEY_ID_MODE;               //b3-b4 key identifier mode =01- key is determined from 1B key index
   temp_8b      |= IEEE154_COUNTER_SUPPRESSION_YES           << IEEE154_AUX_FRAME_COUNTER_SUPPRESSION; //b5 frame counter suppression, =1-no frame counter is sent
   temp_8b      |= IEEE154_COUNTER_SIZE_5B                   << IEEE154_AUX_FRAME_COUNTER_SIZE;        //b6 frame counter size =1 - frame counter is 5B
                                                                                              //b7 reserved =0
   
   packetfunctions_reserveHeaderSize(msg,sizeof(uint8_t));
   *((uint8_t*)(msg->payload)) = temp_8b;
   
}<|MERGE_RESOLUTION|>--- conflicted
+++ resolved
@@ -1,263 +1,253 @@
-#include "openwsn.h"
-#include "IEEE802154.h"
-#include "packetfunctions.h"
-#include "idmanager.h"
-#include "openserial.h"
-#include "topology.h"
-
-//=========================== variables =======================================
-
-//=========================== prototypes ======================================
-void    ieee802154_prependAuxHeader(OpenQueueEntry_t* msg);
-
-//=========================== public ==========================================
-
-/**
-\brief Prepend the IEEE802.15.4 MAC header to a (to be transmitted) packet.
-
-Note that we are writing the field from the end of the header to the beginning.
-
-\param msg             [in,out] The message to append the header to.
-\param frameType       [in]     Type of IEEE802.15.4 frame.
-\param securityEnabled [in]     Is security enabled on this frame?
-\param nextHop         [in]     Address of the next hop
-*/
-void ieee802154_prependHeader(OpenQueueEntry_t* msg,
-                              uint8_t           frameType,
-                              bool              securityEnabled,
-                              bool              IEListPresent,
-                              uint8_t           sequenceNumber,
-                              open_addr_t*      nextHop) {
-   uint8_t temp_8b;
-   
-<<<<<<< HEAD
-   
-   //Auxilary Security Header 2B
-   if (securityEnabled) {
-        ieee802154_prependAuxHeader(msg);
-   } 
-   
-   //previousHop address (always 64-bit)
-=======
-   // previousHop address (always 64-bit)
->>>>>>> de3520d3
-   packetfunctions_writeAddress(msg,idmanager_getMyID(ADDR_64B),LITTLE_ENDIAN);
-   // nextHop address
-   if (packetfunctions_isBroadcastMulticast(nextHop)) {
-      //broadcast address is always 16-bit
-      packetfunctions_reserveHeaderSize(msg,sizeof(uint8_t));
-      *((uint8_t*)(msg->payload)) = 0xFF;
-      packetfunctions_reserveHeaderSize(msg,sizeof(uint8_t));
-      *((uint8_t*)(msg->payload)) = 0xFF;
-   } else {
-      switch (nextHop->type) {
-         case ADDR_16B:
-         case ADDR_64B:
-            packetfunctions_writeAddress(msg,nextHop,LITTLE_ENDIAN);
-            break;
-         default:
-            openserial_printCritical(COMPONENT_IEEE802154,ERR_WRONG_ADDR_TYPE,
-                                  (errorparameter_t)nextHop->type,
-                                  (errorparameter_t)1);
-      }
-      
-   }
-   // destpan
-   packetfunctions_writeAddress(msg,idmanager_getMyID(ADDR_PANID),LITTLE_ENDIAN);
-   //dsn
-   packetfunctions_reserveHeaderSize(msg,sizeof(uint8_t));
-   *((uint8_t*)(msg->payload)) = sequenceNumber;
-   //fcf (2nd byte)
-   packetfunctions_reserveHeaderSize(msg,sizeof(uint8_t));
-   temp_8b              = 0;
-<<<<<<< HEAD
-   // poipoi: 16-bit source/dest addresses                                                                                            
-                                                                                                //bit8 Seq
-   temp_8b             |= IEListPresent                   << IEEE154_FCF_IELISTPRESENT;         //bit9, IE
-//   temp_8b             |= IEEE154_ADDR_SHORT              << IEEE154_FCF_DEST_ADDR_MODE;        //bit10..11
-                                                                                                //bit12..13 Frame version
-//   temp_8b             |= IEEE154_ADDR_SHORT              << IEEE154_FCF_SRC_ADDR_MODE;         //bit14..15
-=======
->>>>>>> de3520d3
-   if (packetfunctions_isBroadcastMulticast(nextHop)) {
-      temp_8b          |= IEEE154_ADDR_SHORT              << IEEE154_FCF_DEST_ADDR_MODE;
-   } else {
-      switch (nextHop->type) {
-         case ADDR_16B:
-            temp_8b    |= IEEE154_ADDR_SHORT              << IEEE154_FCF_DEST_ADDR_MODE;
-            break;
-         case ADDR_64B:
-            temp_8b    |= IEEE154_ADDR_EXT                << IEEE154_FCF_DEST_ADDR_MODE;
-            break;
-         // no need for a default, since it would have been caught above.
-      }
-   }
-   temp_8b             |= IEEE154_ADDR_EXT                << IEEE154_FCF_SRC_ADDR_MODE;
-   *((uint8_t*)(msg->payload)) = temp_8b;
-   //fcf (1st byte)
-   packetfunctions_reserveHeaderSize(msg,sizeof(uint8_t));
-   temp_8b              = 0;
-   temp_8b             |= frameType                       << IEEE154_FCF_FRAME_TYPE;
-   temp_8b             |= securityEnabled                 << IEEE154_FCF_SECURITY_ENABLED;
-   temp_8b             |= IEEE154_PENDING_NO_FRAMEPENDING << IEEE154_FCF_FRAME_PENDING;
-   if (frameType==IEEE154_TYPE_ACK || packetfunctions_isBroadcastMulticast(nextHop)) {
-      temp_8b          |= IEEE154_ACK_NO_ACK_REQ          << IEEE154_FCF_ACK_REQ;
-   } else {
-      temp_8b          |= IEEE154_ACK_YES_ACK_REQ         << IEEE154_FCF_ACK_REQ;
-   }
-   temp_8b             |= IEEE154_PANID_COMPRESSED        << IEEE154_FCF_INTRAPAN;
-   *((uint8_t*)(msg->payload)) = temp_8b;
-}
-
-/**
-\brief Retreieve the IEEE802.15.4 MAC header from a (just received) packet.
-
-Note We are writing the fields from the begnning of the header to the end.
-
-\param msg               [in,out] The message just received.
-\param ieee802514_header [out]    The internal header to write the data to.
-*/
-void ieee802154_retrieveHeader(OpenQueueEntry_t*      msg,
-                               ieee802154_header_iht* ieee802514_header) {
-   uint8_t temp_8b;
-   
-   // by default, let's assume the header is not valid, in case we leave this
-   // function because the packet ends up being shorter than the header.
-   ieee802514_header->valid=FALSE;
-   
-   ieee802514_header->headerLength = 0;
-   // fcf, byte 1
-   if (ieee802514_header->headerLength>msg->length) { return; } // no more to read!
-   temp_8b = *((uint8_t*)(msg->payload)+ieee802514_header->headerLength);
-   ieee802514_header->frameType         = (temp_8b >> IEEE154_FCF_FRAME_TYPE      ) & 0x07;//3b
-   ieee802514_header->securityEnabled   = (temp_8b >> IEEE154_FCF_SECURITY_ENABLED) & 0x01;//1b
-   ieee802514_header->framePending      = (temp_8b >> IEEE154_FCF_FRAME_PENDING   ) & 0x01;//1b
-   ieee802514_header->ackRequested      = (temp_8b >> IEEE154_FCF_ACK_REQ         ) & 0x01;//1b
-   ieee802514_header->panIDCompression  = (temp_8b >> IEEE154_FCF_INTRAPAN        ) & 0x01;//1b
-   ieee802514_header->headerLength += 1;
-   // fcf, byte 2
-   if (ieee802514_header->headerLength>msg->length) { return; } // no more to read!
-   temp_8b = *((uint8_t*)(msg->payload)+ieee802514_header->headerLength);
-   
-   ieee802514_header->IEListPresent     = (temp_8b >> IEEE154_FCF_IELISTPRESENT   ) & 0x01;//1b
-   
-   switch ( (temp_8b >> IEEE154_FCF_DEST_ADDR_MODE ) & 0x03 ) {
-      case IEEE154_ADDR_NONE:
-         ieee802514_header->dest.type = ADDR_NONE;
-         break;
-      case IEEE154_ADDR_SHORT:
-         ieee802514_header->dest.type = ADDR_16B;
-         break;
-      case IEEE154_ADDR_EXT:
-         ieee802514_header->dest.type = ADDR_64B;
-         break;
-      default:
-         openserial_printError(COMPONENT_IEEE802154,ERR_IEEE154_UNSUPPORTED,
-                               (errorparameter_t)1,
-                               (errorparameter_t)(temp_8b >> IEEE154_FCF_DEST_ADDR_MODE ) & 0x03);
-         return; // this is an invalid packet, return
-   }
-   switch ( (temp_8b >> IEEE154_FCF_SRC_ADDR_MODE ) & 0x03 ) {
-      case IEEE154_ADDR_NONE:
-         ieee802514_header->src.type = ADDR_NONE;
-         break;
-      case IEEE154_ADDR_SHORT:
-         ieee802514_header->src.type = ADDR_16B;
-         break;
-      case IEEE154_ADDR_EXT:
-         ieee802514_header->src.type = ADDR_64B;
-         break;
-      default:
-         openserial_printError(COMPONENT_IEEE802154,ERR_IEEE154_UNSUPPORTED,
-                               (errorparameter_t)2,
-                               (errorparameter_t)(temp_8b >> IEEE154_FCF_SRC_ADDR_MODE ) & 0x03);
-         return; // this is an invalid packet, return
-   }
-   ieee802514_header->headerLength += 1;
-   // sequenceNumber
-   if (ieee802514_header->headerLength>msg->length) { return; } // no more to read!
-   ieee802514_header->dsn  = *((uint8_t*)(msg->payload)+ieee802514_header->headerLength);
-   ieee802514_header->headerLength += 1;
-   // panID
-   if (ieee802514_header->headerLength>msg->length) { return; } // no more to read!
-   packetfunctions_readAddress(((uint8_t*)(msg->payload)+ieee802514_header->headerLength),
-                               ADDR_PANID,
-                               &ieee802514_header->panid,
-                               LITTLE_ENDIAN);
-   ieee802514_header->headerLength += 2;
-   // dest
-   if (ieee802514_header->headerLength>msg->length) { return; } // no more to read!
-   switch (ieee802514_header->dest.type) {
-      case ADDR_NONE:
-         break;
-      case ADDR_16B:
-         packetfunctions_readAddress(
-             ((uint8_t*)(msg->payload)+ieee802514_header->headerLength),
-             ADDR_16B,
-             &ieee802514_header->dest,
-             LITTLE_ENDIAN
-         );
-         ieee802514_header->headerLength += 2;
-         if (ieee802514_header->headerLength>msg->length) {  return; } // no more to read!
-         break;
-      case ADDR_64B:
-         packetfunctions_readAddress(((uint8_t*)(msg->payload)+ieee802514_header->headerLength),
-                                     ADDR_64B,
-                                     &ieee802514_header->dest,
-                                     LITTLE_ENDIAN);
-         ieee802514_header->headerLength += 8;
-         if (ieee802514_header->headerLength>msg->length) {  return; } // no more to read!
-         break;
-      // no need for a default, since case would have been caught above
-   }
-   //src
-   switch (ieee802514_header->src.type) {
-      case ADDR_NONE:
-         break;
-      case ADDR_16B:
-         packetfunctions_readAddress(((uint8_t*)(msg->payload)+ieee802514_header->headerLength),
-                                     ADDR_16B,
-                                     &ieee802514_header->src,
-                                     LITTLE_ENDIAN);
-         ieee802514_header->headerLength += 2;
-         if (ieee802514_header->headerLength>msg->length) {  return; } // no more to read!
-         break;
-      case ADDR_64B:
-         packetfunctions_readAddress(((uint8_t*)(msg->payload)+ieee802514_header->headerLength),
-                                     ADDR_64B,
-                                     &ieee802514_header->src,
-                                     LITTLE_ENDIAN);
-         ieee802514_header->headerLength += 8;
-         if (ieee802514_header->headerLength>msg->length) {  return; } // no more to read!
-         break;
-      // no need for a default, since case would have been caught above
-   }
-   // apply topology filter
-   if (topology_isAcceptablePacket(ieee802514_header)==FALSE) {
-      // the topology filter does accept this packet, return
-      return;
-   }
-   // if you reach this, the header is valid
-   ieee802514_header->valid=TRUE;
-}
-
-//=========================== private =========================================
-void ieee802154_prependAuxHeader(OpenQueueEntry_t* msg) {
-    uint8_t      temp_8b;
-   
-    //2nd byte, Key identifier 
-   packetfunctions_reserveHeaderSize(msg,sizeof(uint8_t));
-   *((uint8_t*)(msg->payload)) = INTIAL_KEY_ID;                         //INITIAL_KEY_ID =0x07
-   
-   //1st byte, security control
-   temp_8b       = 0;
-   temp_8b      |= IEEE154_SECURITY_LEVEL_32MIC              << IEEE154_AUX_SECURITY_LEVEL;            //b0..2 secuity level =01-32bitMIC   
-   temp_8b      |= IEEE154_KEY_FROM_INDEX                    << IEEE154_AUX_KEY_ID_MODE;               //b3-b4 key identifier mode =01- key is determined from 1B key index
-   temp_8b      |= IEEE154_COUNTER_SUPPRESSION_YES           << IEEE154_AUX_FRAME_COUNTER_SUPPRESSION; //b5 frame counter suppression, =1-no frame counter is sent
-   temp_8b      |= IEEE154_COUNTER_SIZE_5B                   << IEEE154_AUX_FRAME_COUNTER_SIZE;        //b6 frame counter size =1 - frame counter is 5B
-                                                                                              //b7 reserved =0
-   
-   packetfunctions_reserveHeaderSize(msg,sizeof(uint8_t));
-   *((uint8_t*)(msg->payload)) = temp_8b;
-   
+#include "openwsn.h"
+#include "IEEE802154.h"
+#include "packetfunctions.h"
+#include "idmanager.h"
+#include "openserial.h"
+#include "topology.h"
+
+//=========================== variables =======================================
+
+//=========================== prototypes ======================================
+void    ieee802154_prependAuxHeader(OpenQueueEntry_t* msg);
+
+//=========================== public ==========================================
+
+/**
+\brief Prepend the IEEE802.15.4 MAC header to a (to be transmitted) packet.
+
+Note that we are writing the field from the end of the header to the beginning.
+
+\param msg             [in,out] The message to append the header to.
+\param frameType       [in]     Type of IEEE802.15.4 frame.
+\param securityEnabled [in]     Is security enabled on this frame?
+\param nextHop         [in]     Address of the next hop
+*/
+void ieee802154_prependHeader(OpenQueueEntry_t* msg,
+                              uint8_t           frameType,
+                              bool              securityEnabled,
+                              bool              IEListPresent,
+                              uint8_t           sequenceNumber,
+                              open_addr_t*      nextHop) {
+   uint8_t temp_8b;
+   
+   
+   //Auxilary Security Header 2B
+   if (securityEnabled) {
+        ieee802154_prependAuxHeader(msg);
+   } 
+   
+   //previousHop address (always 64-bit)
+   packetfunctions_writeAddress(msg,idmanager_getMyID(ADDR_64B),LITTLE_ENDIAN);
+   // nextHop address
+   if (packetfunctions_isBroadcastMulticast(nextHop)) {
+      //broadcast address is always 16-bit
+      packetfunctions_reserveHeaderSize(msg,sizeof(uint8_t));
+      *((uint8_t*)(msg->payload)) = 0xFF;
+      packetfunctions_reserveHeaderSize(msg,sizeof(uint8_t));
+      *((uint8_t*)(msg->payload)) = 0xFF;
+   } else {
+      switch (nextHop->type) {
+         case ADDR_16B:
+         case ADDR_64B:
+            packetfunctions_writeAddress(msg,nextHop,LITTLE_ENDIAN);
+            break;
+         default:
+            openserial_printCritical(COMPONENT_IEEE802154,ERR_WRONG_ADDR_TYPE,
+                                  (errorparameter_t)nextHop->type,
+                                  (errorparameter_t)1);
+      }
+      
+   }
+   // destpan
+   packetfunctions_writeAddress(msg,idmanager_getMyID(ADDR_PANID),LITTLE_ENDIAN);
+   //dsn
+   packetfunctions_reserveHeaderSize(msg,sizeof(uint8_t));
+   *((uint8_t*)(msg->payload)) = sequenceNumber;
+   //fcf (2nd byte)
+   packetfunctions_reserveHeaderSize(msg,sizeof(uint8_t));
+   temp_8b              = 0;
+   // ures -- poipoi xv                                                                                              //bit8 Seq
+   temp_8b             |= IEListPresent                   << IEEE154_FCF_IELISTPRESENT;         //bit9, IE
+  
+   if (packetfunctions_isBroadcastMulticast(nextHop)) {
+      temp_8b          |= IEEE154_ADDR_SHORT              << IEEE154_FCF_DEST_ADDR_MODE;
+   } else {
+      switch (nextHop->type) {
+         case ADDR_16B:
+            temp_8b    |= IEEE154_ADDR_SHORT              << IEEE154_FCF_DEST_ADDR_MODE;
+            break;
+         case ADDR_64B:
+            temp_8b    |= IEEE154_ADDR_EXT                << IEEE154_FCF_DEST_ADDR_MODE;
+            break;
+         // no need for a default, since it would have been caught above.
+      }
+   }
+   temp_8b             |= IEEE154_ADDR_EXT                << IEEE154_FCF_SRC_ADDR_MODE;
+   *((uint8_t*)(msg->payload)) = temp_8b;
+   //fcf (1st byte)
+   packetfunctions_reserveHeaderSize(msg,sizeof(uint8_t));
+   temp_8b              = 0;
+   temp_8b             |= frameType                       << IEEE154_FCF_FRAME_TYPE;
+   temp_8b             |= securityEnabled                 << IEEE154_FCF_SECURITY_ENABLED;
+   temp_8b             |= IEEE154_PENDING_NO_FRAMEPENDING << IEEE154_FCF_FRAME_PENDING;
+   if (frameType==IEEE154_TYPE_ACK || packetfunctions_isBroadcastMulticast(nextHop)) {
+      temp_8b          |= IEEE154_ACK_NO_ACK_REQ          << IEEE154_FCF_ACK_REQ;
+   } else {
+      temp_8b          |= IEEE154_ACK_YES_ACK_REQ         << IEEE154_FCF_ACK_REQ;
+   }
+   temp_8b             |= IEEE154_PANID_COMPRESSED        << IEEE154_FCF_INTRAPAN;
+   *((uint8_t*)(msg->payload)) = temp_8b;
+}
+
+/**
+\brief Retreieve the IEEE802.15.4 MAC header from a (just received) packet.
+
+Note We are writing the fields from the begnning of the header to the end.
+
+\param msg               [in,out] The message just received.
+\param ieee802514_header [out]    The internal header to write the data to.
+*/
+void ieee802154_retrieveHeader(OpenQueueEntry_t*      msg,
+                               ieee802154_header_iht* ieee802514_header) {
+   uint8_t temp_8b;
+   
+   // by default, let's assume the header is not valid, in case we leave this
+   // function because the packet ends up being shorter than the header.
+   ieee802514_header->valid=FALSE;
+   
+   ieee802514_header->headerLength = 0;
+   // fcf, byte 1
+   if (ieee802514_header->headerLength>msg->length) { return; } // no more to read!
+   temp_8b = *((uint8_t*)(msg->payload)+ieee802514_header->headerLength);
+   ieee802514_header->frameType         = (temp_8b >> IEEE154_FCF_FRAME_TYPE      ) & 0x07;//3b
+   ieee802514_header->securityEnabled   = (temp_8b >> IEEE154_FCF_SECURITY_ENABLED) & 0x01;//1b
+   ieee802514_header->framePending      = (temp_8b >> IEEE154_FCF_FRAME_PENDING   ) & 0x01;//1b
+   ieee802514_header->ackRequested      = (temp_8b >> IEEE154_FCF_ACK_REQ         ) & 0x01;//1b
+   ieee802514_header->panIDCompression  = (temp_8b >> IEEE154_FCF_INTRAPAN        ) & 0x01;//1b
+   ieee802514_header->headerLength += 1;
+   // fcf, byte 2
+   if (ieee802514_header->headerLength>msg->length) { return; } // no more to read!
+   temp_8b = *((uint8_t*)(msg->payload)+ieee802514_header->headerLength);
+   
+   ieee802514_header->IEListPresent     = (temp_8b >> IEEE154_FCF_IELISTPRESENT   ) & 0x01;//1b
+   
+   switch ( (temp_8b >> IEEE154_FCF_DEST_ADDR_MODE ) & 0x03 ) {
+      case IEEE154_ADDR_NONE:
+         ieee802514_header->dest.type = ADDR_NONE;
+         break;
+      case IEEE154_ADDR_SHORT:
+         ieee802514_header->dest.type = ADDR_16B;
+         break;
+      case IEEE154_ADDR_EXT:
+         ieee802514_header->dest.type = ADDR_64B;
+         break;
+      default:
+         openserial_printError(COMPONENT_IEEE802154,ERR_IEEE154_UNSUPPORTED,
+                               (errorparameter_t)1,
+                               (errorparameter_t)(temp_8b >> IEEE154_FCF_DEST_ADDR_MODE ) & 0x03);
+         return; // this is an invalid packet, return
+   }
+   switch ( (temp_8b >> IEEE154_FCF_SRC_ADDR_MODE ) & 0x03 ) {
+      case IEEE154_ADDR_NONE:
+         ieee802514_header->src.type = ADDR_NONE;
+         break;
+      case IEEE154_ADDR_SHORT:
+         ieee802514_header->src.type = ADDR_16B;
+         break;
+      case IEEE154_ADDR_EXT:
+         ieee802514_header->src.type = ADDR_64B;
+         break;
+      default:
+         openserial_printError(COMPONENT_IEEE802154,ERR_IEEE154_UNSUPPORTED,
+                               (errorparameter_t)2,
+                               (errorparameter_t)(temp_8b >> IEEE154_FCF_SRC_ADDR_MODE ) & 0x03);
+         return; // this is an invalid packet, return
+   }
+   ieee802514_header->headerLength += 1;
+   // sequenceNumber
+   if (ieee802514_header->headerLength>msg->length) { return; } // no more to read!
+   ieee802514_header->dsn  = *((uint8_t*)(msg->payload)+ieee802514_header->headerLength);
+   ieee802514_header->headerLength += 1;
+   // panID
+   if (ieee802514_header->headerLength>msg->length) { return; } // no more to read!
+   packetfunctions_readAddress(((uint8_t*)(msg->payload)+ieee802514_header->headerLength),
+                               ADDR_PANID,
+                               &ieee802514_header->panid,
+                               LITTLE_ENDIAN);
+   ieee802514_header->headerLength += 2;
+   // dest
+   if (ieee802514_header->headerLength>msg->length) { return; } // no more to read!
+   switch (ieee802514_header->dest.type) {
+      case ADDR_NONE:
+         break;
+      case ADDR_16B:
+         packetfunctions_readAddress(
+             ((uint8_t*)(msg->payload)+ieee802514_header->headerLength),
+             ADDR_16B,
+             &ieee802514_header->dest,
+             LITTLE_ENDIAN
+         );
+         ieee802514_header->headerLength += 2;
+         if (ieee802514_header->headerLength>msg->length) {  return; } // no more to read!
+         break;
+      case ADDR_64B:
+         packetfunctions_readAddress(((uint8_t*)(msg->payload)+ieee802514_header->headerLength),
+                                     ADDR_64B,
+                                     &ieee802514_header->dest,
+                                     LITTLE_ENDIAN);
+         ieee802514_header->headerLength += 8;
+         if (ieee802514_header->headerLength>msg->length) {  return; } // no more to read!
+         break;
+      // no need for a default, since case would have been caught above
+   }
+   //src
+   switch (ieee802514_header->src.type) {
+      case ADDR_NONE:
+         break;
+      case ADDR_16B:
+         packetfunctions_readAddress(((uint8_t*)(msg->payload)+ieee802514_header->headerLength),
+                                     ADDR_16B,
+                                     &ieee802514_header->src,
+                                     LITTLE_ENDIAN);
+         ieee802514_header->headerLength += 2;
+         if (ieee802514_header->headerLength>msg->length) {  return; } // no more to read!
+         break;
+      case ADDR_64B:
+         packetfunctions_readAddress(((uint8_t*)(msg->payload)+ieee802514_header->headerLength),
+                                     ADDR_64B,
+                                     &ieee802514_header->src,
+                                     LITTLE_ENDIAN);
+         ieee802514_header->headerLength += 8;
+         if (ieee802514_header->headerLength>msg->length) {  return; } // no more to read!
+         break;
+      // no need for a default, since case would have been caught above
+   }
+   // apply topology filter
+   if (topology_isAcceptablePacket(ieee802514_header)==FALSE) {
+      // the topology filter does accept this packet, return
+      return;
+   }
+   // if you reach this, the header is valid
+   ieee802514_header->valid=TRUE;
+}
+
+//=========================== private =========================================
+void ieee802154_prependAuxHeader(OpenQueueEntry_t* msg) {
+    uint8_t      temp_8b;
+   
+    //2nd byte, Key identifier 
+   packetfunctions_reserveHeaderSize(msg,sizeof(uint8_t));
+   *((uint8_t*)(msg->payload)) = INTIAL_KEY_ID;                         //INITIAL_KEY_ID =0x07
+   
+   //1st byte, security control
+   temp_8b       = 0;
+   temp_8b      |= IEEE154_SECURITY_LEVEL_32MIC              << IEEE154_AUX_SECURITY_LEVEL;            //b0..2 secuity level =01-32bitMIC   
+   temp_8b      |= IEEE154_KEY_FROM_INDEX                    << IEEE154_AUX_KEY_ID_MODE;               //b3-b4 key identifier mode =01- key is determined from 1B key index
+   temp_8b      |= IEEE154_COUNTER_SUPPRESSION_YES           << IEEE154_AUX_FRAME_COUNTER_SUPPRESSION; //b5 frame counter suppression, =1-no frame counter is sent
+   temp_8b      |= IEEE154_COUNTER_SIZE_5B                   << IEEE154_AUX_FRAME_COUNTER_SIZE;        //b6 frame counter size =1 - frame counter is 5B
+                                                                                              //b7 reserved =0
+   
+   packetfunctions_reserveHeaderSize(msg,sizeof(uint8_t));
+   *((uint8_t*)(msg->payload)) = temp_8b;
+   
 }