--- conflicted
+++ resolved
@@ -1,64 +1,49 @@
-#ifndef __IDMANAGER_H
-#define __IDMANAGER_H
-
-/**
-\addtogroup cross-layers
-\{
-\addtogroup IDManager
-\{
-*/
-
-#include "openwsn.h"
-
-//=========================== define ==========================================
-
-//=========================== typedef =========================================
-
-typedef struct {
-   bool          isDAGroot;
-   bool          isBridge;
-   open_addr_t   my16bID;
-   open_addr_t   my64bID;
-   open_addr_t   myPANID;
-   open_addr_t   myPrefix;
-} debugIDManagerEntry_t;
-
-//=========================== variables =======================================
-
-//=========================== prototypes ======================================
-
-<<<<<<< HEAD
-		void         idmanager_init();
-		bool         idmanager_getIsDAGroot();
-		void         idmanager_setIsDAGroot(bool newRole);
-		bool         idmanager_getIsBridge();
-		void         idmanager_setIsBridge(bool newRole);
-		open_addr_t* idmanager_getMyID(uint8_t type);
-		error_t      idmanager_setMyID(open_addr_t* newID);
-		bool         idmanager_isMyAddress(open_addr_t* addr);
-		void         idmanager_triggerAboutBridge();
-		void         idmanager_triggerAboutRoot();
-		bool         debugPrint_id();
-        bool         isPrefixSet();
-=======
-void         idmanager_init();
-bool         idmanager_getIsDAGroot();
-void         idmanager_setIsDAGroot(bool newRole);
-bool         idmanager_getIsBridge();
-void         idmanager_setIsBridge(bool newRole);
-open_addr_t* idmanager_getMyID(uint8_t type);
-error_t      idmanager_setMyID(open_addr_t* newID);
-bool         idmanager_isMyAddress(open_addr_t* addr);
-void         idmanager_triggerAboutRoot();
-void         idmanager_triggerAboutBridge();
-
-bool         debugPrint_id();
-
->>>>>>> de3520d3
-
-/**
-\}
-\}
-*/
-
-#endif
+#ifndef __IDMANAGER_H
+#define __IDMANAGER_H
+
+/**
+\addtogroup cross-layers
+\{
+\addtogroup IDManager
+\{
+*/
+
+#include "openwsn.h"
+
+//=========================== define ==========================================
+
+//=========================== typedef =========================================
+
+typedef struct {
+   bool          isDAGroot;
+   bool          isBridge;
+   open_addr_t   my16bID;
+   open_addr_t   my64bID;
+   open_addr_t   myPANID;
+   open_addr_t   myPrefix;
+} debugIDManagerEntry_t;
+
+//=========================== variables =======================================
+
+//=========================== prototypes ======================================
+
+		void         idmanager_init();
+		bool         idmanager_getIsDAGroot();
+		void         idmanager_setIsDAGroot(bool newRole);
+		bool         idmanager_getIsBridge();
+		void         idmanager_setIsBridge(bool newRole);
+		open_addr_t* idmanager_getMyID(uint8_t type);
+		error_t      idmanager_setMyID(open_addr_t* newID);
+		bool         idmanager_isMyAddress(open_addr_t* addr);
+		void         idmanager_triggerAboutBridge();
+		void         idmanager_triggerAboutRoot();
+
+bool         debugPrint_id();
+
+
+/**
+\}
+\}
+*/
+
+#endif