--- conflicted
+++ resolved
@@ -41,9 +41,6 @@
     env.Append(CPPDEFINES    = 'FORCETOPOLOGY')
 if env['noadaptivesync']==1:
     env.Append(CPPDEFINES    = 'NOADAPTIVESYNC')
-<<<<<<< HEAD
-	
-=======
 if env['cryptoengine']:
     env.Append(CPPDEFINES    = {'CRYPTO_ENGINE_SCONS' : env['cryptoengine']})
 if env['l2_security']==1:
@@ -57,7 +54,6 @@
         env.Append(CPPDEFINES    = 'GOLDEN_IMAGE_NONE')
         
 
->>>>>>> 9a30c3b3
 if   env['toolchain']=='mspgcc':
     
     if env['board'] not in ['telosb','wsn430v13b','wsn430v14','gina','z1']:
