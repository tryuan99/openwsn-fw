--- conflicted
+++ resolved
@@ -1,30 +1,23 @@
-/**
-\brief This project runs the full OpenWSN stack.
-
-\author Thomas Watteyne <watteyne@eecs.berkeley.edu>, August 2010
-*/
-
-#include "board.h"
-#include "scheduler.h"
-#include "openstack.h"
-#include "opendefs.h"
-
-int mote_main(void) {
-
-<<<<<<< HEAD
-void sniffer_setListeningChannel(uint8_t channel){return;}
-
-
-
-=======
-    // initialize
-    board_init();
-    scheduler_init();
-    openstack_init();
-
-    // start
-    scheduler_start();
-    return 0; // this line should never be reached
-}
-
->>>>>>> 49792773
+/**
+\brief This project runs the full OpenWSN stack.
+
+\author Thomas Watteyne <watteyne@eecs.berkeley.edu>, August 2010
+*/
+
+#include "board.h"
+#include "scheduler.h"
+#include "openstack.h"
+#include "opendefs.h"
+
+int mote_main(void) {
+   
+   // initialize
+   board_init();
+   scheduler_init();
+   openstack_init();
+   
+   // start
+   scheduler_start();
+   return 0; // this line should never be reached
+}
+