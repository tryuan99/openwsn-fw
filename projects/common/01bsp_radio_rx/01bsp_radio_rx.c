--- conflicted
+++ resolved
@@ -1,369 +1,265 @@
-/**
-\brief This program shows the use of the "radio" bsp module.
-
-Since the bsp modules for different platforms have the same declaration, you
-can use this project with any platform.
-
-This application places the mote in receive mode, and prints, over the serial
-port, all information about the received packet. The frame printed over the
-serial port for each received packet is formatted as follows:
-- [1B] the length of the packet, an unsigned integer
-- [1B] the first byte of the packet, an unsigned integer
-- [1B] the receive signal strength of tehe packet, an signed integer
-- [1B] the link quality indicator, an unsigned integer
-- [1B] whether the receive packet passed CRC (1) or not (0)
-- [3B] closing flags, each of value 0xff
-
-You can run the 01bsp_radio_rx.py script to listen to your mote and parse those
-serial frames. The application can connect directly to the mote's serial port,
-or to its TCP port when running on the IoT-LAB platform.
-
-Example when running locally:
-----------------------------
-
- ___                 _ _ _  ___  _ _
-| . | ___  ___ ._ _ | | | |/ __>| \ |
-| | || . \/ ._>| ' || | | |\__ \|   |
-`___'|  _/\___.|_|_||__/_/ <___/|_\_|
-     |_|                  openwsn.org
-
-running IoT-lAB? (Y|N): N
-name of serial port (e.g. COM10): COM25
-len=127 num=176 rssi=-43  lqi=107 crc=1
-len=127 num=177 rssi=-43  lqi=107 crc=1
-len=127 num=178 rssi=-43  lqi=106 crc=1
-len=127 num=179 rssi=-43  lqi=107 crc=1
-len=127 num=180 rssi=-43  lqi=108 crc=1
-len=127 num=181 rssi=-43  lqi=107 crc=1
-len=127 num=182 rssi=-43  lqi=107 crc=1
-len=127 num=183 rssi=-43  lqi=107 crc=1
-
-
-Example when running on the IoT-LAB platform:
---------------------------------------------
-
- ___                 _ _ _  ___  _ _
-| . | ___  ___ ._ _ | | | |/ __>| \ |
-| | || . \/ ._>| ' || | | |\__ \|   |
-`___'|  _/\___.|_|_||__/_/ <___/|_\_|
-     |_|                  openwsn.org
-
-running IoT-lAB? (Y|N): Y
-motename? (e.g. wsn430-35): wsn430-35
-len=17  num=84  rssi=-80  lqi=107 crc=1
-len=17  num=84  rssi=-81  lqi=107 crc=1
-len=17  num=84  rssi=-80  lqi=107 crc=1
-len=17  num=84  rssi=-81  lqi=105 crc=1
-len=17  num=84  rssi=-80  lqi=108 crc=1
-len=17  num=84  rssi=-81  lqi=108 crc=1
-
-
-\author Xavi Vilajosana xvilajosana@eecs.berkeley.edu>, June 2012.
-\author Thomas Watteyne <watteyne@eecs.berkeley.edu>, August 2014.
-*/
-
-#include "stdint.h"
-#include "string.h"
-#include "board.h"
-#include "radio.h"
-#include "leds.h"
-#include "uart.h"
-//#include "sctimer.h"
-
-//=========================== defines =========================================
-
-<<<<<<< HEAD
-#define LENGTH_PACKET        125+LENGTH_CRC ///< maximum length is 127 bytes
-#define CHANNEL              13             ///< 11 = 2.405GHz
-#define LENGTH_SERIAL_FRAME  8              ///< length of the serial frame
-=======
-#define LENGTH_PACKET        125+LENGTH_CRC // maximum length is 127 bytes
-#define CHANNEL              16             // 24ghz: 11 = 2.405GHz, subghz: 0 = 863.125 in  FSK operating mode #1
-#define LENGTH_SERIAL_FRAME  8              // length of the serial frame
->>>>>>> e71975b3
-
-//=========================== variables =======================================
-
-typedef struct {
-    uint8_t    num_radioTimerCompare;
-    uint8_t    num_startFrame;
-    uint8_t    num_endFrame;
-} app_dbg_t;
-
-app_dbg_t app_dbg;
-
-typedef struct {
-    // rx packet
-    volatile    uint8_t    rxpk_done;
-                uint8_t    rxpk_buf[LENGTH_PACKET];
-                uint8_t    rxpk_len;
-                uint8_t    rxpk_num;
-                int8_t     rxpk_rssi;
-                uint8_t    rxpk_lqi;
-                bool       rxpk_crc;
-    // uart
-                uint8_t    uart_txFrame[LENGTH_SERIAL_FRAME];
-                uint8_t    uart_lastTxByte;
-    volatile    uint8_t    uart_done;
-} app_vars_t;
-
-app_vars_t app_vars;
-
-//=========================== prototypes ======================================
-
-// radiotimer
-void cb_radioTimerOverflows(void);
-// radio
-void cb_startFrame(PORT_TIMER_WIDTH timestamp);
-void cb_endFrame(PORT_TIMER_WIDTH timestamp);
-// uart
-void cb_uartTxDone(void);
-void cb_uartRxCb(void);
-
-//=========================== main ============================================
-
-/**
-\brief The program starts executing here.
-*/
-int mote_main(void) {
-<<<<<<< HEAD
-   
-   // clear local variables
-   memset(&app_vars,0,sizeof(app_vars_t));
-   
-   // initialize board
-   board_init();
-   
-   // add callback functions radio
-   radio_setStartFrameCb(cb_startFrame);
-   radio_setEndFrameCb(cb_endFrame);
-   
-   // setup UART
-   uart_setCallbacks(cb_uartTxDone,cb_uartRxCb);
-   
-   // prepare radio
-   radio_rfOn();
-   radio_setFrequency(CHANNEL);
-   
-   // switch in RX
-   radio_rxEnable();
-   radio_rxNow();
-   
-   while (1) {
-      
-      // sleep while waiting for at least one of the rxpk_done to be set
-      app_vars.rxpk_done = 0;
-
-      leds_debug_toggle();
-
-      while (app_vars.rxpk_done==0) {
-         board_sleep();
-      }
-      
-      // if I get here, I just received a packet
-      
-      //===== send notification over serial port
-      
-      // led
-      leds_error_on();
-      
-      // format frame to send over serial port
-      app_vars.uart_txFrame[0] = app_vars.rxpk_len;  // packet length
-      app_vars.uart_txFrame[1] = app_vars.rxpk_num;  // packet number
-      app_vars.uart_txFrame[2] = app_vars.rxpk_rssi; // RSSI
-      app_vars.uart_txFrame[3] = app_vars.rxpk_lqi;  // LQI
-      app_vars.uart_txFrame[4] = app_vars.rxpk_crc;  // CRC
-      app_vars.uart_txFrame[5] = 0xff;               // closing flag
-      app_vars.uart_txFrame[6] = 0xff;               // closing flag
-      app_vars.uart_txFrame[7] = 0xff;               // closing flag
-      
-      app_vars.uart_done          = 0;
-      app_vars.uart_lastTxByte    = 0;
-      
-      // send app_vars.uart_txFrame over UART
-      uart_clearTxInterrupts();
-      uart_clearRxInterrupts();
-      uart_enableInterrupts();
-      uart_writeByte(app_vars.uart_txFrame[app_vars.uart_lastTxByte]);
-      while (app_vars.uart_done==0); // busy wait to finish
-      uart_disableInterrupts();
-
-      // led
-      leds_error_off();
-   }
-=======
-
-    // clear local variables
-    memset(&app_vars,0,sizeof(app_vars_t));
-
-    // initialize board
-    board_init();
-
-    // add callback functions radio
-    radio_setStartFrameCb(cb_startFrame);
-    radio_setEndFrameCb(cb_endFrame);
-
-    // setup UART
-    uart_setCallbacks(cb_uartTxDone,cb_uartRxCb);
-
-    // prepare radio
-    radio_rfOn();
-    radio_setFrequency(CHANNEL);
-
-    // switch in RX
-    radio_rxEnable();
-    radio_rxNow();
-
-    while (1) {
-
-        // sleep while waiting for at least one of the rxpk_done to be set
-
-        app_vars.rxpk_done = 0;
-        while (app_vars.rxpk_done==0) {
-            board_sleep();
-        }
-
-        // if I get here, I just received a packet
-
-        //===== send notification over serial port
-
-        // led
-        leds_error_on();
-
-        // format frame to send over serial port
-        app_vars.uart_txFrame[0] = app_vars.rxpk_len;  // packet length
-        app_vars.uart_txFrame[1] = app_vars.rxpk_num;  // packet number
-        app_vars.uart_txFrame[2] = app_vars.rxpk_rssi; // RSSI
-        app_vars.uart_txFrame[3] = app_vars.rxpk_lqi;  // LQI
-        app_vars.uart_txFrame[4] = app_vars.rxpk_crc;  // CRC
-        app_vars.uart_txFrame[5] = 0xff;               // closing flag
-        app_vars.uart_txFrame[6] = 0xff;               // closing flag
-        app_vars.uart_txFrame[7] = 0xff;               // closing flag
-
-        app_vars.uart_done          = 0;
-        app_vars.uart_lastTxByte    = 0;
-
-        // send app_vars.uart_txFrame over UART
-        uart_clearTxInterrupts();
-        uart_clearRxInterrupts();
-        uart_enableInterrupts();
-        uart_writeByte(app_vars.uart_txFrame[app_vars.uart_lastTxByte]);
-        while (app_vars.uart_done==0); // busy wait to finish
-        uart_disableInterrupts();
-
-        // led
-        leds_error_off();
-    }
->>>>>>> e71975b3
-}
-
-//=========================== callbacks =======================================
-
-//===== radio
-
-void cb_startFrame(PORT_TIMER_WIDTH timestamp) {
-
-<<<<<<< HEAD
-   leds_sync_on();
-
-   // update debug stats
-   app_dbg.num_startFrame++;
-}
-
-void cb_endFrame(PORT_TIMER_WIDTH timestamp) {
-
-   // update debug stats
-   app_dbg.num_endFrame++;
-   // indicate I just received a packet
-   app_vars.rxpk_done = 1;
-   
-   // get packet from radio
-   radio_getReceivedFrame(
-      app_vars.rxpk_buf,
-      &app_vars.rxpk_len,
-      sizeof(app_vars.rxpk_buf),
-      &app_vars.rxpk_rssi,
-      &app_vars.rxpk_lqi,
-      &app_vars.rxpk_crc
-   );
-   
-   // read the packet number
-   app_vars.rxpk_num = app_vars.rxpk_buf[0];
-   
-   // led
-   leds_sync_off();
-=======
-    leds_sync_on();
-    // update debug stats
-    app_dbg.num_startFrame++;
-}
-
-void cb_endFrame(PORT_TIMER_WIDTH timestamp) {
-    uint8_t  i;
-    bool     expectedFrame;
-
-    // update debug stats
-    app_dbg.num_endFrame++;
-
-    memset(&app_vars.rxpk_buf[0],0,LENGTH_PACKET);
-
-    // get packet from radio
-    radio_getReceivedFrame(
-        app_vars.rxpk_buf,
-        &app_vars.rxpk_len,
-        sizeof(app_vars.rxpk_buf),
-        &app_vars.rxpk_rssi,
-        &app_vars.rxpk_lqi,
-        &app_vars.rxpk_crc
-    );
-
-    // check the frame is sent by radio_tx project
-    expectedFrame = TRUE;
-    for(i=1;i<10;i++){
-        if(app_vars.rxpk_buf[i]!=i){
-            expectedFrame = FALSE;
-            break;
-        }
-    }
-
-    // read the packet number
-    app_vars.rxpk_num = app_vars.rxpk_buf[0];
-
-    // toggle led if the frame is expected
-    if (expectedFrame){
-        // indicate I just received a packet from bsp_radio_tx mote
-        app_vars.rxpk_done = 1;
-
-        leds_debug_toggle();
-    }
-
-    // keep listening (needed for at86rf215 radio)
-    radio_rxEnable();
-    radio_rxNow();
-
-    // led
-    leds_sync_off();
->>>>>>> e71975b3
-}
-
-//===== uart
-
-void cb_uartTxDone(void) {
-
-    uart_clearTxInterrupts();
-
-    // prepare to send the next byte
-    app_vars.uart_lastTxByte++;
-
-    if (app_vars.uart_lastTxByte<sizeof(app_vars.uart_txFrame)) {
-        uart_writeByte(app_vars.uart_txFrame[app_vars.uart_lastTxByte]);
-    } else {
-        app_vars.uart_done=1;
-    }
-}
-
-void cb_uartRxCb(void) {
-
-    //  uint8_t byte;
-    uart_clearRxInterrupts();
-}
+/**
+\brief This program shows the use of the "radio" bsp module.
+
+Since the bsp modules for different platforms have the same declaration, you
+can use this project with any platform.
+
+This application places the mote in receive mode, and prints, over the serial
+port, all information about the received packet. The frame printed over the
+serial port for each received packet is formatted as follows:
+- [1B] the length of the packet, an unsigned integer
+- [1B] the first byte of the packet, an unsigned integer
+- [1B] the receive signal strength of tehe packet, an signed integer
+- [1B] the link quality indicator, an unsigned integer
+- [1B] whether the receive packet passed CRC (1) or not (0)
+- [3B] closing flags, each of value 0xff
+
+You can run the 01bsp_radio_rx.py script to listen to your mote and parse those
+serial frames. The application can connect directly to the mote's serial port,
+or to its TCP port when running on the IoT-LAB platform.
+
+Example when running locally:
+----------------------------
+
+ ___                 _ _ _  ___  _ _
+| . | ___  ___ ._ _ | | | |/ __>| \ |
+| | || . \/ ._>| ' || | | |\__ \|   |
+`___'|  _/\___.|_|_||__/_/ <___/|_\_|
+     |_|                  openwsn.org
+
+running IoT-lAB? (Y|N): N
+name of serial port (e.g. COM10): COM25
+len=127 num=176 rssi=-43  lqi=107 crc=1
+len=127 num=177 rssi=-43  lqi=107 crc=1
+len=127 num=178 rssi=-43  lqi=106 crc=1
+len=127 num=179 rssi=-43  lqi=107 crc=1
+len=127 num=180 rssi=-43  lqi=108 crc=1
+len=127 num=181 rssi=-43  lqi=107 crc=1
+len=127 num=182 rssi=-43  lqi=107 crc=1
+len=127 num=183 rssi=-43  lqi=107 crc=1
+
+
+Example when running on the IoT-LAB platform:
+--------------------------------------------
+
+ ___                 _ _ _  ___  _ _
+| . | ___  ___ ._ _ | | | |/ __>| \ |
+| | || . \/ ._>| ' || | | |\__ \|   |
+`___'|  _/\___.|_|_||__/_/ <___/|_\_|
+     |_|                  openwsn.org
+
+running IoT-lAB? (Y|N): Y
+motename? (e.g. wsn430-35): wsn430-35
+len=17  num=84  rssi=-80  lqi=107 crc=1
+len=17  num=84  rssi=-81  lqi=107 crc=1
+len=17  num=84  rssi=-80  lqi=107 crc=1
+len=17  num=84  rssi=-81  lqi=105 crc=1
+len=17  num=84  rssi=-80  lqi=108 crc=1
+len=17  num=84  rssi=-81  lqi=108 crc=1
+
+
+\author Xavi Vilajosana xvilajosana@eecs.berkeley.edu>, June 2012.
+\author Thomas Watteyne <watteyne@eecs.berkeley.edu>, August 2014.
+*/
+
+#include "stdint.h"
+#include "string.h"
+#include "board.h"
+#include "radio.h"
+#include "leds.h"
+#include "uart.h"
+//#include "sctimer.h"
+
+//=========================== defines =========================================
+
+#define LENGTH_PACKET        125+LENGTH_CRC // maximum length is 127 bytes
+#define CHANNEL              16             // 24ghz: 11 = 2.405GHz, subghz: 0 = 863.125 in  FSK operating mode #1
+#define LENGTH_SERIAL_FRAME  8              // length of the serial frame
+
+//=========================== variables =======================================
+
+typedef struct {
+    uint8_t    num_radioTimerCompare;
+    uint8_t    num_startFrame;
+    uint8_t    num_endFrame;
+} app_dbg_t;
+
+app_dbg_t app_dbg;
+
+typedef struct {
+    // rx packet
+    volatile    uint8_t    rxpk_done;
+                uint8_t    rxpk_buf[LENGTH_PACKET];
+                uint8_t    rxpk_len;
+                uint8_t    rxpk_num;
+                int8_t     rxpk_rssi;
+                uint8_t    rxpk_lqi;
+                bool       rxpk_crc;
+    // uart
+                uint8_t    uart_txFrame[LENGTH_SERIAL_FRAME];
+                uint8_t    uart_lastTxByte;
+    volatile    uint8_t    uart_done;
+} app_vars_t;
+
+app_vars_t app_vars;
+
+//=========================== prototypes ======================================
+
+// radiotimer
+void cb_radioTimerOverflows(void);
+// radio
+void cb_startFrame(PORT_TIMER_WIDTH timestamp);
+void cb_endFrame(PORT_TIMER_WIDTH timestamp);
+// uart
+void cb_uartTxDone(void);
+void cb_uartRxCb(void);
+
+//=========================== main ============================================
+
+/**
+\brief The program starts executing here.
+*/
+int mote_main(void) {
+
+    // clear local variables
+    memset(&app_vars,0,sizeof(app_vars_t));
+
+    // initialize board
+    board_init();
+
+    // add callback functions radio
+    radio_setStartFrameCb(cb_startFrame);
+    radio_setEndFrameCb(cb_endFrame);
+
+    // setup UART
+    uart_setCallbacks(cb_uartTxDone,cb_uartRxCb);
+
+    // prepare radio
+    radio_rfOn();
+    radio_setFrequency(CHANNEL);
+
+    // switch in RX
+    radio_rxEnable();
+    radio_rxNow();
+
+    while (1) {
+
+        // sleep while waiting for at least one of the rxpk_done to be set
+
+        app_vars.rxpk_done = 0;
+        while (app_vars.rxpk_done==0) {
+            board_sleep();
+        }
+
+        // if I get here, I just received a packet
+
+        //===== send notification over serial port
+
+        // led
+        leds_error_on();
+
+        // format frame to send over serial port
+        app_vars.uart_txFrame[0] = app_vars.rxpk_len;  // packet length
+        app_vars.uart_txFrame[1] = app_vars.rxpk_num;  // packet number
+        app_vars.uart_txFrame[2] = app_vars.rxpk_rssi; // RSSI
+        app_vars.uart_txFrame[3] = app_vars.rxpk_lqi;  // LQI
+        app_vars.uart_txFrame[4] = app_vars.rxpk_crc;  // CRC
+        app_vars.uart_txFrame[5] = 0xff;               // closing flag
+        app_vars.uart_txFrame[6] = 0xff;               // closing flag
+        app_vars.uart_txFrame[7] = 0xff;               // closing flag
+
+        app_vars.uart_done          = 0;
+        app_vars.uart_lastTxByte    = 0;
+
+        // send app_vars.uart_txFrame over UART
+        uart_clearTxInterrupts();
+        uart_clearRxInterrupts();
+        uart_enableInterrupts();
+        uart_writeByte(app_vars.uart_txFrame[app_vars.uart_lastTxByte]);
+        while (app_vars.uart_done==0); // busy wait to finish
+        uart_disableInterrupts();
+
+        // led
+        leds_error_off();
+    }
+}
+
+//=========================== callbacks =======================================
+
+//===== radio
+
+void cb_startFrame(PORT_TIMER_WIDTH timestamp) {
+
+    leds_sync_on();
+    // update debug stats
+    app_dbg.num_startFrame++;
+}
+
+void cb_endFrame(PORT_TIMER_WIDTH timestamp) {
+    uint8_t  i;
+    bool     expectedFrame;
+
+    // update debug stats
+    app_dbg.num_endFrame++;
+
+    memset(&app_vars.rxpk_buf[0],0,LENGTH_PACKET);
+
+    // get packet from radio
+    radio_getReceivedFrame(
+        app_vars.rxpk_buf,
+        &app_vars.rxpk_len,
+        sizeof(app_vars.rxpk_buf),
+        &app_vars.rxpk_rssi,
+        &app_vars.rxpk_lqi,
+        &app_vars.rxpk_crc
+    );
+
+    // check the frame is sent by radio_tx project
+    expectedFrame = TRUE;
+    for(i=1;i<10;i++){
+        if(app_vars.rxpk_buf[i]!=i){
+            expectedFrame = FALSE;
+            break;
+        }
+    }
+
+    // read the packet number
+    app_vars.rxpk_num = app_vars.rxpk_buf[0];
+
+    // toggle led if the frame is expected
+    if (expectedFrame){
+        // indicate I just received a packet from bsp_radio_tx mote
+        app_vars.rxpk_done = 1;
+
+        leds_debug_toggle();
+    }
+
+    // keep listening (needed for at86rf215 radio)
+    radio_rxEnable();
+    radio_rxNow();
+
+    // led
+    leds_sync_off();
+}
+
+//===== uart
+
+void cb_uartTxDone(void) {
+
+    uart_clearTxInterrupts();
+
+    // prepare to send the next byte
+    app_vars.uart_lastTxByte++;
+
+    if (app_vars.uart_lastTxByte<sizeof(app_vars.uart_txFrame)) {
+        uart_writeByte(app_vars.uart_txFrame[app_vars.uart_lastTxByte]);
+    } else {
+        app_vars.uart_done=1;
+    }
+}
+
+void cb_uartRxCb(void) {
+
+    //  uint8_t byte;
+    uart_clearRxInterrupts();
+}