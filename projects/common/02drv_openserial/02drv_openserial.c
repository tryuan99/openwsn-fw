/**
\brief This is a program which shows how to use the "openserial" driver module.

Since the driver modules for different platforms have the same declaration, you
can use this project with any platform.

This application allows you to test that the openserial driver it working fine.
Once your board is running this application, use the serialTesterCli Python
application (part of the openwsn-sw repo) to issue serial echo commands, making
sure all is well.

\author Xavi Vilajosana <xvilajosana@eecs.berkeley.edu>, January 2013.
\author Thomas Watteyne <watteyne@eecs.berkeley.edu>, January 2014.
*/

#include "stdint.h"
#include "stdio.h"
// bsp modules required
#include "board.h"
#include "debugpins.h"
#include "leds.h"
#include "uart.h"
#include "sctimer.h"

// driver modules required
#include "openserial.h"

//=========================== defines =========================================

<<<<<<< HEAD
#define BSP_TIMER_PERIOD 328          // 328@32kHz ~ 10ms
=======
#define SCTIMER_PERIOD 328           // 328@32kHz ~ 10ms
>>>>>>> ec4d7185

//=========================== variables =======================================

typedef struct {
   bool        timerFired;
   bool        fInhibit;
   open_addr_t addr;
} app_vars_t;

app_vars_t app_vars;

//=========================== prototypes ======================================

void cb_compare(void);

//=========================== main ============================================

/**
\brief The program starts executing here.
in order to echo chunks of bytes, each chunk needs to start with character 'H' as
openserial takes different actions according to the initial character of the stream.
*/
int mote_main(void) {
   
   memset(&app_vars,0,sizeof(app_vars_t));
   
   board_init();
   openserial_init();
   
   sctimer_set_callback(cb_compare);
   sctimer_setCompare(sctimer_readCounter()+SCTIMER_PERIOD);
   
   while(1) {
      board_sleep();
      debugpins_task_set();
      if (app_vars.timerFired==TRUE) {
         app_vars.timerFired = FALSE;
         openserial_triggerDebugprint();
         if (app_vars.fInhibit==TRUE) {
            debugpins_slot_clr();
            openserial_inhibitStart();
            app_vars.fInhibit = FALSE;
         } else {
            debugpins_slot_set();
            openserial_inhibitStop();
            app_vars.fInhibit = TRUE;
         }
      }
      debugpins_task_clr();
   }
}

//=========================== callbacks =======================================

void cb_compare(void) {
<<<<<<< HEAD
   app_vars.timerFired = TRUE;
   bsp_timer_scheduleIn(BSP_TIMER_PERIOD);
=======
   app_vars.timerFired = 1;
   sctimer_setCompare(sctimer_readCounter()+SCTIMER_PERIOD);
>>>>>>> ec4d7185
}

//=========================== stub functions ==================================

open_addr_t* idmanager_getMyID(uint8_t type) {
   return &app_vars.addr;
}

void ieee154e_getAsn(uint8_t* array) {
   array[0]   = 0x00;
   array[1]   = 0x01;
   array[2]   = 0x02;
   array[3]   = 0x03;
   array[4]   = 0x04;
}

void idmanager_setJoinKey(void) {}
void idmanager_triggerAboutRoot(void) {}
void openbridge_triggerData(void) {}
void tcpinject_trigger(void) {}
void udpinject_trigger(void) {}
void icmpv6echo_trigger(void) {}
void icmpv6rpl_setDIOPeriod(void){}
void icmpv6rpl_setDAOPeriod(void){}
void icmpv6echo_setIsReplyEnabled(bool isEnabled){}
void sixtop_setEBPeriod(void){}
void sixtop_setKaPeriod(void){}
void sixtop_setHandler(void){}
void sixtop_request(void){}
void sixtop_addORremoveCellByInfo(void){}
void sixtop_setIsResponseEnabled(void){}
void icmpv6rpl_setMyDAGrank(void){}
void icmpv6rpl_getPreferredParentEui64(void){}
void schedule_setFrameLength(void){}
void ieee154e_setSlotDuration(void){}
void ieee154e_setIsSecurityEnabled(void){}
void ieee154e_setIsAckEnabled(void){}
void ieee154e_setSingleChannel(void){}
void sniffer_setListeningChannel(void){}
void msf_appPktPeriod(void){}
uint8_t msf_getsfid(void) {return 0;}

bool debugPrint_isSync(void) {
   return FALSE;
}
bool debugPrint_id(void) {
   return FALSE;
}
bool debugPrint_kaPeriod(void) {
   return FALSE;
}
bool debugPrint_myDAGrank(void) {
   return FALSE;
}
bool debugPrint_asn(void) {
   return FALSE;
}
bool debugPrint_macStats(void) {
   return FALSE;
}
bool debugPrint_schedule(void) {
   return FALSE;
}
bool debugPrint_backoff(void) {
   return FALSE;
}
bool debugPrint_queue(void) {
   return FALSE;
}
bool debugPrint_neighbors(void) {
   return FALSE;
}
bool debugPrint_joined(void) {
   return FALSE;
}
<|MERGE_RESOLUTION|>--- conflicted
+++ resolved
@@ -1,171 +1,162 @@
-/**
-\brief This is a program which shows how to use the "openserial" driver module.
-
-Since the driver modules for different platforms have the same declaration, you
-can use this project with any platform.
-
-This application allows you to test that the openserial driver it working fine.
-Once your board is running this application, use the serialTesterCli Python
-application (part of the openwsn-sw repo) to issue serial echo commands, making
-sure all is well.
-
-\author Xavi Vilajosana <xvilajosana@eecs.berkeley.edu>, January 2013.
-\author Thomas Watteyne <watteyne@eecs.berkeley.edu>, January 2014.
-*/
-
-#include "stdint.h"
-#include "stdio.h"
-// bsp modules required
-#include "board.h"
-#include "debugpins.h"
-#include "leds.h"
-#include "uart.h"
-#include "sctimer.h"
-
-// driver modules required
-#include "openserial.h"
-
-//=========================== defines =========================================
-
-<<<<<<< HEAD
-#define BSP_TIMER_PERIOD 328          // 328@32kHz ~ 10ms
-=======
-#define SCTIMER_PERIOD 328           // 328@32kHz ~ 10ms
->>>>>>> ec4d7185
-
-//=========================== variables =======================================
-
-typedef struct {
-   bool        timerFired;
-   bool        fInhibit;
-   open_addr_t addr;
-} app_vars_t;
-
-app_vars_t app_vars;
-
-//=========================== prototypes ======================================
-
-void cb_compare(void);
-
-//=========================== main ============================================
-
-/**
-\brief The program starts executing here.
-in order to echo chunks of bytes, each chunk needs to start with character 'H' as
-openserial takes different actions according to the initial character of the stream.
-*/
-int mote_main(void) {
-   
-   memset(&app_vars,0,sizeof(app_vars_t));
-   
-   board_init();
-   openserial_init();
-   
-   sctimer_set_callback(cb_compare);
-   sctimer_setCompare(sctimer_readCounter()+SCTIMER_PERIOD);
-   
-   while(1) {
-      board_sleep();
-      debugpins_task_set();
-      if (app_vars.timerFired==TRUE) {
-         app_vars.timerFired = FALSE;
-         openserial_triggerDebugprint();
-         if (app_vars.fInhibit==TRUE) {
-            debugpins_slot_clr();
-            openserial_inhibitStart();
-            app_vars.fInhibit = FALSE;
-         } else {
-            debugpins_slot_set();
-            openserial_inhibitStop();
-            app_vars.fInhibit = TRUE;
-         }
-      }
-      debugpins_task_clr();
-   }
-}
-
-//=========================== callbacks =======================================
-
-void cb_compare(void) {
-<<<<<<< HEAD
-   app_vars.timerFired = TRUE;
-   bsp_timer_scheduleIn(BSP_TIMER_PERIOD);
-=======
-   app_vars.timerFired = 1;
-   sctimer_setCompare(sctimer_readCounter()+SCTIMER_PERIOD);
->>>>>>> ec4d7185
-}
-
-//=========================== stub functions ==================================
-
-open_addr_t* idmanager_getMyID(uint8_t type) {
-   return &app_vars.addr;
-}
-
-void ieee154e_getAsn(uint8_t* array) {
-   array[0]   = 0x00;
-   array[1]   = 0x01;
-   array[2]   = 0x02;
-   array[3]   = 0x03;
-   array[4]   = 0x04;
-}
-
-void idmanager_setJoinKey(void) {}
-void idmanager_triggerAboutRoot(void) {}
-void openbridge_triggerData(void) {}
-void tcpinject_trigger(void) {}
-void udpinject_trigger(void) {}
-void icmpv6echo_trigger(void) {}
-void icmpv6rpl_setDIOPeriod(void){}
-void icmpv6rpl_setDAOPeriod(void){}
-void icmpv6echo_setIsReplyEnabled(bool isEnabled){}
-void sixtop_setEBPeriod(void){}
-void sixtop_setKaPeriod(void){}
-void sixtop_setHandler(void){}
-void sixtop_request(void){}
-void sixtop_addORremoveCellByInfo(void){}
-void sixtop_setIsResponseEnabled(void){}
-void icmpv6rpl_setMyDAGrank(void){}
-void icmpv6rpl_getPreferredParentEui64(void){}
-void schedule_setFrameLength(void){}
-void ieee154e_setSlotDuration(void){}
-void ieee154e_setIsSecurityEnabled(void){}
-void ieee154e_setIsAckEnabled(void){}
-void ieee154e_setSingleChannel(void){}
-void sniffer_setListeningChannel(void){}
-void msf_appPktPeriod(void){}
-uint8_t msf_getsfid(void) {return 0;}
-
-bool debugPrint_isSync(void) {
-   return FALSE;
-}
-bool debugPrint_id(void) {
-   return FALSE;
-}
-bool debugPrint_kaPeriod(void) {
-   return FALSE;
-}
-bool debugPrint_myDAGrank(void) {
-   return FALSE;
-}
-bool debugPrint_asn(void) {
-   return FALSE;
-}
-bool debugPrint_macStats(void) {
-   return FALSE;
-}
-bool debugPrint_schedule(void) {
-   return FALSE;
-}
-bool debugPrint_backoff(void) {
-   return FALSE;
-}
-bool debugPrint_queue(void) {
-   return FALSE;
-}
-bool debugPrint_neighbors(void) {
-   return FALSE;
-}
-bool debugPrint_joined(void) {
-   return FALSE;
-}
+/**
+\brief This is a program which shows how to use the "openserial" driver module.
+
+Since the driver modules for different platforms have the same declaration, you
+can use this project with any platform.
+
+This application allows you to test that the openserial driver it working fine.
+Once your board is running this application, use the serialTesterCli Python
+application (part of the openwsn-sw repo) to issue serial echo commands, making
+sure all is well.
+
+\author Xavi Vilajosana <xvilajosana@eecs.berkeley.edu>, January 2013.
+\author Thomas Watteyne <watteyne@eecs.berkeley.edu>, January 2014.
+*/
+
+#include "stdint.h"
+#include "stdio.h"
+// bsp modules required
+#include "board.h"
+#include "debugpins.h"
+#include "leds.h"
+#include "uart.h"
+#include "sctimer.h"
+
+// driver modules required
+#include "openserial.h"
+
+//=========================== defines =========================================
+
+#define SCTIMER_PERIOD 328           // 328@32kHz ~ 10ms
+
+//=========================== variables =======================================
+
+typedef struct {
+   bool        timerFired;
+   bool        fInhibit;
+   open_addr_t addr;
+} app_vars_t;
+
+app_vars_t app_vars;
+
+//=========================== prototypes ======================================
+
+void cb_compare(void);
+
+//=========================== main ============================================
+
+/**
+\brief The program starts executing here.
+in order to echo chunks of bytes, each chunk needs to start with character 'H' as
+openserial takes different actions according to the initial character of the stream.
+*/
+int mote_main(void) {
+   
+   memset(&app_vars,0,sizeof(app_vars_t));
+   
+   board_init();
+   openserial_init();
+   
+   sctimer_set_callback(cb_compare);
+   sctimer_setCompare(sctimer_readCounter()+SCTIMER_PERIOD);
+   
+   while(1) {
+      board_sleep();
+      debugpins_task_set();
+      if (app_vars.timerFired==TRUE) {
+         app_vars.timerFired = FALSE;
+         openserial_triggerDebugprint();
+         if (app_vars.fInhibit==TRUE) {
+            debugpins_slot_clr();
+            openserial_inhibitStart();
+            app_vars.fInhibit = FALSE;
+         } else {
+            debugpins_slot_set();
+            openserial_inhibitStop();
+            app_vars.fInhibit = TRUE;
+         }
+      }
+      debugpins_task_clr();
+   }
+}
+
+//=========================== callbacks =======================================
+
+void cb_compare(void) {
+   app_vars.timerFired = TRUE;
+   sctimer_setCompare(sctimer_readCounter()+SCTIMER_PERIOD);
+}
+
+//=========================== stub functions ==================================
+
+open_addr_t* idmanager_getMyID(uint8_t type) {
+   return &app_vars.addr;
+}
+
+void ieee154e_getAsn(uint8_t* array) {
+   array[0]   = 0x00;
+   array[1]   = 0x01;
+   array[2]   = 0x02;
+   array[3]   = 0x03;
+   array[4]   = 0x04;
+}
+
+void idmanager_setJoinKey(void) {}
+void idmanager_triggerAboutRoot(void) {}
+void openbridge_triggerData(void) {}
+void tcpinject_trigger(void) {}
+void udpinject_trigger(void) {}
+void icmpv6echo_trigger(void) {}
+void icmpv6rpl_setDIOPeriod(void){}
+void icmpv6rpl_setDAOPeriod(void){}
+void icmpv6echo_setIsReplyEnabled(bool isEnabled){}
+void sixtop_setEBPeriod(void){}
+void sixtop_setKaPeriod(void){}
+void sixtop_setHandler(void){}
+void sixtop_request(void){}
+void sixtop_addORremoveCellByInfo(void){}
+void sixtop_setIsResponseEnabled(void){}
+void icmpv6rpl_setMyDAGrank(void){}
+void icmpv6rpl_getPreferredParentEui64(void){}
+void schedule_setFrameLength(void){}
+void ieee154e_setSlotDuration(void){}
+void ieee154e_setIsSecurityEnabled(void){}
+void ieee154e_setIsAckEnabled(void){}
+void ieee154e_setSingleChannel(void){}
+void sniffer_setListeningChannel(void){}
+void msf_appPktPeriod(void){}
+uint8_t msf_getsfid(void) {return 0;}
+
+bool debugPrint_isSync(void) {
+   return FALSE;
+}
+bool debugPrint_id(void) {
+   return FALSE;
+}
+bool debugPrint_kaPeriod(void) {
+   return FALSE;
+}
+bool debugPrint_myDAGrank(void) {
+   return FALSE;
+}
+bool debugPrint_asn(void) {
+   return FALSE;
+}
+bool debugPrint_macStats(void) {
+   return FALSE;
+}
+bool debugPrint_schedule(void) {
+   return FALSE;
+}
+bool debugPrint_backoff(void) {
+   return FALSE;
+}
+bool debugPrint_queue(void) {
+   return FALSE;
+}
+bool debugPrint_neighbors(void) {
+   return FALSE;
+}
+bool debugPrint_joined(void) {
+   return FALSE;
+}