/**
\brief A simple application to test MAC connectivity.

\author Thomas Watteyne <watteyne@eecs.berkeley.edu>, August 2014.
*/

// stack initialization
#include "opendefs.h"
#include "board.h"
#include "scheduler.h"
#include "openstack.h"
#include "opentimers.h"
// needed for spoofing
#include "openqueue.h"
#include "opentimers.h"
#include "IEEE802154E.h"
#include "openserial.h"
#include "packetfunctions.h"
#include "sixtop.h"
#include "idmanager.h"
#include "neighbors.h"

#define LEN_PAYLOAD 100

//=========================== variables =======================================

typedef struct {
   opentimers_id_t timerId;
   uint8_t         macpongCounter;
} macpong_vars_t;

macpong_vars_t macpong_vars;

//=========================== prototypes ======================================

void macpong_initSend(opentimers_id_t id);
void macpong_send(uint8_t payloadCtr);

//=========================== initialization ==================================

int mote_main(void) {
   board_init();
   scheduler_init();
   openstack_init();
   if (idmanager_getMyID(ADDR_64B)->addr_64b[7]==0x16) {
      idmanager_setIsDAGroot(TRUE);
   }
   scheduler_start();
   return 0; // this line should never be reached
}

void macpong_initSend(opentimers_id_t id) {
    bool timeToSend = FALSE;
    macpong_vars.macpongCounter = (macpong_vars.macpongCounter+1)%5;
    switch (macpong_vars.macpongCounter) {
        case 0:
            timeToSend = TRUE;
            break;
        default:
            break;
   }
   opentimers_scheduleIn(
        macpong_vars.timerId, // id
        1000,                 // duration
        TIME_MS,              // time_type
        TIMER_ONESHOT,        // timer_type
        macpong_initSend      // callback
   );
  
  
   if (idmanager_getIsDAGroot()==TRUE) {
      return;
   }
   if (ieee154e_isSynch()==TRUE && neighbors_getNumNeighbors()==1) {
      if (timeToSend){
          // send packet
           macpong_send(0);   
          // cancel timer
          opentimers_cancel(macpong_vars.timerId);
      }
   }
}

void macpong_send(uint8_t payloadCtr) {
   OpenQueueEntry_t* pkt;
   uint8_t i;
   
   pkt = openqueue_getFreePacketBuffer(COMPONENT_UECHO);
   if (pkt==NULL) {
      openserial_printError(
         COMPONENT_IPHC,
         ERR_NO_FREE_PACKET_BUFFER,
         (errorparameter_t)0,
         (errorparameter_t)0
      );
      return;
   }
   pkt->creator                   = COMPONENT_IPHC;
   pkt->owner                     = COMPONENT_IPHC;
   
   neighbors_getNeighborEui64(&pkt->l2_nextORpreviousHop,ADDR_64B,0);
   packetfunctions_reserveHeaderSize(pkt,LEN_PAYLOAD);
   ((uint8_t*)pkt->payload)[0]    = payloadCtr;
   for (i=1;i<LEN_PAYLOAD;i++){
     ((uint8_t*)pkt->payload)[i]  = i;
   }
   sixtop_send(pkt);
}

//=========================== stubbing ========================================

//===== IPHC

void iphc_init(void) {
    macpong_vars.timerId = opentimers_create();
<<<<<<< HEAD
    opentimers_scheduleIn(
        macpong_vars.timerId,   // timerId
        1000,                   // duration
        TIME_MS,                // timetype
        TIMER_ONESHOT,          // timertype
        macpong_initSend        // callback
=======
    opentimers_scheduleAbsolute(
        macpong_vars.timerId,  // timerId
        1000,                  // duration
        reference,             // reference
        TIME_MS,               // timetype
        macpong_initSend       // callback
>>>>>>> d37adf4d
    );
}

void iphc_sendDone(OpenQueueEntry_t* msg, owerror_t error) {
   msg->owner = COMPONENT_IPHC;
   openqueue_freePacketBuffer(msg);
}

void iphc_receive(OpenQueueEntry_t* msg) {
   msg->owner = COMPONENT_IPHC;
   macpong_send(++msg->payload[0]);
   openqueue_freePacketBuffer(msg);
}

//===== sniffer

void sniffer_setListeningChannel(uint8_t channel)       { return; }

//===== L3

void forwarding_init(void)                              { return; }
void openbridge_init(void)                              { return; }
void openbridge_triggerData(void)                       { return; }

//===== L4

void icmpv6_init(void)                                               { return; }
void icmpv6echo_init(void)                                           { return; }
void icmpv6echo_trigger(void)                                        { return; }
void icmpv6router_init(void)                                         { return; }
void icmpv6router_trigger(void)                                      { return; }
void icmpv6rpl_init(void)                                            { return; }
void icmpv6rpl_trigger(void)                                         { return; }
void icmpv6rpl_writeDODAGid(uint8_t* dodagid)                        { return; }
void icmpv6rpl_setDIOPeriod(uint16_t dioPeriod)                      { return; }
void icmpv6rpl_setDAOPeriod(uint16_t daoPeriod)                      { return; }
bool icmpv6rpl_getPreferredParentIndex(uint8_t* indexptr)            { 
    return FALSE; 
}
bool icmpv6rpl_getPreferredParentEui64(open_addr_t* addressToWrite)  { 
    return FALSE; 
}
bool icmpv6rpl_isPreferredParent(open_addr_t* address)               { 
    return FALSE; 
}
dagrank_t icmpv6rpl_getMyDAGrank(void)                               { 
    return 0; 
}
bool icmpv6rpl_daoSent(void) {
    return TRUE;
}
void icmpv6rpl_setMyDAGrank(dagrank_t rank)                          { return; }
void icmpv6rpl_killPreferredParent(void)                             { return; }
void icmpv6rpl_updateMyDAGrankAndParentSelection(void)               { return; }
void icmpv6rpl_indicateRxDIO(OpenQueueEntry_t* msg)                  { return; }
void icmpv6echo_setIsReplyEnabled(bool isEnabled)                    { return; }



void opentcp_init(void)                                 { return; }
void openudp_init(void)                                 { return; }
void opencoap_init(void)                                { return; }

//===== L7

void openapps_init(void)                                { return; }
void ohlone_init(void)                                  { return; }
void tcpecho_init(void)                                 { return; }
void tcpinject_init(void)                               { return; }
void tcpinject_trigger(void)                            { return; }
void tcpprint_init(void)                                { return; }
void c6t_init(void)                                     { return; }
void cinfo_init(void)                                   { return; }
void cleds__init(void)                                  { return; }
void cwellknown_init(void)                              { return; }
   // TCP
void techo_init(void)                                   { return; }
   // UDP
void uecho_init(void)                                   { return; }

<|MERGE_RESOLUTION|>--- conflicted
+++ resolved
@@ -1,210 +1,201 @@
-/**
-\brief A simple application to test MAC connectivity.
-
-\author Thomas Watteyne <watteyne@eecs.berkeley.edu>, August 2014.
-*/
-
-// stack initialization
-#include "opendefs.h"
-#include "board.h"
-#include "scheduler.h"
-#include "openstack.h"
-#include "opentimers.h"
-// needed for spoofing
-#include "openqueue.h"
-#include "opentimers.h"
-#include "IEEE802154E.h"
-#include "openserial.h"
-#include "packetfunctions.h"
-#include "sixtop.h"
-#include "idmanager.h"
-#include "neighbors.h"
-
-#define LEN_PAYLOAD 100
-
-//=========================== variables =======================================
-
-typedef struct {
-   opentimers_id_t timerId;
-   uint8_t         macpongCounter;
-} macpong_vars_t;
-
-macpong_vars_t macpong_vars;
-
-//=========================== prototypes ======================================
-
-void macpong_initSend(opentimers_id_t id);
-void macpong_send(uint8_t payloadCtr);
-
-//=========================== initialization ==================================
-
-int mote_main(void) {
-   board_init();
-   scheduler_init();
-   openstack_init();
-   if (idmanager_getMyID(ADDR_64B)->addr_64b[7]==0x16) {
-      idmanager_setIsDAGroot(TRUE);
-   }
-   scheduler_start();
-   return 0; // this line should never be reached
-}
-
-void macpong_initSend(opentimers_id_t id) {
-    bool timeToSend = FALSE;
-    macpong_vars.macpongCounter = (macpong_vars.macpongCounter+1)%5;
-    switch (macpong_vars.macpongCounter) {
-        case 0:
-            timeToSend = TRUE;
-            break;
-        default:
-            break;
-   }
-   opentimers_scheduleIn(
-        macpong_vars.timerId, // id
-        1000,                 // duration
-        TIME_MS,              // time_type
-        TIMER_ONESHOT,        // timer_type
-        macpong_initSend      // callback
-   );
-  
-  
-   if (idmanager_getIsDAGroot()==TRUE) {
-      return;
-   }
-   if (ieee154e_isSynch()==TRUE && neighbors_getNumNeighbors()==1) {
-      if (timeToSend){
-          // send packet
-           macpong_send(0);   
-          // cancel timer
-          opentimers_cancel(macpong_vars.timerId);
-      }
-   }
-}
-
-void macpong_send(uint8_t payloadCtr) {
-   OpenQueueEntry_t* pkt;
-   uint8_t i;
-   
-   pkt = openqueue_getFreePacketBuffer(COMPONENT_UECHO);
-   if (pkt==NULL) {
-      openserial_printError(
-         COMPONENT_IPHC,
-         ERR_NO_FREE_PACKET_BUFFER,
-         (errorparameter_t)0,
-         (errorparameter_t)0
-      );
-      return;
-   }
-   pkt->creator                   = COMPONENT_IPHC;
-   pkt->owner                     = COMPONENT_IPHC;
-   
-   neighbors_getNeighborEui64(&pkt->l2_nextORpreviousHop,ADDR_64B,0);
-   packetfunctions_reserveHeaderSize(pkt,LEN_PAYLOAD);
-   ((uint8_t*)pkt->payload)[0]    = payloadCtr;
-   for (i=1;i<LEN_PAYLOAD;i++){
-     ((uint8_t*)pkt->payload)[i]  = i;
-   }
-   sixtop_send(pkt);
-}
-
-//=========================== stubbing ========================================
-
-//===== IPHC
-
-void iphc_init(void) {
-    macpong_vars.timerId = opentimers_create();
-<<<<<<< HEAD
-    opentimers_scheduleIn(
-        macpong_vars.timerId,   // timerId
-        1000,                   // duration
-        TIME_MS,                // timetype
-        TIMER_ONESHOT,          // timertype
-        macpong_initSend        // callback
-=======
-    opentimers_scheduleAbsolute(
-        macpong_vars.timerId,  // timerId
-        1000,                  // duration
-        reference,             // reference
-        TIME_MS,               // timetype
-        macpong_initSend       // callback
->>>>>>> d37adf4d
-    );
-}
-
-void iphc_sendDone(OpenQueueEntry_t* msg, owerror_t error) {
-   msg->owner = COMPONENT_IPHC;
-   openqueue_freePacketBuffer(msg);
-}
-
-void iphc_receive(OpenQueueEntry_t* msg) {
-   msg->owner = COMPONENT_IPHC;
-   macpong_send(++msg->payload[0]);
-   openqueue_freePacketBuffer(msg);
-}
-
-//===== sniffer
-
-void sniffer_setListeningChannel(uint8_t channel)       { return; }
-
-//===== L3
-
-void forwarding_init(void)                              { return; }
-void openbridge_init(void)                              { return; }
-void openbridge_triggerData(void)                       { return; }
-
-//===== L4
-
-void icmpv6_init(void)                                               { return; }
-void icmpv6echo_init(void)                                           { return; }
-void icmpv6echo_trigger(void)                                        { return; }
-void icmpv6router_init(void)                                         { return; }
-void icmpv6router_trigger(void)                                      { return; }
-void icmpv6rpl_init(void)                                            { return; }
-void icmpv6rpl_trigger(void)                                         { return; }
-void icmpv6rpl_writeDODAGid(uint8_t* dodagid)                        { return; }
-void icmpv6rpl_setDIOPeriod(uint16_t dioPeriod)                      { return; }
-void icmpv6rpl_setDAOPeriod(uint16_t daoPeriod)                      { return; }
-bool icmpv6rpl_getPreferredParentIndex(uint8_t* indexptr)            { 
-    return FALSE; 
-}
-bool icmpv6rpl_getPreferredParentEui64(open_addr_t* addressToWrite)  { 
-    return FALSE; 
-}
-bool icmpv6rpl_isPreferredParent(open_addr_t* address)               { 
-    return FALSE; 
-}
-dagrank_t icmpv6rpl_getMyDAGrank(void)                               { 
-    return 0; 
-}
-bool icmpv6rpl_daoSent(void) {
-    return TRUE;
-}
-void icmpv6rpl_setMyDAGrank(dagrank_t rank)                          { return; }
-void icmpv6rpl_killPreferredParent(void)                             { return; }
-void icmpv6rpl_updateMyDAGrankAndParentSelection(void)               { return; }
-void icmpv6rpl_indicateRxDIO(OpenQueueEntry_t* msg)                  { return; }
-void icmpv6echo_setIsReplyEnabled(bool isEnabled)                    { return; }
-
-
-
-void opentcp_init(void)                                 { return; }
-void openudp_init(void)                                 { return; }
-void opencoap_init(void)                                { return; }
-
-//===== L7
-
-void openapps_init(void)                                { return; }
-void ohlone_init(void)                                  { return; }
-void tcpecho_init(void)                                 { return; }
-void tcpinject_init(void)                               { return; }
-void tcpinject_trigger(void)                            { return; }
-void tcpprint_init(void)                                { return; }
-void c6t_init(void)                                     { return; }
-void cinfo_init(void)                                   { return; }
-void cleds__init(void)                                  { return; }
-void cwellknown_init(void)                              { return; }
-   // TCP
-void techo_init(void)                                   { return; }
-   // UDP
-void uecho_init(void)                                   { return; }
-
+/**
+\brief A simple application to test MAC connectivity.
+
+\author Thomas Watteyne <watteyne@eecs.berkeley.edu>, August 2014.
+*/
+
+// stack initialization
+#include "opendefs.h"
+#include "board.h"
+#include "scheduler.h"
+#include "openstack.h"
+#include "opentimers.h"
+// needed for spoofing
+#include "openqueue.h"
+#include "opentimers.h"
+#include "IEEE802154E.h"
+#include "openserial.h"
+#include "packetfunctions.h"
+#include "sixtop.h"
+#include "idmanager.h"
+#include "neighbors.h"
+
+#define LEN_PAYLOAD 100
+
+//=========================== variables =======================================
+
+typedef struct {
+   opentimers_id_t timerId;
+   uint8_t         macpongCounter;
+} macpong_vars_t;
+
+macpong_vars_t macpong_vars;
+
+//=========================== prototypes ======================================
+
+void macpong_initSend(opentimers_id_t id);
+void macpong_send(uint8_t payloadCtr);
+
+//=========================== initialization ==================================
+
+int mote_main(void) {
+   board_init();
+   scheduler_init();
+   openstack_init();
+   if (idmanager_getMyID(ADDR_64B)->addr_64b[7]==0x16) {
+      idmanager_setIsDAGroot(TRUE);
+   }
+   scheduler_start();
+   return 0; // this line should never be reached
+}
+
+void macpong_initSend(opentimers_id_t id) {
+    bool timeToSend = FALSE;
+    macpong_vars.macpongCounter = (macpong_vars.macpongCounter+1)%5;
+    switch (macpong_vars.macpongCounter) {
+        case 0:
+            timeToSend = TRUE;
+            break;
+        default:
+            break;
+   }
+   opentimers_scheduleIn(
+        macpong_vars.timerId, // id
+        1000,                 // duration
+        TIME_MS,              // time_type
+        TIMER_ONESHOT,        // timer_type
+        macpong_initSend      // callback
+   );
+  
+  
+   if (idmanager_getIsDAGroot()==TRUE) {
+      return;
+   }
+   if (ieee154e_isSynch()==TRUE && neighbors_getNumNeighbors()==1) {
+      if (timeToSend){
+          // send packet
+           macpong_send(0);   
+          // cancel timer
+          opentimers_cancel(macpong_vars.timerId);
+      }
+   }
+}
+
+void macpong_send(uint8_t payloadCtr) {
+   OpenQueueEntry_t* pkt;
+   uint8_t i;
+   
+   pkt = openqueue_getFreePacketBuffer(COMPONENT_UECHO);
+   if (pkt==NULL) {
+      openserial_printError(
+         COMPONENT_IPHC,
+         ERR_NO_FREE_PACKET_BUFFER,
+         (errorparameter_t)0,
+         (errorparameter_t)0
+      );
+      return;
+   }
+   pkt->creator                   = COMPONENT_IPHC;
+   pkt->owner                     = COMPONENT_IPHC;
+   
+   neighbors_getNeighborEui64(&pkt->l2_nextORpreviousHop,ADDR_64B,0);
+   packetfunctions_reserveHeaderSize(pkt,LEN_PAYLOAD);
+   ((uint8_t*)pkt->payload)[0]    = payloadCtr;
+   for (i=1;i<LEN_PAYLOAD;i++){
+     ((uint8_t*)pkt->payload)[i]  = i;
+   }
+   sixtop_send(pkt);
+}
+
+//=========================== stubbing ========================================
+
+//===== IPHC
+
+void iphc_init(void) {
+    macpong_vars.timerId = opentimers_create();
+    opentimers_scheduleIn(
+        macpong_vars.timerId,   // timerId
+        1000,                   // duration
+        TIME_MS,                // timetype
+        TIMER_ONESHOT,          // timertype
+        macpong_initSend       // callback
+    );
+}
+
+void iphc_sendDone(OpenQueueEntry_t* msg, owerror_t error) {
+   msg->owner = COMPONENT_IPHC;
+   openqueue_freePacketBuffer(msg);
+}
+
+void iphc_receive(OpenQueueEntry_t* msg) {
+   msg->owner = COMPONENT_IPHC;
+   macpong_send(++msg->payload[0]);
+   openqueue_freePacketBuffer(msg);
+}
+
+//===== sniffer
+
+void sniffer_setListeningChannel(uint8_t channel)       { return; }
+
+//===== L3
+
+void forwarding_init(void)                              { return; }
+void openbridge_init(void)                              { return; }
+void openbridge_triggerData(void)                       { return; }
+
+//===== L4
+
+void icmpv6_init(void)                                               { return; }
+void icmpv6echo_init(void)                                           { return; }
+void icmpv6echo_trigger(void)                                        { return; }
+void icmpv6router_init(void)                                         { return; }
+void icmpv6router_trigger(void)                                      { return; }
+void icmpv6rpl_init(void)                                            { return; }
+void icmpv6rpl_trigger(void)                                         { return; }
+void icmpv6rpl_writeDODAGid(uint8_t* dodagid)                        { return; }
+void icmpv6rpl_setDIOPeriod(uint16_t dioPeriod)                      { return; }
+void icmpv6rpl_setDAOPeriod(uint16_t daoPeriod)                      { return; }
+bool icmpv6rpl_getPreferredParentIndex(uint8_t* indexptr)            { 
+    return FALSE; 
+}
+bool icmpv6rpl_getPreferredParentEui64(open_addr_t* addressToWrite)  { 
+    return FALSE; 
+}
+bool icmpv6rpl_isPreferredParent(open_addr_t* address)               { 
+    return FALSE; 
+}
+dagrank_t icmpv6rpl_getMyDAGrank(void)                               { 
+    return 0; 
+}
+bool icmpv6rpl_daoSent(void) {
+    return TRUE;
+}
+void icmpv6rpl_setMyDAGrank(dagrank_t rank)                          { return; }
+void icmpv6rpl_killPreferredParent(void)                             { return; }
+void icmpv6rpl_updateMyDAGrankAndParentSelection(void)               { return; }
+void icmpv6rpl_indicateRxDIO(OpenQueueEntry_t* msg)                  { return; }
+void icmpv6echo_setIsReplyEnabled(bool isEnabled)                    { return; }
+
+
+
+void opentcp_init(void)                                 { return; }
+void openudp_init(void)                                 { return; }
+void opencoap_init(void)                                { return; }
+
+//===== L7
+
+void openapps_init(void)                                { return; }
+void ohlone_init(void)                                  { return; }
+void tcpecho_init(void)                                 { return; }
+void tcpinject_init(void)                               { return; }
+void tcpinject_trigger(void)                            { return; }
+void tcpprint_init(void)                                { return; }
+void c6t_init(void)                                     { return; }
+void cinfo_init(void)                                   { return; }
+void cleds__init(void)                                  { return; }
+void cwellknown_init(void)                              { return; }
+   // TCP
+void techo_init(void)                                   { return; }
+   // UDP
+void uecho_init(void)                                   { return; }
+