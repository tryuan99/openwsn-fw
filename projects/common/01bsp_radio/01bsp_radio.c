/**
\brief This program shows the use of the "radio" bsp module.

Since the bsp modules for different platforms have the same declaration, you
can use this project with any platform.

After loading this program, your board will switch on its radio on frequency
CHANNEL.

While receiving a packet (i.e. from the start of frame event to the end of
frame event), it will turn on its sync LED.

Every TIMER_PERIOD, it will also send a packet containing LENGTH_PACKET bytes
set to ID. While sending a packet (i.e. from the start of frame event to the
end of frame event), it will turn on its error LED.

\author Thomas Watteyne <watteyne@eecs.berkeley.edu>, August 2014.
*/

#include "board.h"
#include "radio.h"
#include "leds.h"
#include "sctimer.h"
#include "uart.h"

//=========================== defines =========================================

#define LENGTH_PACKET   125+LENGTH_CRC  ///< maximum length is 127 bytes
#define LEN_PKT_TO_SEND 20+LENGTH_CRC
#define CHANNEL         11             ///< 11=2.405GHz
#define TIMER_PERIOD    (0xffff>>4)    ///< 0xffff = 2s@32kHz
#define ID              0x99           ///< byte sent in the packets

uint8_t stringToSend[]  = "+002 Ptest.24.00.12.-010\n";

//=========================== variables =======================================

enum {
    APP_FLAG_START_FRAME = 0x01,
    APP_FLAG_END_FRAME   = 0x02,
    APP_FLAG_TIMER       = 0x04,
};

typedef enum {
    APP_STATE_TX         = 0x01,
    APP_STATE_RX         = 0x02,
} app_state_t;

typedef struct {
    uint8_t              num_startFrame;
    uint8_t              num_endFrame;
    uint8_t              num_timer;
} app_dbg_t;

app_dbg_t app_dbg;

typedef struct {
    volatile    uint8_t         uartDone;
    volatile    uint8_t         uartSendNow;
                uint8_t         uart_lastTxByteIndex;

                uint8_t         flags;
                app_state_t     state;
                uint8_t         packet[LENGTH_PACKET];
                uint8_t         packet_len;
                int8_t          rxpk_rssi;
                uint8_t         rxpk_lqi;
                bool            rxpk_crc;
} app_vars_t;

app_vars_t app_vars;

//=========================== prototypes ======================================

void     cb_startFrame(PORT_TIMER_WIDTH timestamp);
void     cb_endFrame(PORT_TIMER_WIDTH timestamp);
void     cb_timer(void);

void     cb_uart_tx_done(void);
uint8_t  cb_uart_rx(void);

//=========================== main ============================================

/**
\brief The program starts executing here.
*/
int mote_main(void) {
<<<<<<< HEAD
   uint8_t i;
   
   // clear local variables
   memset(&app_vars,0,sizeof(app_vars_t));
   
   // initialize board
   board_init();
 
   // add callback functions radio
   radio_setStartFrameCb(cb_startFrame);
   radio_setEndFrameCb(cb_endFrame);
   
   // prepare packet
   app_vars.packet_len = sizeof(app_vars.packet);
   for (i=0;i<app_vars.packet_len;i++) {
      app_vars.packet[i] = ID;
   }
   
   // start bsp timer
   sctimer_set_callback(cb_timer);
   sctimer_setCompare(sctimer_readCounter()+TIMER_PERIOD);
   sctimer_enable();
   
   // prepare radio
   radio_rfOn();
   radio_setFrequency(CHANNEL);
   
   // switch in RX by default
   radio_rxEnable();
   app_vars.state = APP_STATE_RX;
   
   // start by a transmit
   app_vars.flags |= APP_FLAG_TIMER;
   
   while (1) {

      
      // sleep while waiting for at least one of the flags to be set
      while (app_vars.flags==0x00) {
         board_sleep();
      }
      
      // handle and clear every flag
      while (app_vars.flags) {
         
         
         //==== APP_FLAG_START_FRAME (TX or RX)
         
         if (app_vars.flags & APP_FLAG_START_FRAME) {
            // start of frame
            
            switch (app_vars.state) {
               case APP_STATE_RX:
                  // started receiving a packet
                  
                  // led
                  leds_error_toggle();
                  break;
               case APP_STATE_TX:
                  // started sending a packet
                  
                  leds_sync_toggle();
                  // led
                  break;
            }
            
            // clear flag
            app_vars.flags &= ~APP_FLAG_START_FRAME;
         }
         
         
         //==== APP_FLAG_END_FRAME (TX or RX)
         
         if (app_vars.flags & APP_FLAG_END_FRAME) {
            // end of frame
            
            switch (app_vars.state) {
               
               case APP_STATE_RX:
                  
                  // done receiving a packet
                  app_vars.packet_len = sizeof(app_vars.packet);
                  
                  // get packet from radio
                  radio_getReceivedFrame(
                     app_vars.packet,
                     &app_vars.packet_len,
                     sizeof(app_vars.packet),
                     &app_vars.rxpk_rssi,
                     &app_vars.rxpk_lqi,
                     &app_vars.rxpk_crc
                  );
                  
                  // led
                  //leds_error_off();
                  break;
               case APP_STATE_TX:
                  // done sending a packet
                  
                  // switch to RX mode
                  radio_rxEnable();
                  app_vars.state = APP_STATE_RX;
                  
                  // led
                  //leds_sync_off();
                  break;
            }
            // clear flag
            app_vars.flags &= ~APP_FLAG_END_FRAME;
         }
         
         
         //==== APP_FLAG_TIMER
         
         if (app_vars.flags & APP_FLAG_TIMER) {
            // timer fired
            if (app_vars.state==APP_STATE_RX) {
               // stop listening
               radio_rfOff();
               
               // prepare packet
               app_vars.packet_len = sizeof(app_vars.packet);
               for (i=0;i<app_vars.packet_len;i++) {
                  app_vars.packet[i] = ID;
               }
               
               // start transmitting packet
               radio_loadPacket(app_vars.packet,app_vars.packet_len);
               radio_txEnable();
               radio_txNow();
               
               app_vars.state = APP_STATE_TX;
=======
    uint8_t i;

    uint8_t freq_offset;
    uint8_t sign;
    uint8_t read;

    // clear local variables
    memset(&app_vars,0,sizeof(app_vars_t));

    // initialize board
    board_init();

    // setup UART
    uart_setCallbacks(cb_uart_tx_done,cb_uart_rx);
    uart_enableInterrupts();

    app_vars.uartDone = 1;

    // add callback functions radio
    radio_setStartFrameCb(cb_startFrame);
    radio_setEndFrameCb(cb_endFrame);

    // prepare packet
    app_vars.packet_len = sizeof(app_vars.packet);
    for (i=0;i<app_vars.packet_len;i++) {
        app_vars.packet[i] = ID;
    }

    // start bsp timer
    sctimer_set_callback(cb_timer);
    sctimer_setCompare(sctimer_readCounter()+TIMER_PERIOD);
    sctimer_enable();

    // prepare radio
    radio_rfOn();
    // freq type only effects on scum port
    radio_setFrequency(CHANNEL, FREQ_RX);

    // switch in RX by default
    radio_rxEnable();
    app_vars.state = APP_STATE_RX;

    // start by a transmit
    app_vars.flags |= APP_FLAG_TIMER;

    while (1) {

        // sleep while waiting for at least one of the flags to be set
        while (app_vars.flags==0x00) {
            board_sleep();
        }

        // handle and clear every flag
        while (app_vars.flags) {


            //==== APP_FLAG_START_FRAME (TX or RX)

            if (app_vars.flags & APP_FLAG_START_FRAME) {
                // start of frame

                switch (app_vars.state) {
                    case APP_STATE_RX:
                        // started receiving a packet

                        // led
                        leds_error_on();
                        break;
                    case APP_STATE_TX:
                        // started sending a packet

                        // led
                        leds_sync_on();
                    break;
                }

                // clear flag
                app_vars.flags &= ~APP_FLAG_START_FRAME;
            }

            //==== APP_FLAG_END_FRAME (TX or RX)

            if (app_vars.flags & APP_FLAG_END_FRAME) {
                // end of frame

                switch (app_vars.state) {

                    case APP_STATE_RX:

                        // done receiving a packet
                        app_vars.packet_len = sizeof(app_vars.packet);

                        // get packet from radio
                        radio_getReceivedFrame(
                            app_vars.packet,
                            &app_vars.packet_len,
                            sizeof(app_vars.packet),
                            &app_vars.rxpk_rssi,
                            &app_vars.rxpk_lqi,
                            &app_vars.rxpk_crc
                        );

                        freq_offset = radio_getFrequencyOffset();
                        sign = (freq_offset & 0x80) >> 7;
                        if (sign){
                            read = 0xff - (uint8_t)(freq_offset) + 1;
                        } else {
                            read = freq_offset;
                        }

                        i = 0;
                        if (sign) {
                            stringToSend[i++] = '-';
                        } else {
                            stringToSend[i++] = '+';
                        }
                        stringToSend[i++] = '0'+read/100;
                        stringToSend[i++] = '0'+read/10;
                        stringToSend[i++] = '0'+read%10;
                        stringToSend[i++] = ' ';

                        stringToSend[i++] = 'P';
                        memcpy(&stringToSend[i],&app_vars.packet[0],14);
                        i += 14;

                        sign = (app_vars.rxpk_rssi & 0x80) >> 7;
                        if (sign){
                            read = 0xff - (uint8_t)(app_vars.rxpk_rssi) + 1;
                        } else {
                            read = app_vars.rxpk_rssi;
                        }

                        if (sign) {
                            stringToSend[i++] = '-';
                        } else {
                            stringToSend[i++] = '+';
                        }
                        stringToSend[i++] = '0'+read/100;
                        stringToSend[i++] = '0'+read/10;
                        stringToSend[i++] = '0'+read%10;

                        stringToSend[sizeof(stringToSend)-2] = '\r';
                        stringToSend[sizeof(stringToSend)-1] = '\n';

                        // send string over UART
                        if (app_vars.uartDone == 1) {
                            app_vars.uartDone              = 0;
                            app_vars.uart_lastTxByteIndex  = 0;
                            uart_writeByte(stringToSend[app_vars.uart_lastTxByteIndex]);
                        }

                        // led
                        leds_error_off();
                        break;
                    case APP_STATE_TX:
                        // done sending a packet

                        // switch to RX mode
                        radio_rxEnable();
                        app_vars.state = APP_STATE_RX;

                        // led
                        leds_sync_off();
                        break;
                }
                // clear flag
                app_vars.flags &= ~APP_FLAG_END_FRAME;
            }

            //==== APP_FLAG_TIMER

            if (app_vars.flags & APP_FLAG_TIMER) {
                // timer fired

                if (app_vars.state==APP_STATE_RX) {
                    // stop listening
                    radio_rfOff();

                    // prepare packet
                    app_vars.packet_len = sizeof(app_vars.packet);
                    i = 0;
                    app_vars.packet[i++] = 't';
                    app_vars.packet[i++] = 'e';
                    app_vars.packet[i++] = 's';
                    app_vars.packet[i++] = 't';
                    app_vars.packet[i++] = CHANNEL;
                    while (i<app_vars.packet_len) {
                        app_vars.packet[i++] = ID;
                    }

                    // start transmitting packet
                    radio_loadPacket(app_vars.packet,LEN_PKT_TO_SEND);
                    radio_txEnable();
                    radio_txNow();

                    app_vars.state = APP_STATE_TX;
                }

                // clear flag
                app_vars.flags &= ~APP_FLAG_TIMER;
>>>>>>> 86efa241
            }
        }
    }
}

//=========================== callbacks =======================================

void cb_startFrame(PORT_TIMER_WIDTH timestamp) {
    // set flag
    app_vars.flags |= APP_FLAG_START_FRAME;

    // update debug stats
    app_dbg.num_startFrame++;
}

void cb_endFrame(PORT_TIMER_WIDTH timestamp) {
    // set flag
    app_vars.flags |= APP_FLAG_END_FRAME;

    // update debug stats
    app_dbg.num_endFrame++;
}

void cb_timer(void) {
    // set flag
    app_vars.flags |= APP_FLAG_TIMER;

    // update debug stats
    app_dbg.num_timer++;

    sctimer_setCompare(sctimer_readCounter()+TIMER_PERIOD);
}

void cb_uart_tx_done(void) {
    app_vars.uart_lastTxByteIndex++;
    if (app_vars.uart_lastTxByteIndex<sizeof(stringToSend)) {
        uart_writeByte(stringToSend[app_vars.uart_lastTxByteIndex]);
    } else {
        app_vars.uartDone = 1;
    }
}

uint8_t cb_uart_rx(void) {
    uint8_t byte;

    // toggle LED
    leds_error_toggle();

    // read received byte
    byte = uart_readByte();

    // echo that byte over serial
    uart_writeByte(byte);

    return 0;
}
<|MERGE_RESOLUTION|>--- conflicted
+++ resolved
@@ -1,478 +1,343 @@
-/**
-\brief This program shows the use of the "radio" bsp module.
-
-Since the bsp modules for different platforms have the same declaration, you
-can use this project with any platform.
-
-After loading this program, your board will switch on its radio on frequency
-CHANNEL.
-
-While receiving a packet (i.e. from the start of frame event to the end of
-frame event), it will turn on its sync LED.
-
-Every TIMER_PERIOD, it will also send a packet containing LENGTH_PACKET bytes
-set to ID. While sending a packet (i.e. from the start of frame event to the
-end of frame event), it will turn on its error LED.
-
-\author Thomas Watteyne <watteyne@eecs.berkeley.edu>, August 2014.
-*/
-
-#include "board.h"
-#include "radio.h"
-#include "leds.h"
-#include "sctimer.h"
-#include "uart.h"
-
-//=========================== defines =========================================
-
-#define LENGTH_PACKET   125+LENGTH_CRC  ///< maximum length is 127 bytes
-#define LEN_PKT_TO_SEND 20+LENGTH_CRC
-#define CHANNEL         11             ///< 11=2.405GHz
-#define TIMER_PERIOD    (0xffff>>4)    ///< 0xffff = 2s@32kHz
-#define ID              0x99           ///< byte sent in the packets
-
-uint8_t stringToSend[]  = "+002 Ptest.24.00.12.-010\n";
-
-//=========================== variables =======================================
-
-enum {
-    APP_FLAG_START_FRAME = 0x01,
-    APP_FLAG_END_FRAME   = 0x02,
-    APP_FLAG_TIMER       = 0x04,
-};
-
-typedef enum {
-    APP_STATE_TX         = 0x01,
-    APP_STATE_RX         = 0x02,
-} app_state_t;
-
-typedef struct {
-    uint8_t              num_startFrame;
-    uint8_t              num_endFrame;
-    uint8_t              num_timer;
-} app_dbg_t;
-
-app_dbg_t app_dbg;
-
-typedef struct {
-    volatile    uint8_t         uartDone;
-    volatile    uint8_t         uartSendNow;
-                uint8_t         uart_lastTxByteIndex;
-
-                uint8_t         flags;
-                app_state_t     state;
-                uint8_t         packet[LENGTH_PACKET];
-                uint8_t         packet_len;
-                int8_t          rxpk_rssi;
-                uint8_t         rxpk_lqi;
-                bool            rxpk_crc;
-} app_vars_t;
-
-app_vars_t app_vars;
-
-//=========================== prototypes ======================================
-
-void     cb_startFrame(PORT_TIMER_WIDTH timestamp);
-void     cb_endFrame(PORT_TIMER_WIDTH timestamp);
-void     cb_timer(void);
-
-void     cb_uart_tx_done(void);
-uint8_t  cb_uart_rx(void);
-
-//=========================== main ============================================
-
-/**
-\brief The program starts executing here.
-*/
-int mote_main(void) {
-<<<<<<< HEAD
-   uint8_t i;
-   
-   // clear local variables
-   memset(&app_vars,0,sizeof(app_vars_t));
-   
-   // initialize board
-   board_init();
- 
-   // add callback functions radio
-   radio_setStartFrameCb(cb_startFrame);
-   radio_setEndFrameCb(cb_endFrame);
-   
-   // prepare packet
-   app_vars.packet_len = sizeof(app_vars.packet);
-   for (i=0;i<app_vars.packet_len;i++) {
-      app_vars.packet[i] = ID;
-   }
-   
-   // start bsp timer
-   sctimer_set_callback(cb_timer);
-   sctimer_setCompare(sctimer_readCounter()+TIMER_PERIOD);
-   sctimer_enable();
-   
-   // prepare radio
-   radio_rfOn();
-   radio_setFrequency(CHANNEL);
-   
-   // switch in RX by default
-   radio_rxEnable();
-   app_vars.state = APP_STATE_RX;
-   
-   // start by a transmit
-   app_vars.flags |= APP_FLAG_TIMER;
-   
-   while (1) {
-
-      
-      // sleep while waiting for at least one of the flags to be set
-      while (app_vars.flags==0x00) {
-         board_sleep();
-      }
-      
-      // handle and clear every flag
-      while (app_vars.flags) {
-         
-         
-         //==== APP_FLAG_START_FRAME (TX or RX)
-         
-         if (app_vars.flags & APP_FLAG_START_FRAME) {
-            // start of frame
-            
-            switch (app_vars.state) {
-               case APP_STATE_RX:
-                  // started receiving a packet
-                  
-                  // led
-                  leds_error_toggle();
-                  break;
-               case APP_STATE_TX:
-                  // started sending a packet
-                  
-                  leds_sync_toggle();
-                  // led
-                  break;
-            }
-            
-            // clear flag
-            app_vars.flags &= ~APP_FLAG_START_FRAME;
-         }
-         
-         
-         //==== APP_FLAG_END_FRAME (TX or RX)
-         
-         if (app_vars.flags & APP_FLAG_END_FRAME) {
-            // end of frame
-            
-            switch (app_vars.state) {
-               
-               case APP_STATE_RX:
-                  
-                  // done receiving a packet
-                  app_vars.packet_len = sizeof(app_vars.packet);
-                  
-                  // get packet from radio
-                  radio_getReceivedFrame(
-                     app_vars.packet,
-                     &app_vars.packet_len,
-                     sizeof(app_vars.packet),
-                     &app_vars.rxpk_rssi,
-                     &app_vars.rxpk_lqi,
-                     &app_vars.rxpk_crc
-                  );
-                  
-                  // led
-                  //leds_error_off();
-                  break;
-               case APP_STATE_TX:
-                  // done sending a packet
-                  
-                  // switch to RX mode
-                  radio_rxEnable();
-                  app_vars.state = APP_STATE_RX;
-                  
-                  // led
-                  //leds_sync_off();
-                  break;
-            }
-            // clear flag
-            app_vars.flags &= ~APP_FLAG_END_FRAME;
-         }
-         
-         
-         //==== APP_FLAG_TIMER
-         
-         if (app_vars.flags & APP_FLAG_TIMER) {
-            // timer fired
-            if (app_vars.state==APP_STATE_RX) {
-               // stop listening
-               radio_rfOff();
-               
-               // prepare packet
-               app_vars.packet_len = sizeof(app_vars.packet);
-               for (i=0;i<app_vars.packet_len;i++) {
-                  app_vars.packet[i] = ID;
-               }
-               
-               // start transmitting packet
-               radio_loadPacket(app_vars.packet,app_vars.packet_len);
-               radio_txEnable();
-               radio_txNow();
-               
-               app_vars.state = APP_STATE_TX;
-=======
-    uint8_t i;
-
-    uint8_t freq_offset;
-    uint8_t sign;
-    uint8_t read;
-
-    // clear local variables
-    memset(&app_vars,0,sizeof(app_vars_t));
-
-    // initialize board
-    board_init();
-
-    // setup UART
-    uart_setCallbacks(cb_uart_tx_done,cb_uart_rx);
-    uart_enableInterrupts();
-
-    app_vars.uartDone = 1;
-
-    // add callback functions radio
-    radio_setStartFrameCb(cb_startFrame);
-    radio_setEndFrameCb(cb_endFrame);
-
-    // prepare packet
-    app_vars.packet_len = sizeof(app_vars.packet);
-    for (i=0;i<app_vars.packet_len;i++) {
-        app_vars.packet[i] = ID;
-    }
-
-    // start bsp timer
-    sctimer_set_callback(cb_timer);
-    sctimer_setCompare(sctimer_readCounter()+TIMER_PERIOD);
-    sctimer_enable();
-
-    // prepare radio
-    radio_rfOn();
-    // freq type only effects on scum port
-    radio_setFrequency(CHANNEL, FREQ_RX);
-
-    // switch in RX by default
-    radio_rxEnable();
-    app_vars.state = APP_STATE_RX;
-
-    // start by a transmit
-    app_vars.flags |= APP_FLAG_TIMER;
-
-    while (1) {
-
-        // sleep while waiting for at least one of the flags to be set
-        while (app_vars.flags==0x00) {
-            board_sleep();
-        }
-
-        // handle and clear every flag
-        while (app_vars.flags) {
-
-
-            //==== APP_FLAG_START_FRAME (TX or RX)
-
-            if (app_vars.flags & APP_FLAG_START_FRAME) {
-                // start of frame
-
-                switch (app_vars.state) {
-                    case APP_STATE_RX:
-                        // started receiving a packet
-
-                        // led
-                        leds_error_on();
-                        break;
-                    case APP_STATE_TX:
-                        // started sending a packet
-
-                        // led
-                        leds_sync_on();
-                    break;
-                }
-
-                // clear flag
-                app_vars.flags &= ~APP_FLAG_START_FRAME;
-            }
-
-            //==== APP_FLAG_END_FRAME (TX or RX)
-
-            if (app_vars.flags & APP_FLAG_END_FRAME) {
-                // end of frame
-
-                switch (app_vars.state) {
-
-                    case APP_STATE_RX:
-
-                        // done receiving a packet
-                        app_vars.packet_len = sizeof(app_vars.packet);
-
-                        // get packet from radio
-                        radio_getReceivedFrame(
-                            app_vars.packet,
-                            &app_vars.packet_len,
-                            sizeof(app_vars.packet),
-                            &app_vars.rxpk_rssi,
-                            &app_vars.rxpk_lqi,
-                            &app_vars.rxpk_crc
-                        );
-
-                        freq_offset = radio_getFrequencyOffset();
-                        sign = (freq_offset & 0x80) >> 7;
-                        if (sign){
-                            read = 0xff - (uint8_t)(freq_offset) + 1;
-                        } else {
-                            read = freq_offset;
-                        }
-
-                        i = 0;
-                        if (sign) {
-                            stringToSend[i++] = '-';
-                        } else {
-                            stringToSend[i++] = '+';
-                        }
-                        stringToSend[i++] = '0'+read/100;
-                        stringToSend[i++] = '0'+read/10;
-                        stringToSend[i++] = '0'+read%10;
-                        stringToSend[i++] = ' ';
-
-                        stringToSend[i++] = 'P';
-                        memcpy(&stringToSend[i],&app_vars.packet[0],14);
-                        i += 14;
-
-                        sign = (app_vars.rxpk_rssi & 0x80) >> 7;
-                        if (sign){
-                            read = 0xff - (uint8_t)(app_vars.rxpk_rssi) + 1;
-                        } else {
-                            read = app_vars.rxpk_rssi;
-                        }
-
-                        if (sign) {
-                            stringToSend[i++] = '-';
-                        } else {
-                            stringToSend[i++] = '+';
-                        }
-                        stringToSend[i++] = '0'+read/100;
-                        stringToSend[i++] = '0'+read/10;
-                        stringToSend[i++] = '0'+read%10;
-
-                        stringToSend[sizeof(stringToSend)-2] = '\r';
-                        stringToSend[sizeof(stringToSend)-1] = '\n';
-
-                        // send string over UART
-                        if (app_vars.uartDone == 1) {
-                            app_vars.uartDone              = 0;
-                            app_vars.uart_lastTxByteIndex  = 0;
-                            uart_writeByte(stringToSend[app_vars.uart_lastTxByteIndex]);
-                        }
-
-                        // led
-                        leds_error_off();
-                        break;
-                    case APP_STATE_TX:
-                        // done sending a packet
-
-                        // switch to RX mode
-                        radio_rxEnable();
-                        app_vars.state = APP_STATE_RX;
-
-                        // led
-                        leds_sync_off();
-                        break;
-                }
-                // clear flag
-                app_vars.flags &= ~APP_FLAG_END_FRAME;
-            }
-
-            //==== APP_FLAG_TIMER
-
-            if (app_vars.flags & APP_FLAG_TIMER) {
-                // timer fired
-
-                if (app_vars.state==APP_STATE_RX) {
-                    // stop listening
-                    radio_rfOff();
-
-                    // prepare packet
-                    app_vars.packet_len = sizeof(app_vars.packet);
-                    i = 0;
-                    app_vars.packet[i++] = 't';
-                    app_vars.packet[i++] = 'e';
-                    app_vars.packet[i++] = 's';
-                    app_vars.packet[i++] = 't';
-                    app_vars.packet[i++] = CHANNEL;
-                    while (i<app_vars.packet_len) {
-                        app_vars.packet[i++] = ID;
-                    }
-
-                    // start transmitting packet
-                    radio_loadPacket(app_vars.packet,LEN_PKT_TO_SEND);
-                    radio_txEnable();
-                    radio_txNow();
-
-                    app_vars.state = APP_STATE_TX;
-                }
-
-                // clear flag
-                app_vars.flags &= ~APP_FLAG_TIMER;
->>>>>>> 86efa241
-            }
-        }
-    }
-}
-
-//=========================== callbacks =======================================
-
-void cb_startFrame(PORT_TIMER_WIDTH timestamp) {
-    // set flag
-    app_vars.flags |= APP_FLAG_START_FRAME;
-
-    // update debug stats
-    app_dbg.num_startFrame++;
-}
-
-void cb_endFrame(PORT_TIMER_WIDTH timestamp) {
-    // set flag
-    app_vars.flags |= APP_FLAG_END_FRAME;
-
-    // update debug stats
-    app_dbg.num_endFrame++;
-}
-
-void cb_timer(void) {
-    // set flag
-    app_vars.flags |= APP_FLAG_TIMER;
-
-    // update debug stats
-    app_dbg.num_timer++;
-
-    sctimer_setCompare(sctimer_readCounter()+TIMER_PERIOD);
-}
-
-void cb_uart_tx_done(void) {
-    app_vars.uart_lastTxByteIndex++;
-    if (app_vars.uart_lastTxByteIndex<sizeof(stringToSend)) {
-        uart_writeByte(stringToSend[app_vars.uart_lastTxByteIndex]);
-    } else {
-        app_vars.uartDone = 1;
-    }
-}
-
-uint8_t cb_uart_rx(void) {
-    uint8_t byte;
-
-    // toggle LED
-    leds_error_toggle();
-
-    // read received byte
-    byte = uart_readByte();
-
-    // echo that byte over serial
-    uart_writeByte(byte);
-
-    return 0;
-}
+/**
+\brief This program shows the use of the "radio" bsp module.
+
+Since the bsp modules for different platforms have the same declaration, you
+can use this project with any platform.
+
+After loading this program, your board will switch on its radio on frequency
+CHANNEL.
+
+While receiving a packet (i.e. from the start of frame event to the end of
+frame event), it will turn on its sync LED.
+
+Every TIMER_PERIOD, it will also send a packet containing LENGTH_PACKET bytes
+set to ID. While sending a packet (i.e. from the start of frame event to the
+end of frame event), it will turn on its error LED.
+
+\author Thomas Watteyne <watteyne@eecs.berkeley.edu>, August 2014.
+*/
+
+#include "board.h"
+#include "radio.h"
+#include "leds.h"
+#include "sctimer.h"
+#include "uart.h"
+
+//=========================== defines =========================================
+
+#define LENGTH_PACKET   125+LENGTH_CRC  ///< maximum length is 127 bytes
+#define LEN_PKT_TO_SEND 20+LENGTH_CRC
+#define CHANNEL         11             ///< 11=2.405GHz
+#define TIMER_PERIOD    (0xffff>>4)    ///< 0xffff = 2s@32kHz
+#define ID              0x99           ///< byte sent in the packets
+
+uint8_t stringToSend[]  = "+002 Ptest.24.00.12.-010\n";
+
+//=========================== variables =======================================
+
+enum {
+    APP_FLAG_START_FRAME = 0x01,
+    APP_FLAG_END_FRAME   = 0x02,
+    APP_FLAG_TIMER       = 0x04,
+};
+
+typedef enum {
+    APP_STATE_TX         = 0x01,
+    APP_STATE_RX         = 0x02,
+} app_state_t;
+
+typedef struct {
+    uint8_t              num_startFrame;
+    uint8_t              num_endFrame;
+    uint8_t              num_timer;
+} app_dbg_t;
+
+app_dbg_t app_dbg;
+
+typedef struct {
+    volatile    uint8_t         uartDone;
+    volatile    uint8_t         uartSendNow;
+                uint8_t         uart_lastTxByteIndex;
+
+                uint8_t         flags;
+                app_state_t     state;
+                uint8_t         packet[LENGTH_PACKET];
+                uint8_t         packet_len;
+                int8_t          rxpk_rssi;
+                uint8_t         rxpk_lqi;
+                bool            rxpk_crc;
+} app_vars_t;
+
+app_vars_t app_vars;
+
+//=========================== prototypes ======================================
+
+void     cb_startFrame(PORT_TIMER_WIDTH timestamp);
+void     cb_endFrame(PORT_TIMER_WIDTH timestamp);
+void     cb_timer(void);
+
+void     cb_uart_tx_done(void);
+uint8_t  cb_uart_rx(void);
+
+//=========================== main ============================================
+
+/**
+\brief The program starts executing here.
+*/
+int mote_main(void) {
+    uint8_t i;
+
+    uint8_t freq_offset;
+    uint8_t sign;
+    uint8_t read;
+
+    // clear local variables
+    memset(&app_vars,0,sizeof(app_vars_t));
+
+    // initialize board
+    board_init();
+
+    // setup UART
+    uart_setCallbacks(cb_uart_tx_done,cb_uart_rx);
+    uart_enableInterrupts();
+
+    app_vars.uartDone = 1;
+
+    // add callback functions radio
+    radio_setStartFrameCb(cb_startFrame);
+    radio_setEndFrameCb(cb_endFrame);
+
+    // prepare packet
+    app_vars.packet_len = sizeof(app_vars.packet);
+    for (i=0;i<app_vars.packet_len;i++) {
+        app_vars.packet[i] = ID;
+    }
+
+    // start bsp timer
+    sctimer_set_callback(cb_timer);
+    sctimer_setCompare(sctimer_readCounter()+TIMER_PERIOD);
+    sctimer_enable();
+
+    // prepare radio
+    radio_rfOn();
+    // freq type only effects on scum port
+    radio_setFrequency(CHANNEL, FREQ_RX);
+
+    // switch in RX by default
+    radio_rxEnable();
+    app_vars.state = APP_STATE_RX;
+
+    // start by a transmit
+    app_vars.flags |= APP_FLAG_TIMER;
+
+    while (1) {
+
+        // sleep while waiting for at least one of the flags to be set
+        while (app_vars.flags==0x00) {
+            board_sleep();
+        }
+
+        // handle and clear every flag
+        while (app_vars.flags) {
+
+
+            //==== APP_FLAG_START_FRAME (TX or RX)
+
+            if (app_vars.flags & APP_FLAG_START_FRAME) {
+                // start of frame
+
+                switch (app_vars.state) {
+                    case APP_STATE_RX:
+                        // started receiving a packet
+
+                        // led
+                        leds_error_on();
+                        break;
+                    case APP_STATE_TX:
+                        // started sending a packet
+
+                        // led
+                        leds_sync_on();
+                    break;
+                }
+
+                // clear flag
+                app_vars.flags &= ~APP_FLAG_START_FRAME;
+            }
+
+            //==== APP_FLAG_END_FRAME (TX or RX)
+
+            if (app_vars.flags & APP_FLAG_END_FRAME) {
+                // end of frame
+
+                switch (app_vars.state) {
+
+                    case APP_STATE_RX:
+
+                        // done receiving a packet
+                        app_vars.packet_len = sizeof(app_vars.packet);
+
+                        // get packet from radio
+                        radio_getReceivedFrame(
+                            app_vars.packet,
+                            &app_vars.packet_len,
+                            sizeof(app_vars.packet),
+                            &app_vars.rxpk_rssi,
+                            &app_vars.rxpk_lqi,
+                            &app_vars.rxpk_crc
+                        );
+
+                        freq_offset = radio_getFrequencyOffset();
+                        sign = (freq_offset & 0x80) >> 7;
+                        if (sign){
+                            read = 0xff - (uint8_t)(freq_offset) + 1;
+                        } else {
+                            read = freq_offset;
+                        }
+
+                        i = 0;
+                        if (sign) {
+                            stringToSend[i++] = '-';
+                        } else {
+                            stringToSend[i++] = '+';
+                        }
+                        stringToSend[i++] = '0'+read/100;
+                        stringToSend[i++] = '0'+read/10;
+                        stringToSend[i++] = '0'+read%10;
+                        stringToSend[i++] = ' ';
+
+                        stringToSend[i++] = 'P';
+                        memcpy(&stringToSend[i],&app_vars.packet[0],14);
+                        i += 14;
+
+                        sign = (app_vars.rxpk_rssi & 0x80) >> 7;
+                        if (sign){
+                            read = 0xff - (uint8_t)(app_vars.rxpk_rssi) + 1;
+                        } else {
+                            read = app_vars.rxpk_rssi;
+                        }
+
+                        if (sign) {
+                            stringToSend[i++] = '-';
+                        } else {
+                            stringToSend[i++] = '+';
+                        }
+                        stringToSend[i++] = '0'+read/100;
+                        stringToSend[i++] = '0'+read/10;
+                        stringToSend[i++] = '0'+read%10;
+
+                        stringToSend[sizeof(stringToSend)-2] = '\r';
+                        stringToSend[sizeof(stringToSend)-1] = '\n';
+
+                        // send string over UART
+                        if (app_vars.uartDone == 1) {
+                            app_vars.uartDone              = 0;
+                            app_vars.uart_lastTxByteIndex  = 0;
+                            uart_writeByte(stringToSend[app_vars.uart_lastTxByteIndex]);
+                        }
+
+                        // led
+                        leds_error_off();
+                        break;
+                    case APP_STATE_TX:
+                        // done sending a packet
+
+                        // switch to RX mode
+                        radio_rxEnable();
+                        app_vars.state = APP_STATE_RX;
+
+                        // led
+                        leds_sync_off();
+                        break;
+                }
+                // clear flag
+                app_vars.flags &= ~APP_FLAG_END_FRAME;
+            }
+
+            //==== APP_FLAG_TIMER
+
+            if (app_vars.flags & APP_FLAG_TIMER) {
+                // timer fired
+
+                if (app_vars.state==APP_STATE_RX) {
+                    // stop listening
+                    radio_rfOff();
+
+                    // prepare packet
+                    app_vars.packet_len = sizeof(app_vars.packet);
+                    i = 0;
+                    app_vars.packet[i++] = 't';
+                    app_vars.packet[i++] = 'e';
+                    app_vars.packet[i++] = 's';
+                    app_vars.packet[i++] = 't';
+                    app_vars.packet[i++] = CHANNEL;
+                    while (i<app_vars.packet_len) {
+                        app_vars.packet[i++] = ID;
+                    }
+
+                    // start transmitting packet
+                    radio_loadPacket(app_vars.packet,LEN_PKT_TO_SEND);
+                    radio_txEnable();
+                    radio_txNow();
+
+                    app_vars.state = APP_STATE_TX;
+                }
+
+                // clear flag
+                app_vars.flags &= ~APP_FLAG_TIMER;
+            }
+        }
+    }
+}
+
+//=========================== callbacks =======================================
+
+void cb_startFrame(PORT_TIMER_WIDTH timestamp) {
+    // set flag
+    app_vars.flags |= APP_FLAG_START_FRAME;
+
+    // update debug stats
+    app_dbg.num_startFrame++;
+}
+
+void cb_endFrame(PORT_TIMER_WIDTH timestamp) {
+    // set flag
+    app_vars.flags |= APP_FLAG_END_FRAME;
+
+    // update debug stats
+    app_dbg.num_endFrame++;
+}
+
+void cb_timer(void) {
+    // set flag
+    app_vars.flags |= APP_FLAG_TIMER;
+
+    // update debug stats
+    app_dbg.num_timer++;
+
+    sctimer_setCompare(sctimer_readCounter()+TIMER_PERIOD);
+}
+
+void cb_uart_tx_done(void) {
+    app_vars.uart_lastTxByteIndex++;
+    if (app_vars.uart_lastTxByteIndex<sizeof(stringToSend)) {
+        uart_writeByte(stringToSend[app_vars.uart_lastTxByteIndex]);
+    } else {
+        app_vars.uartDone = 1;
+    }
+}
+
+uint8_t cb_uart_rx(void) {
+    uint8_t byte;
+
+    // toggle LED
+    leds_error_toggle();
+
+    // read received byte
+    byte = uart_readByte();
+
+    // echo that byte over serial
+    uart_writeByte(byte);
+
+    return 0;
+}