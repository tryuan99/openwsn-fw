/**
\brief Definition of the "openserial" driver.

\author Fabien Chraim <chraim@eecs.berkeley.edu>, March 2012.
\author Thomas Watteyne <thomas.watteyne@inria.fr>, August 2016.
*/

#include "opendefs.h"
#include "openserial.h"
#include "IEEE802154E.h"
#include "neighbors.h"
#include "sixtop.h"
#include "icmpv6echo.h"
#include "idmanager.h"
#include "openqueue.h"
#include "openbridge.h"
#include "leds.h"
#include "schedule.h"
#include "uart.h"
#include "opentimers.h"
#include "openhdlc.h"
#include "schedule.h"
#include "icmpv6rpl.h"
#include "icmpv6echo.h"
#include "sf0.h"
#include "debugpins.h"

//=========================== variables =======================================

openserial_vars_t openserial_vars;

//=========================== prototypes ======================================

extern void sniffer_setListeningChannel(uint8_t channel);

// printing
owerror_t openserial_printInfoErrorCritical(
    char             severity,
    uint8_t          calling_component,
    uint8_t          error_code,
    errorparameter_t arg1,
    errorparameter_t arg2
);

// command handlers
void openserial_handleRxFrame(void);
void openserial_handleEcho(uint8_t* but, uint8_t bufLen);
void openserial_get6pInfo(uint8_t commandId, uint8_t* code,uint8_t* cellOptions,uint8_t* numCells,cellInfo_ht* celllist_add,cellInfo_ht* celllist_delete,uint8_t* listOffset,uint8_t* maxListLen,uint8_t ptr, uint8_t commandLen);
void openserial_handleCommands(void);

// misc
void openserial_board_reset_cb(opentimers_id_t id);

// HDLC output
void outputHdlcOpen(void);
void outputHdlcWrite(uint8_t b);
void outputHdlcClose(void);

// HDLC input
void inputHdlcOpen(void);
void inputHdlcWrite(uint8_t b);
void inputHdlcClose(void);

// sniffer
void sniffer_setListeningChannel(uint8_t channel);

//=========================== public ==========================================

//===== admin

void openserial_init() {
    // reset variable
    memset(&openserial_vars,0,sizeof(openserial_vars_t));
    
    // admin
    openserial_vars.fInhibited         = FALSE;
    openserial_vars.ctsStateChanged    = FALSE;
    openserial_vars.debugPrintCounter  = 0;
    
    // input
    openserial_vars.hdlcLastRxByte     = HDLC_FLAG;
    openserial_vars.hdlcBusyReceiving  = FALSE;
    openserial_vars.hdlcInputEscaping  = FALSE;
    openserial_vars.inputBufFillLevel  = 0;
    
    // ouput
    openserial_vars.outputBufIdxR      = 0;
    openserial_vars.outputBufIdxW      = 0;
    openserial_vars.fBusyFlushing      = FALSE;
    
    // UART
    uart_setCallbacks(
        isr_openserial_tx,
        isr_openserial_rx
    );
    uart_enableInterrupts();
}

void openserial_register(openserial_rsvpt* rsvp) {
    // FIXME: register multiple commands (linked list)
    openserial_vars.registeredCmd = rsvp;
}

//===== transmitting

owerror_t openserial_printStatus(
    uint8_t             statusElement,
    uint8_t*            buffer,
    uint8_t             length
) {
    uint8_t i;
    
    outputHdlcOpen();
    outputHdlcWrite(SERFRAME_MOTE2PC_STATUS);
    outputHdlcWrite(idmanager_getMyID(ADDR_16B)->addr_16b[0]);
    outputHdlcWrite(idmanager_getMyID(ADDR_16B)->addr_16b[1]);
    outputHdlcWrite(statusElement);
    for (i=0;i<length;i++){
        outputHdlcWrite(buffer[i]);
    }
    outputHdlcClose();
    
    // start TX'ing
    openserial_flush();
    
    return E_SUCCESS;
}

owerror_t openserial_printInfo(
    uint8_t             calling_component,
    uint8_t             error_code,
    errorparameter_t    arg1,
    errorparameter_t    arg2
) {
    return openserial_printInfoErrorCritical(
        SERFRAME_MOTE2PC_INFO,
        calling_component,
        error_code,
        arg1,
        arg2
    );
    
    // openserial_flush called by openserial_printInfoErrorCritical()
}

owerror_t openserial_printError(
    uint8_t             calling_component,
    uint8_t             error_code,
    errorparameter_t    arg1,
    errorparameter_t    arg2
) {
    // toggle error LED
    leds_error_toggle();
    
    return openserial_printInfoErrorCritical(
        SERFRAME_MOTE2PC_ERROR,
        calling_component,
        error_code,
        arg1,
        arg2
    );
    
    // openserial_flush called by openserial_printInfoErrorCritical()
}

owerror_t openserial_printCritical(
    uint8_t             calling_component,
    uint8_t             error_code,
    errorparameter_t    arg1,
    errorparameter_t    arg2
) {
    opentimers_id_t id; 
    uint32_t         reference;
    // blink error LED, this is serious
    leds_error_blink();
    
    // schedule for the mote to reboot in 10s
    id        = opentimers_create();
    reference = opentimers_getValue();
    opentimers_scheduleAbsolute(
        id,                             // timerId
        10000,                          // duration
        reference,                      // reference
        TIME_MS,                        // timetype
        openserial_board_reset_cb       // callback
    );
    
    return openserial_printInfoErrorCritical(
        SERFRAME_MOTE2PC_CRITICAL,
        calling_component,
        error_code,
        arg1,
        arg2
    );
    
    // openserial_flush called by openserial_printInfoErrorCritical()
}

owerror_t openserial_printData(uint8_t* buffer, uint8_t length) {
    uint8_t  i;
    uint8_t  asn[5];
    
    // retrieve ASN
    ieee154e_getAsn(asn);
    
    outputHdlcOpen();
    outputHdlcWrite(SERFRAME_MOTE2PC_DATA);
    outputHdlcWrite(idmanager_getMyID(ADDR_16B)->addr_16b[1]);
    outputHdlcWrite(idmanager_getMyID(ADDR_16B)->addr_16b[0]);
    outputHdlcWrite(asn[0]);
    outputHdlcWrite(asn[1]);
    outputHdlcWrite(asn[2]);
    outputHdlcWrite(asn[3]);
    outputHdlcWrite(asn[4]);
    for (i=0;i<length;i++){
        outputHdlcWrite(buffer[i]);
    }
    outputHdlcClose();
    
    // start TX'ing
    openserial_flush();
    
    return E_SUCCESS;
}

owerror_t openserial_printSniffedPacket(uint8_t* buffer, uint8_t length, uint8_t channel) {
    uint8_t  i;
    
    outputHdlcOpen();
    outputHdlcWrite(SERFRAME_MOTE2PC_SNIFFED_PACKET);
    outputHdlcWrite(idmanager_getMyID(ADDR_16B)->addr_16b[1]);
    outputHdlcWrite(idmanager_getMyID(ADDR_16B)->addr_16b[0]);
    for (i=0;i<length;i++){
       outputHdlcWrite(buffer[i]);
    }
    outputHdlcWrite(channel);
    outputHdlcClose();
    
    // start TX'ing
    openserial_flush();
    
    return E_SUCCESS;
}

void openserial_triggerDebugprint() {
    uint8_t debugPrintCounter;
    INTERRUPT_DECLARATION();
    
    //<<<<<<<<<<<<<<<<<<<<<<<
    DISABLE_INTERRUPTS();
    debugPrintCounter = openserial_vars.debugPrintCounter;
    ENABLE_INTERRUPTS();
    //>>>>>>>>>>>>>>>>>>>>>>>
    
    if (openserial_vars.outputBufIdxW!=openserial_vars.outputBufIdxR) {
        return;
    }
    // FIX: remove when openserial_triggerDebugprint called in a task...
    
    debugPrintCounter++;
    if (debugPrintCounter==STATUS_MAX) {
       debugPrintCounter = 0;
    }
    
    switch (debugPrintCounter) {
        case STATUS_ISSYNC:
            if (debugPrint_isSync()==TRUE) {
                break;
            }
        case STATUS_ID:
            if (debugPrint_id()==TRUE) {
               break;
            }
        case STATUS_DAGRANK:
            if (debugPrint_myDAGrank()==TRUE) {
                break;
            }
        case STATUS_OUTBUFFERINDEXES:
            if (debugPrint_outBufferIndexes()==TRUE) {
                break;
            }
        case STATUS_ASN:
            if (debugPrint_asn()==TRUE) {
                break;
            }
        case STATUS_MACSTATS:
            if (debugPrint_macStats()==TRUE) {
                break;
            }
        case STATUS_SCHEDULE:
            if(debugPrint_schedule()==TRUE) {
                break;
            }
        case STATUS_BACKOFF:
            if(debugPrint_backoff()==TRUE) {
                break;
            }
        case STATUS_QUEUE:
            if(debugPrint_queue()==TRUE) {
                break;
            }
        case STATUS_NEIGHBORS:
            if (debugPrint_neighbors()==TRUE) {
                break;
            }
        case STATUS_KAPERIOD:
            if (debugPrint_kaPeriod()==TRUE) {
                break;
            }
        default:
            debugPrintCounter=0;
    }
    
    //<<<<<<<<<<<<<<<<<<<<<<<
    DISABLE_INTERRUPTS();
    openserial_vars.debugPrintCounter = debugPrintCounter;
    ENABLE_INTERRUPTS();
    //>>>>>>>>>>>>>>>>>>>>>>>
}

//===== receiving

uint8_t openserial_getInputBufferFillLevel() {
    uint8_t inputBufFillLevel;
    INTERRUPT_DECLARATION();
    
    //<<<<<<<<<<<<<<<<<<<<<<<
    DISABLE_INTERRUPTS();
    inputBufFillLevel = openserial_vars.inputBufFillLevel;
    ENABLE_INTERRUPTS();
    //>>>>>>>>>>>>>>>>>>>>>>>
    
    return inputBufFillLevel-1; // removing the command byte
}

uint8_t openserial_getInputBuffer(uint8_t* bufferToWrite, uint8_t maxNumBytes) {
    uint8_t numBytesWritten;
    uint8_t inputBufFillLevel;
    INTERRUPT_DECLARATION();
    
    //<<<<<<<<<<<<<<<<<<<<<<<
    DISABLE_INTERRUPTS();
    inputBufFillLevel = openserial_vars.inputBufFillLevel;
    ENABLE_INTERRUPTS();
    //>>>>>>>>>>>>>>>>>>>>>>>
     
    if (maxNumBytes<inputBufFillLevel-1) {
        openserial_printError(
            COMPONENT_OPENSERIAL,
            ERR_GETDATA_ASKS_TOO_FEW_BYTES,
            (errorparameter_t)maxNumBytes,
            (errorparameter_t)inputBufFillLevel-1
        );
        numBytesWritten = 0;
    } else {
        numBytesWritten = inputBufFillLevel-1;
        //<<<<<<<<<<<<<<<<<<<<<<<
        DISABLE_INTERRUPTS();
        memcpy(bufferToWrite,&(openserial_vars.inputBuf[1]),numBytesWritten);
        ENABLE_INTERRUPTS();
        //>>>>>>>>>>>>>>>>>>>>>>>
    }
    
    return numBytesWritten;
}

//===== scheduling

void openserial_flush(void) {
    INTERRUPT_DECLARATION();
    
    //<<<<<<<<<<<<<<<<<<<<<<<
    DISABLE_INTERRUPTS();
    if (openserial_vars.fBusyFlushing==FALSE) {
        if (openserial_vars.ctsStateChanged==TRUE) {
            // send CTS
            
            if (openserial_vars.fInhibited==TRUE) {
                uart_setCTS(FALSE);
            } else {
                uart_setCTS(TRUE);
            }
            openserial_vars.ctsStateChanged = FALSE;
        } else if (openserial_vars.fInhibited==TRUE) {
            // currently inhibited
            
        } else {
            // not inhibited
            
            if (openserial_vars.outputBufIdxW!=openserial_vars.outputBufIdxR) {
            // I have some bytes to transmit
        
#ifdef FASTSIM
                uart_writeCircularBuffer_FASTSIM(
                    openserial_vars.outputBuf,
                    &openserial_vars.outputBufIdxR,
                    &openserial_vars.outputBufIdxW
                );
#else
                uart_writeByte(openserial_vars.outputBuf[openserial_vars.outputBufIdxR++]);
                openserial_vars.fBusyFlushing = TRUE;
#endif
            }
        }
    }
    ENABLE_INTERRUPTS();
    //>>>>>>>>>>>>>>>>>>>>>>>
}

void openserial_inhibitStart(void) {
    INTERRUPT_DECLARATION();
    
    //<<<<<<<<<<<<<<<<<<<<<<<
    DISABLE_INTERRUPTS();
    openserial_vars.fInhibited      = TRUE;
    openserial_vars.ctsStateChanged = TRUE;
    ENABLE_INTERRUPTS();
    //>>>>>>>>>>>>>>>>>>>>>>>
    
    // it's openserial_flush() which will set CTS
    openserial_flush();
}

void openserial_inhibitStop(void) {
    INTERRUPT_DECLARATION();
    
    //<<<<<<<<<<<<<<<<<<<<<<<
    DISABLE_INTERRUPTS();
    openserial_vars.fInhibited      = FALSE;
    openserial_vars.ctsStateChanged = TRUE;
    ENABLE_INTERRUPTS();
    //>>>>>>>>>>>>>>>>>>>>>>>
    
    // it's openserial_flush() which will set CTS
    openserial_flush();
}

//===== debugprint

/**
\brief Trigger this module to print status information, over serial.

debugPrint_* functions are used by the openserial module to continuously print
status information about several modules in the OpenWSN stack.

\returns TRUE if this function printed something, FALSE otherwise.
*/
bool debugPrint_outBufferIndexes() {
    uint16_t temp_buffer[2];
    INTERRUPT_DECLARATION();
    
    //<<<<<<<<<<<<<<<<<<<<<<<
    DISABLE_INTERRUPTS();
    temp_buffer[0] = openserial_vars.outputBufIdxW;
    temp_buffer[1] = openserial_vars.outputBufIdxR;
    ENABLE_INTERRUPTS();
    //>>>>>>>>>>>>>>>>>>>>>>>
    
    openserial_printStatus(
        STATUS_OUTBUFFERINDEXES,
        (uint8_t*)temp_buffer,
        sizeof(temp_buffer)
    );
    
    return TRUE;
}

//=========================== private =========================================

//===== printing

owerror_t openserial_printInfoErrorCritical(
    char             severity,
    uint8_t          calling_component,
    uint8_t          error_code,
    errorparameter_t arg1,
    errorparameter_t arg2
) {
    
    outputHdlcOpen();
    outputHdlcWrite(severity);
    outputHdlcWrite(idmanager_getMyID(ADDR_16B)->addr_16b[0]);
    outputHdlcWrite(idmanager_getMyID(ADDR_16B)->addr_16b[1]);
    outputHdlcWrite(calling_component);
    outputHdlcWrite(error_code);
    outputHdlcWrite((uint8_t)((arg1 & 0xff00)>>8));
    outputHdlcWrite((uint8_t) (arg1 & 0x00ff));
    outputHdlcWrite((uint8_t)((arg2 & 0xff00)>>8));
    outputHdlcWrite((uint8_t) (arg2 & 0x00ff));
    outputHdlcClose();
    
    // start TX'ing
    openserial_flush();
    
    return E_SUCCESS;
}

//===== command handlers

// executed in ISR
void openserial_handleRxFrame() {
    uint8_t cmdByte;
    
    cmdByte = openserial_vars.inputBuf[0];
    // call hard-coded commands
    // FIXME: needs to be replaced by registered commands only
    switch (cmdByte) {
        case SERFRAME_PC2MOTE_SETROOT:
            idmanager_triggerAboutRoot();
            break;
        case SERFRAME_PC2MOTE_RESET:
            board_reset();
            break;
        case SERFRAME_PC2MOTE_DATA:
            openbridge_triggerData();
            break;
        case SERFRAME_PC2MOTE_TRIGGERSERIALECHO:
            openserial_handleEcho(
                &openserial_vars.inputBuf[1],
                openserial_vars.inputBufFillLevel-1
            );
            break;
        case SERFRAME_PC2MOTE_COMMAND:
            openserial_handleCommands();
            break;
    }
    // call registered commands
    if (openserial_vars.registeredCmd!=NULL && openserial_vars.registeredCmd->cmdId==cmdByte) {
        openserial_vars.registeredCmd->cb();
    }
}

void openserial_handleEcho(uint8_t* buf, uint8_t bufLen){
    // echo back what you received
    openserial_printData(
        buf,
        bufLen
    );
}

void openserial_get6pInfo(uint8_t commandId, uint8_t* code,uint8_t* cellOptions,uint8_t* numCells,cellInfo_ht* celllist_add,cellInfo_ht* celllist_delete,uint8_t* listOffset,uint8_t* maxListLen,uint8_t ptr, uint8_t commandLen){
    uint8_t i; 
    
    // clear command
    if (commandId == COMMAND_SET_6P_CLEAR){
        *code = IANA_6TOP_CMD_CLEAR;
        return;
    }
    
    *cellOptions  = openserial_vars.inputBuf[ptr];
    ptr          += 1;
    commandLen   -= 1;
    
    // list command
    if (commandId == COMMAND_SET_6P_LIST){
        *code = IANA_6TOP_CMD_LIST;
        *listOffset   = openserial_vars.inputBuf[ptr];
        ptr += 1;
        *maxListLen   = openserial_vars.inputBuf[ptr];
        ptr += 1;
        return;
    }
    
    // count command
    if (commandId == COMMAND_SET_6P_COUNT){
        *code = IANA_6TOP_CMD_COUNT;
        return;
    }
    
    *numCells   = openserial_vars.inputBuf[ptr];
    ptr        += 1;
    commandLen -= 1;
    
    // add command
    if (commandId == COMMAND_SET_6P_ADD){
        *code = IANA_6TOP_CMD_ADD;
        // retrieve cell list
        i = 0;
        while(commandLen>0){
            celllist_add[i].slotoffset     = openserial_vars.inputBuf[ptr];
            celllist_add[i].channeloffset  = DEFAULT_CHANNEL_OFFSET;
            celllist_add[i].isUsed         = TRUE;
            ptr         += 1;
            commandLen  -= 1;
            i++;
        }
        return;
    }
    
    // delete command
    if (commandId == COMMAND_SET_6P_DELETE){
        *code = IANA_6TOP_CMD_DELETE;
        i = 0;
        while(commandLen>0){
            celllist_delete[i].slotoffset     = openserial_vars.inputBuf[ptr];
            celllist_delete[i].channeloffset  = DEFAULT_CHANNEL_OFFSET;
            celllist_delete[i].isUsed         = TRUE;
            ptr         += 1;
            commandLen  -= 1;
            i++;
        }
        return;
    }
    
    // relocate command
    if (commandId == COMMAND_SET_6P_RELOCATE){
        *code = IANA_6TOP_CMD_RELOCATE;
        // retrieve cell list to be relocated
        i = 0;
        while(i<*numCells){
            celllist_delete[i].slotoffset     = openserial_vars.inputBuf[ptr];
            celllist_delete[i].channeloffset  = DEFAULT_CHANNEL_OFFSET;
            celllist_delete[i].isUsed         = TRUE;
            ptr         += 1;
            commandLen  -= 1;
            i++;
        }
        // retrieve cell list to be relocated
        i = 0;
        while(commandLen>0){
            celllist_add[i].slotoffset     = openserial_vars.inputBuf[ptr];
            celllist_add[i].channeloffset  = DEFAULT_CHANNEL_OFFSET;
            celllist_add[i].isUsed         = TRUE;
            ptr         += 1;
            commandLen  -= 1;
            i++;
        }
        return;
    }
}

void openserial_handleCommands(void){
<<<<<<< HEAD
    return;
    /*
   uint8_t  input_buffer[10];
   uint8_t  numDataBytes;
   uint8_t  commandId;
   uint8_t  commandLen;
   uint8_t  comandParam_8;
   uint16_t comandParam_16;
   cellInfo_ht cellList[SCHEDULEIEMAXNUMCELLS];
   uint8_t  i;
=======
    uint8_t  input_buffer[10];
    uint8_t  numDataBytes;
    uint8_t  commandId;
    uint8_t  commandLen;
    uint8_t  comandParam_8;
    uint16_t comandParam_16;
    
    uint8_t  code,cellOptions,numCell,listOffset,maxListLen;
    uint8_t  ptr;
    cellInfo_ht celllist_add[CELLLIST_MAX_LEN];
    cellInfo_ht celllist_delete[CELLLIST_MAX_LEN];
>>>>>>> 4ff2d4f6
   
    open_addr_t neighbor;
    bool        foundNeighbor;
   
    ptr = 0;
    memset(celllist_add,0,CELLLIST_MAX_LEN*sizeof(cellInfo_ht));
    memset(celllist_delete,0,CELLLIST_MAX_LEN*sizeof(cellInfo_ht));
    
    numDataBytes = openserial_getInputBufferFilllevel();
    //copying the buffer
    openserial_getInputBuffer(&(input_buffer[ptr]),numDataBytes);
    ptr++;
    commandId  = openserial_vars.inputBuf[ptr];
    ptr++;
    commandLen = openserial_vars.inputBuf[ptr];
    ptr++;
   
<<<<<<< HEAD
   numDataBytes = openserial_getInputBufferFillLevel();
   //copying the buffer
   openserial_getInputBuffer(&(input_buffer[0]),numDataBytes);
   commandId  = openserial_vars.inputBuf[1];
   commandLen = openserial_vars.inputBuf[2];
   
   if (commandLen>3) {
       // the max command Len is 2, except ping commands
       return;
   } else {
       if (commandLen == 1) {
           comandParam_8 = openserial_vars.inputBuf[3];
       } else {
           // commandLen == 2
           comandParam_16 = (openserial_vars.inputBuf[3]      & 0x00ff) | \
                            ((openserial_vars.inputBuf[4]<<8) & 0xff00); 
       }
   }
   
   switch(commandId) {
       case COMMAND_SET_EBPERIOD:
           sixtop_setEBPeriod(comandParam_8); // one byte, in seconds
           break;
       case COMMAND_SET_CHANNEL:
=======
    switch(commandId) {
        case COMMAND_SET_EBPERIOD:
            comandParam_8 = openserial_vars.inputBuf[ptr];
            sixtop_setEBPeriod(comandParam_8); // one byte, in seconds
            break;
        case COMMAND_SET_CHANNEL:
           comandParam_8 = openserial_vars.inputBuf[ptr];
>>>>>>> 4ff2d4f6
           // set communication channel for protocol stack
           ieee154e_setSingleChannel(comandParam_8); // one byte
           // set listening channel for sniffer
           sniffer_setListeningChannel(comandParam_8); // one byte
           break;
        case COMMAND_SET_KAPERIOD: // two bytes, in slots
            comandParam_16 = (openserial_vars.inputBuf[ptr] & 0x00ff) | \
                ((openserial_vars.inputBuf[ptr+1]<<8) & 0xff00); 
            sixtop_setKaPeriod(comandParam_16);
            break;
        case COMMAND_SET_DIOPERIOD: // two bytes, in mili-seconds
            comandParam_16 = (openserial_vars.inputBuf[ptr] & 0x00ff) | \
                ((openserial_vars.inputBuf[ptr+1]<<8) & 0xff00); 
            icmpv6rpl_setDIOPeriod(comandParam_16);
            break;
        case COMMAND_SET_DAOPERIOD: // two bytes, in mili-seconds
            comandParam_16 = (openserial_vars.inputBuf[ptr] & 0x00ff) | \
                ((openserial_vars.inputBuf[ptr+1]<<8) & 0xff00); 
            icmpv6rpl_setDAOPeriod(comandParam_16);
            break;
        case COMMAND_SET_DAGRANK: // two bytes
            comandParam_16 = (openserial_vars.inputBuf[ptr] & 0x00ff) | \
                ((openserial_vars.inputBuf[ptr+1]<<8) & 0xff00); 
            icmpv6rpl_setMyDAGrank(comandParam_16);
            break;
        case COMMAND_SET_SECURITY_STATUS: // one byte
            comandParam_8 = openserial_vars.inputBuf[ptr];
            ieee154e_setIsSecurityEnabled(comandParam_8);
            break;
        case COMMAND_SET_SLOTFRAMELENGTH: // two bytes
            comandParam_16 = (openserial_vars.inputBuf[ptr] & 0x00ff) | \
                ((openserial_vars.inputBuf[ptr+1]<<8) & 0xff00); 
            schedule_setFrameLength(comandParam_16);
            break;
        case COMMAND_SET_ACK_STATUS:
            comandParam_8 = openserial_vars.inputBuf[ptr];
            ieee154e_setIsAckEnabled(comandParam_8);
            break;
        case COMMAND_SET_6P_ADD:
        case COMMAND_SET_6P_DELETE:
        case COMMAND_SET_6P_RELOCATE:
        case COMMAND_SET_6P_COUNT:
        case COMMAND_SET_6P_LIST:
        case COMMAND_SET_6P_CLEAR:
            // get preferred parent
            foundNeighbor =icmpv6rpl_getPreferredParentEui64(&neighbor);
            if (foundNeighbor==FALSE) {
                break;
            }
            if (sixtop_setHandler(SIX_HANDLER_SF0)==FALSE){
                // one sixtop transcation is happening, only one instance at one time
                return;
            }
            // the following sequence of bytes are, slotframe, cellOption, numCell, celllist
            openserial_get6pInfo(commandId,&code,&cellOptions,&numCell,celllist_add,celllist_delete,&listOffset,&maxListLen,ptr,commandLen);
            sixtop_request(
                code,              // code
                &neighbor,         // neighbor
                numCell,           // number cells
                cellOptions,       // cellOptions
                celllist_add,      // celllist to add
                celllist_delete,   // celllist to delete (not used)
                sf0_getsfid(),     // sfid
                listOffset,        // list command offset (not used)
                maxListLen         // list command maximum celllist (not used)
            );
            break;
        case COMMAND_SET_SLOTDURATION:
            comandParam_16 = (openserial_vars.inputBuf[ptr] & 0x00ff) | \
                ((openserial_vars.inputBuf[ptr+1]<<8) & 0xff00); 
            ieee154e_setSlotDuration(comandParam_16);
            break;
        case COMMAND_SET_6PRESPONSE:
            comandParam_8 = openserial_vars.inputBuf[ptr];
            if (comandParam_8 ==1) {
                sixtop_setIsResponseEnabled(TRUE);
            } else {
                if (comandParam_8 == 0) {
                    sixtop_setIsResponseEnabled(FALSE);
                } else {
                    // security only can be 1 or 0 
                    break;
                }
            }
            break;
        case COMMAND_SET_UINJECTPERIOD:
            comandParam_8 = openserial_vars.inputBuf[ptr];
            sf0_appPktPeriod(comandParam_8);
            break;
        case COMMAND_SET_ECHO_REPLY_STATUS:
            comandParam_8 = openserial_vars.inputBuf[ptr];
            if (comandParam_8 == 1) {
                icmpv6echo_setIsReplyEnabled(TRUE);
            } else {
                if (comandParam_8 == 0) {
                    icmpv6echo_setIsReplyEnabled(FALSE);
                } else {
                    // ack reply
                    break;
                }
            }
            break;
        default:
            // wrong command ID
            break;
   }
    */
}

//===== misc

void openserial_board_reset_cb(opentimers_id_t id) {
    board_reset();
}

//===== hdlc (output)

/**
\brief Start an HDLC frame in the output buffer.
*/
port_INLINE void outputHdlcOpen() {
    INTERRUPT_DECLARATION();
    
    //<<<<<<<<<<<<<<<<<<<<<<<
    DISABLE_INTERRUPTS();
    
    // initialize the value of the CRC
    
    openserial_vars.hdlcOutputCrc                                    = HDLC_CRCINIT;
    
    // write the opening HDLC flag
    openserial_vars.outputBuf[openserial_vars.outputBufIdxW++]       = HDLC_FLAG;
    
    ENABLE_INTERRUPTS();
    //>>>>>>>>>>>>>>>>>>>>>>>
}
/**
\brief Add a byte to the outgoing HDLC frame being built.
*/
port_INLINE void outputHdlcWrite(uint8_t b) {
    INTERRUPT_DECLARATION();
    
    //<<<<<<<<<<<<<<<<<<<<<<<
    DISABLE_INTERRUPTS();
    
    // iterate through CRC calculator
    openserial_vars.hdlcOutputCrc = crcIteration(openserial_vars.hdlcOutputCrc,b);
    
    // add byte to buffer
    if (b==HDLC_FLAG || b==HDLC_ESCAPE) {
        openserial_vars.outputBuf[openserial_vars.outputBufIdxW++]   = HDLC_ESCAPE;
        b                                                            = b^HDLC_ESCAPE_MASK;
    }
    openserial_vars.outputBuf[openserial_vars.outputBufIdxW++]       = b;
    
    ENABLE_INTERRUPTS();
    //>>>>>>>>>>>>>>>>>>>>>>>
}
/**
\brief Finalize the outgoing HDLC frame.
*/
port_INLINE void outputHdlcClose() {
    uint16_t   finalCrc;
    INTERRUPT_DECLARATION();
    
    //<<<<<<<<<<<<<<<<<<<<<<<
    DISABLE_INTERRUPTS();
    
    // finalize the calculation of the CRC
    finalCrc   = ~openserial_vars.hdlcOutputCrc;

    // write the CRC value
    outputHdlcWrite((finalCrc>>0)&0xff);
    outputHdlcWrite((finalCrc>>8)&0xff);

    // write the closing HDLC flag
    openserial_vars.outputBuf[openserial_vars.outputBufIdxW++]       = HDLC_FLAG;
    
    ENABLE_INTERRUPTS();
    //>>>>>>>>>>>>>>>>>>>>>>>
}

//===== hdlc (input)

/**
\brief Start an HDLC frame in the input buffer.
*/
port_INLINE void inputHdlcOpen() {
    // reset the input buffer index
    openserial_vars.inputBufFillLevel                                = 0;

    // initialize the value of the CRC
    openserial_vars.hdlcInputCrc                                     = HDLC_CRCINIT;
}
/**
\brief Add a byte to the incoming HDLC frame.
*/
port_INLINE void inputHdlcWrite(uint8_t b) {
    if (b==HDLC_ESCAPE) {
        openserial_vars.hdlcInputEscaping = TRUE;
    } else {
        if (openserial_vars.hdlcInputEscaping==TRUE) {
            b                             = b^HDLC_ESCAPE_MASK;
            openserial_vars.hdlcInputEscaping = FALSE;
        }
        
        // add byte to input buffer
        openserial_vars.inputBuf[openserial_vars.inputBufFillLevel] = b;
        openserial_vars.inputBufFillLevel++;
        
        // iterate through CRC calculator
        openserial_vars.hdlcInputCrc = crcIteration(openserial_vars.hdlcInputCrc,b);
    }
}
/**
\brief Finalize the incoming HDLC frame.
*/
port_INLINE void inputHdlcClose() {
    
    // verify the validity of the frame
    if (openserial_vars.hdlcInputCrc==HDLC_CRCGOOD) {
        // the CRC is correct
        
        // remove the CRC from the input buffer
        openserial_vars.inputBufFillLevel    -= 2;
    } else {
        // the CRC is incorrect
        
        // drop the incoming frame
        openserial_vars.inputBufFillLevel     = 0;
    }
}

//=========================== interrupt handlers ==============================

// executed in ISR, called from scheduler.c
void isr_openserial_tx() {
    if (openserial_vars.ctsStateChanged==TRUE) {
        // set CTS
        
        if (openserial_vars.fInhibited==TRUE) {
            uart_setCTS(FALSE);
            openserial_vars.fBusyFlushing = FALSE;
        } else {
            uart_setCTS(TRUE);
        }
        openserial_vars.ctsStateChanged = FALSE;
    } else if (openserial_vars.fInhibited==TRUE) {
        // currently inhibited
        
        openserial_vars.fBusyFlushing = FALSE;
    } else {
        // not inhibited
        
        if (openserial_vars.outputBufIdxW!=openserial_vars.outputBufIdxR) {
            // I have some bytes to transmit
            
            uart_writeByte(openserial_vars.outputBuf[openserial_vars.outputBufIdxR++]);
            openserial_vars.fBusyFlushing = TRUE;
        } else {
            // I'm done sending bytes
            
            openserial_vars.fBusyFlushing = FALSE;
        }
    }
}

/**
\pre executed in ISR, called from scheduler.c

\returns 1 if don't receiving frame, 0 if not
*/
uint8_t isr_openserial_rx() {
    uint8_t rxbyte;
    uint8_t returnVal;
    
    returnVal = 0;
    
    // read byte just received
    rxbyte = uart_readByte();
    
    if (
        openserial_vars.hdlcBusyReceiving==FALSE  &&
        openserial_vars.hdlcLastRxByte==HDLC_FLAG &&
        rxbyte!=HDLC_FLAG
    ) {
        // start of frame

        // I'm now receiving
        openserial_vars.hdlcBusyReceiving         = TRUE;

        // create the HDLC frame
        inputHdlcOpen();

        // add the byte just received
        inputHdlcWrite(rxbyte);
    } else if (
        openserial_vars.hdlcBusyReceiving==TRUE   &&
        rxbyte!=HDLC_FLAG
    ) {
        // middle of frame

        // add the byte just received
        inputHdlcWrite(rxbyte);
        if (openserial_vars.inputBufFillLevel+1>SERIAL_INPUT_BUFFER_SIZE){
            // input buffer overflow
            openserial_printError(
                COMPONENT_OPENSERIAL,
                ERR_INPUT_BUFFER_OVERFLOW,
                (errorparameter_t)0,
                (errorparameter_t)0
            );
            openserial_vars.inputBufFillLevel      = 0;
            openserial_vars.hdlcBusyReceiving      = FALSE;
        }
    } else if (
        openserial_vars.hdlcBusyReceiving==TRUE   &&
        rxbyte==HDLC_FLAG
    ) {
        // end of frame
        
        // finalize the HDLC frame
        inputHdlcClose();
        openserial_vars.hdlcBusyReceiving      = FALSE;
        
        if (openserial_vars.inputBufFillLevel==0){
            // invalid HDLC frame
            openserial_printError(
                COMPONENT_OPENSERIAL,
                ERR_WRONG_CRC_INPUT,
                (errorparameter_t)openserial_vars.inputBufFillLevel,
                (errorparameter_t)0
            );
        } else {
            openserial_handleRxFrame();
            openserial_vars.inputBufFillLevel = 0;
            returnVal = 1;
        }
    }
    
<<<<<<< HEAD
    openserial_vars.hdlcLastRxByte = rxbyte;
    
    return returnVal;
}

=======
    openserial_vars.lastRxByte = rxbyte;
}




>>>>>>> 4ff2d4f6
<|MERGE_RESOLUTION|>--- conflicted
+++ resolved
@@ -1,1061 +1,1016 @@
-/**
-\brief Definition of the "openserial" driver.
-
-\author Fabien Chraim <chraim@eecs.berkeley.edu>, March 2012.
-\author Thomas Watteyne <thomas.watteyne@inria.fr>, August 2016.
-*/
-
-#include "opendefs.h"
-#include "openserial.h"
-#include "IEEE802154E.h"
-#include "neighbors.h"
-#include "sixtop.h"
-#include "icmpv6echo.h"
-#include "idmanager.h"
-#include "openqueue.h"
-#include "openbridge.h"
-#include "leds.h"
-#include "schedule.h"
-#include "uart.h"
-#include "opentimers.h"
-#include "openhdlc.h"
-#include "schedule.h"
-#include "icmpv6rpl.h"
-#include "icmpv6echo.h"
-#include "sf0.h"
-#include "debugpins.h"
-
-//=========================== variables =======================================
-
-openserial_vars_t openserial_vars;
-
-//=========================== prototypes ======================================
-
-extern void sniffer_setListeningChannel(uint8_t channel);
-
-// printing
-owerror_t openserial_printInfoErrorCritical(
-    char             severity,
-    uint8_t          calling_component,
-    uint8_t          error_code,
-    errorparameter_t arg1,
-    errorparameter_t arg2
-);
-
-// command handlers
-void openserial_handleRxFrame(void);
-void openserial_handleEcho(uint8_t* but, uint8_t bufLen);
-void openserial_get6pInfo(uint8_t commandId, uint8_t* code,uint8_t* cellOptions,uint8_t* numCells,cellInfo_ht* celllist_add,cellInfo_ht* celllist_delete,uint8_t* listOffset,uint8_t* maxListLen,uint8_t ptr, uint8_t commandLen);
-void openserial_handleCommands(void);
-
-// misc
-void openserial_board_reset_cb(opentimers_id_t id);
-
-// HDLC output
-void outputHdlcOpen(void);
-void outputHdlcWrite(uint8_t b);
-void outputHdlcClose(void);
-
-// HDLC input
-void inputHdlcOpen(void);
-void inputHdlcWrite(uint8_t b);
-void inputHdlcClose(void);
-
-// sniffer
-void sniffer_setListeningChannel(uint8_t channel);
-
-//=========================== public ==========================================
-
-//===== admin
-
-void openserial_init() {
-    // reset variable
-    memset(&openserial_vars,0,sizeof(openserial_vars_t));
-    
-    // admin
-    openserial_vars.fInhibited         = FALSE;
-    openserial_vars.ctsStateChanged    = FALSE;
-    openserial_vars.debugPrintCounter  = 0;
-    
-    // input
-    openserial_vars.hdlcLastRxByte     = HDLC_FLAG;
-    openserial_vars.hdlcBusyReceiving  = FALSE;
-    openserial_vars.hdlcInputEscaping  = FALSE;
-    openserial_vars.inputBufFillLevel  = 0;
-    
-    // ouput
-    openserial_vars.outputBufIdxR      = 0;
-    openserial_vars.outputBufIdxW      = 0;
-    openserial_vars.fBusyFlushing      = FALSE;
-    
-    // UART
-    uart_setCallbacks(
-        isr_openserial_tx,
-        isr_openserial_rx
-    );
-    uart_enableInterrupts();
-}
-
-void openserial_register(openserial_rsvpt* rsvp) {
-    // FIXME: register multiple commands (linked list)
-    openserial_vars.registeredCmd = rsvp;
-}
-
-//===== transmitting
-
-owerror_t openserial_printStatus(
-    uint8_t             statusElement,
-    uint8_t*            buffer,
-    uint8_t             length
-) {
-    uint8_t i;
-    
-    outputHdlcOpen();
-    outputHdlcWrite(SERFRAME_MOTE2PC_STATUS);
-    outputHdlcWrite(idmanager_getMyID(ADDR_16B)->addr_16b[0]);
-    outputHdlcWrite(idmanager_getMyID(ADDR_16B)->addr_16b[1]);
-    outputHdlcWrite(statusElement);
-    for (i=0;i<length;i++){
-        outputHdlcWrite(buffer[i]);
-    }
-    outputHdlcClose();
-    
-    // start TX'ing
-    openserial_flush();
-    
-    return E_SUCCESS;
-}
-
-owerror_t openserial_printInfo(
-    uint8_t             calling_component,
-    uint8_t             error_code,
-    errorparameter_t    arg1,
-    errorparameter_t    arg2
-) {
-    return openserial_printInfoErrorCritical(
-        SERFRAME_MOTE2PC_INFO,
-        calling_component,
-        error_code,
-        arg1,
-        arg2
-    );
-    
-    // openserial_flush called by openserial_printInfoErrorCritical()
-}
-
-owerror_t openserial_printError(
-    uint8_t             calling_component,
-    uint8_t             error_code,
-    errorparameter_t    arg1,
-    errorparameter_t    arg2
-) {
-    // toggle error LED
-    leds_error_toggle();
-    
-    return openserial_printInfoErrorCritical(
-        SERFRAME_MOTE2PC_ERROR,
-        calling_component,
-        error_code,
-        arg1,
-        arg2
-    );
-    
-    // openserial_flush called by openserial_printInfoErrorCritical()
-}
-
-owerror_t openserial_printCritical(
-    uint8_t             calling_component,
-    uint8_t             error_code,
-    errorparameter_t    arg1,
-    errorparameter_t    arg2
-) {
-    opentimers_id_t id; 
-    uint32_t         reference;
-    // blink error LED, this is serious
-    leds_error_blink();
-    
-    // schedule for the mote to reboot in 10s
-    id        = opentimers_create();
-    reference = opentimers_getValue();
-    opentimers_scheduleAbsolute(
-        id,                             // timerId
-        10000,                          // duration
-        reference,                      // reference
-        TIME_MS,                        // timetype
-        openserial_board_reset_cb       // callback
-    );
-    
-    return openserial_printInfoErrorCritical(
-        SERFRAME_MOTE2PC_CRITICAL,
-        calling_component,
-        error_code,
-        arg1,
-        arg2
-    );
-    
-    // openserial_flush called by openserial_printInfoErrorCritical()
-}
-
-owerror_t openserial_printData(uint8_t* buffer, uint8_t length) {
-    uint8_t  i;
-    uint8_t  asn[5];
-    
-    // retrieve ASN
-    ieee154e_getAsn(asn);
-    
-    outputHdlcOpen();
-    outputHdlcWrite(SERFRAME_MOTE2PC_DATA);
-    outputHdlcWrite(idmanager_getMyID(ADDR_16B)->addr_16b[1]);
-    outputHdlcWrite(idmanager_getMyID(ADDR_16B)->addr_16b[0]);
-    outputHdlcWrite(asn[0]);
-    outputHdlcWrite(asn[1]);
-    outputHdlcWrite(asn[2]);
-    outputHdlcWrite(asn[3]);
-    outputHdlcWrite(asn[4]);
-    for (i=0;i<length;i++){
-        outputHdlcWrite(buffer[i]);
-    }
-    outputHdlcClose();
-    
-    // start TX'ing
-    openserial_flush();
-    
-    return E_SUCCESS;
-}
-
-owerror_t openserial_printSniffedPacket(uint8_t* buffer, uint8_t length, uint8_t channel) {
-    uint8_t  i;
-    
-    outputHdlcOpen();
-    outputHdlcWrite(SERFRAME_MOTE2PC_SNIFFED_PACKET);
-    outputHdlcWrite(idmanager_getMyID(ADDR_16B)->addr_16b[1]);
-    outputHdlcWrite(idmanager_getMyID(ADDR_16B)->addr_16b[0]);
-    for (i=0;i<length;i++){
-       outputHdlcWrite(buffer[i]);
-    }
-    outputHdlcWrite(channel);
-    outputHdlcClose();
-    
-    // start TX'ing
-    openserial_flush();
-    
-    return E_SUCCESS;
-}
-
-void openserial_triggerDebugprint() {
-    uint8_t debugPrintCounter;
-    INTERRUPT_DECLARATION();
-    
-    //<<<<<<<<<<<<<<<<<<<<<<<
-    DISABLE_INTERRUPTS();
-    debugPrintCounter = openserial_vars.debugPrintCounter;
-    ENABLE_INTERRUPTS();
-    //>>>>>>>>>>>>>>>>>>>>>>>
-    
-    if (openserial_vars.outputBufIdxW!=openserial_vars.outputBufIdxR) {
-        return;
-    }
-    // FIX: remove when openserial_triggerDebugprint called in a task...
-    
-    debugPrintCounter++;
-    if (debugPrintCounter==STATUS_MAX) {
-       debugPrintCounter = 0;
-    }
-    
-    switch (debugPrintCounter) {
-        case STATUS_ISSYNC:
-            if (debugPrint_isSync()==TRUE) {
-                break;
-            }
-        case STATUS_ID:
-            if (debugPrint_id()==TRUE) {
-               break;
-            }
-        case STATUS_DAGRANK:
-            if (debugPrint_myDAGrank()==TRUE) {
-                break;
-            }
-        case STATUS_OUTBUFFERINDEXES:
-            if (debugPrint_outBufferIndexes()==TRUE) {
-                break;
-            }
-        case STATUS_ASN:
-            if (debugPrint_asn()==TRUE) {
-                break;
-            }
-        case STATUS_MACSTATS:
-            if (debugPrint_macStats()==TRUE) {
-                break;
-            }
-        case STATUS_SCHEDULE:
-            if(debugPrint_schedule()==TRUE) {
-                break;
-            }
-        case STATUS_BACKOFF:
-            if(debugPrint_backoff()==TRUE) {
-                break;
-            }
-        case STATUS_QUEUE:
-            if(debugPrint_queue()==TRUE) {
-                break;
-            }
-        case STATUS_NEIGHBORS:
-            if (debugPrint_neighbors()==TRUE) {
-                break;
-            }
-        case STATUS_KAPERIOD:
-            if (debugPrint_kaPeriod()==TRUE) {
-                break;
-            }
-        default:
-            debugPrintCounter=0;
-    }
-    
-    //<<<<<<<<<<<<<<<<<<<<<<<
-    DISABLE_INTERRUPTS();
-    openserial_vars.debugPrintCounter = debugPrintCounter;
-    ENABLE_INTERRUPTS();
-    //>>>>>>>>>>>>>>>>>>>>>>>
-}
-
-//===== receiving
-
-uint8_t openserial_getInputBufferFillLevel() {
-    uint8_t inputBufFillLevel;
-    INTERRUPT_DECLARATION();
-    
-    //<<<<<<<<<<<<<<<<<<<<<<<
-    DISABLE_INTERRUPTS();
-    inputBufFillLevel = openserial_vars.inputBufFillLevel;
-    ENABLE_INTERRUPTS();
-    //>>>>>>>>>>>>>>>>>>>>>>>
-    
-    return inputBufFillLevel-1; // removing the command byte
-}
-
-uint8_t openserial_getInputBuffer(uint8_t* bufferToWrite, uint8_t maxNumBytes) {
-    uint8_t numBytesWritten;
-    uint8_t inputBufFillLevel;
-    INTERRUPT_DECLARATION();
-    
-    //<<<<<<<<<<<<<<<<<<<<<<<
-    DISABLE_INTERRUPTS();
-    inputBufFillLevel = openserial_vars.inputBufFillLevel;
-    ENABLE_INTERRUPTS();
-    //>>>>>>>>>>>>>>>>>>>>>>>
-     
-    if (maxNumBytes<inputBufFillLevel-1) {
-        openserial_printError(
-            COMPONENT_OPENSERIAL,
-            ERR_GETDATA_ASKS_TOO_FEW_BYTES,
-            (errorparameter_t)maxNumBytes,
-            (errorparameter_t)inputBufFillLevel-1
-        );
-        numBytesWritten = 0;
-    } else {
-        numBytesWritten = inputBufFillLevel-1;
-        //<<<<<<<<<<<<<<<<<<<<<<<
-        DISABLE_INTERRUPTS();
-        memcpy(bufferToWrite,&(openserial_vars.inputBuf[1]),numBytesWritten);
-        ENABLE_INTERRUPTS();
-        //>>>>>>>>>>>>>>>>>>>>>>>
-    }
-    
-    return numBytesWritten;
-}
-
-//===== scheduling
-
-void openserial_flush(void) {
-    INTERRUPT_DECLARATION();
-    
-    //<<<<<<<<<<<<<<<<<<<<<<<
-    DISABLE_INTERRUPTS();
-    if (openserial_vars.fBusyFlushing==FALSE) {
-        if (openserial_vars.ctsStateChanged==TRUE) {
-            // send CTS
-            
-            if (openserial_vars.fInhibited==TRUE) {
-                uart_setCTS(FALSE);
-            } else {
-                uart_setCTS(TRUE);
-            }
-            openserial_vars.ctsStateChanged = FALSE;
-        } else if (openserial_vars.fInhibited==TRUE) {
-            // currently inhibited
-            
-        } else {
-            // not inhibited
-            
-            if (openserial_vars.outputBufIdxW!=openserial_vars.outputBufIdxR) {
-            // I have some bytes to transmit
-        
-#ifdef FASTSIM
-                uart_writeCircularBuffer_FASTSIM(
-                    openserial_vars.outputBuf,
-                    &openserial_vars.outputBufIdxR,
-                    &openserial_vars.outputBufIdxW
-                );
-#else
-                uart_writeByte(openserial_vars.outputBuf[openserial_vars.outputBufIdxR++]);
-                openserial_vars.fBusyFlushing = TRUE;
-#endif
-            }
-        }
-    }
-    ENABLE_INTERRUPTS();
-    //>>>>>>>>>>>>>>>>>>>>>>>
-}
-
-void openserial_inhibitStart(void) {
-    INTERRUPT_DECLARATION();
-    
-    //<<<<<<<<<<<<<<<<<<<<<<<
-    DISABLE_INTERRUPTS();
-    openserial_vars.fInhibited      = TRUE;
-    openserial_vars.ctsStateChanged = TRUE;
-    ENABLE_INTERRUPTS();
-    //>>>>>>>>>>>>>>>>>>>>>>>
-    
-    // it's openserial_flush() which will set CTS
-    openserial_flush();
-}
-
-void openserial_inhibitStop(void) {
-    INTERRUPT_DECLARATION();
-    
-    //<<<<<<<<<<<<<<<<<<<<<<<
-    DISABLE_INTERRUPTS();
-    openserial_vars.fInhibited      = FALSE;
-    openserial_vars.ctsStateChanged = TRUE;
-    ENABLE_INTERRUPTS();
-    //>>>>>>>>>>>>>>>>>>>>>>>
-    
-    // it's openserial_flush() which will set CTS
-    openserial_flush();
-}
-
-//===== debugprint
-
-/**
-\brief Trigger this module to print status information, over serial.
-
-debugPrint_* functions are used by the openserial module to continuously print
-status information about several modules in the OpenWSN stack.
-
-\returns TRUE if this function printed something, FALSE otherwise.
-*/
-bool debugPrint_outBufferIndexes() {
-    uint16_t temp_buffer[2];
-    INTERRUPT_DECLARATION();
-    
-    //<<<<<<<<<<<<<<<<<<<<<<<
-    DISABLE_INTERRUPTS();
-    temp_buffer[0] = openserial_vars.outputBufIdxW;
-    temp_buffer[1] = openserial_vars.outputBufIdxR;
-    ENABLE_INTERRUPTS();
-    //>>>>>>>>>>>>>>>>>>>>>>>
-    
-    openserial_printStatus(
-        STATUS_OUTBUFFERINDEXES,
-        (uint8_t*)temp_buffer,
-        sizeof(temp_buffer)
-    );
-    
-    return TRUE;
-}
-
-//=========================== private =========================================
-
-//===== printing
-
-owerror_t openserial_printInfoErrorCritical(
-    char             severity,
-    uint8_t          calling_component,
-    uint8_t          error_code,
-    errorparameter_t arg1,
-    errorparameter_t arg2
-) {
-    
-    outputHdlcOpen();
-    outputHdlcWrite(severity);
-    outputHdlcWrite(idmanager_getMyID(ADDR_16B)->addr_16b[0]);
-    outputHdlcWrite(idmanager_getMyID(ADDR_16B)->addr_16b[1]);
-    outputHdlcWrite(calling_component);
-    outputHdlcWrite(error_code);
-    outputHdlcWrite((uint8_t)((arg1 & 0xff00)>>8));
-    outputHdlcWrite((uint8_t) (arg1 & 0x00ff));
-    outputHdlcWrite((uint8_t)((arg2 & 0xff00)>>8));
-    outputHdlcWrite((uint8_t) (arg2 & 0x00ff));
-    outputHdlcClose();
-    
-    // start TX'ing
-    openserial_flush();
-    
-    return E_SUCCESS;
-}
-
-//===== command handlers
-
-// executed in ISR
-void openserial_handleRxFrame() {
-    uint8_t cmdByte;
-    
-    cmdByte = openserial_vars.inputBuf[0];
-    // call hard-coded commands
-    // FIXME: needs to be replaced by registered commands only
-    switch (cmdByte) {
-        case SERFRAME_PC2MOTE_SETROOT:
-            idmanager_triggerAboutRoot();
-            break;
-        case SERFRAME_PC2MOTE_RESET:
-            board_reset();
-            break;
-        case SERFRAME_PC2MOTE_DATA:
-            openbridge_triggerData();
-            break;
-        case SERFRAME_PC2MOTE_TRIGGERSERIALECHO:
-            openserial_handleEcho(
-                &openserial_vars.inputBuf[1],
-                openserial_vars.inputBufFillLevel-1
-            );
-            break;
-        case SERFRAME_PC2MOTE_COMMAND:
-            openserial_handleCommands();
-            break;
-    }
-    // call registered commands
-    if (openserial_vars.registeredCmd!=NULL && openserial_vars.registeredCmd->cmdId==cmdByte) {
-        openserial_vars.registeredCmd->cb();
-    }
-}
-
-void openserial_handleEcho(uint8_t* buf, uint8_t bufLen){
-    // echo back what you received
-    openserial_printData(
-        buf,
-        bufLen
-    );
-}
-
-void openserial_get6pInfo(uint8_t commandId, uint8_t* code,uint8_t* cellOptions,uint8_t* numCells,cellInfo_ht* celllist_add,cellInfo_ht* celllist_delete,uint8_t* listOffset,uint8_t* maxListLen,uint8_t ptr, uint8_t commandLen){
-    uint8_t i; 
-    
-    // clear command
-    if (commandId == COMMAND_SET_6P_CLEAR){
-        *code = IANA_6TOP_CMD_CLEAR;
-        return;
-    }
-    
-    *cellOptions  = openserial_vars.inputBuf[ptr];
-    ptr          += 1;
-    commandLen   -= 1;
-    
-    // list command
-    if (commandId == COMMAND_SET_6P_LIST){
-        *code = IANA_6TOP_CMD_LIST;
-        *listOffset   = openserial_vars.inputBuf[ptr];
-        ptr += 1;
-        *maxListLen   = openserial_vars.inputBuf[ptr];
-        ptr += 1;
-        return;
-    }
-    
-    // count command
-    if (commandId == COMMAND_SET_6P_COUNT){
-        *code = IANA_6TOP_CMD_COUNT;
-        return;
-    }
-    
-    *numCells   = openserial_vars.inputBuf[ptr];
-    ptr        += 1;
-    commandLen -= 1;
-    
-    // add command
-    if (commandId == COMMAND_SET_6P_ADD){
-        *code = IANA_6TOP_CMD_ADD;
-        // retrieve cell list
-        i = 0;
-        while(commandLen>0){
-            celllist_add[i].slotoffset     = openserial_vars.inputBuf[ptr];
-            celllist_add[i].channeloffset  = DEFAULT_CHANNEL_OFFSET;
-            celllist_add[i].isUsed         = TRUE;
-            ptr         += 1;
-            commandLen  -= 1;
-            i++;
-        }
-        return;
-    }
-    
-    // delete command
-    if (commandId == COMMAND_SET_6P_DELETE){
-        *code = IANA_6TOP_CMD_DELETE;
-        i = 0;
-        while(commandLen>0){
-            celllist_delete[i].slotoffset     = openserial_vars.inputBuf[ptr];
-            celllist_delete[i].channeloffset  = DEFAULT_CHANNEL_OFFSET;
-            celllist_delete[i].isUsed         = TRUE;
-            ptr         += 1;
-            commandLen  -= 1;
-            i++;
-        }
-        return;
-    }
-    
-    // relocate command
-    if (commandId == COMMAND_SET_6P_RELOCATE){
-        *code = IANA_6TOP_CMD_RELOCATE;
-        // retrieve cell list to be relocated
-        i = 0;
-        while(i<*numCells){
-            celllist_delete[i].slotoffset     = openserial_vars.inputBuf[ptr];
-            celllist_delete[i].channeloffset  = DEFAULT_CHANNEL_OFFSET;
-            celllist_delete[i].isUsed         = TRUE;
-            ptr         += 1;
-            commandLen  -= 1;
-            i++;
-        }
-        // retrieve cell list to be relocated
-        i = 0;
-        while(commandLen>0){
-            celllist_add[i].slotoffset     = openserial_vars.inputBuf[ptr];
-            celllist_add[i].channeloffset  = DEFAULT_CHANNEL_OFFSET;
-            celllist_add[i].isUsed         = TRUE;
-            ptr         += 1;
-            commandLen  -= 1;
-            i++;
-        }
-        return;
-    }
-}
-
-void openserial_handleCommands(void){
-<<<<<<< HEAD
-    return;
-    /*
-   uint8_t  input_buffer[10];
-   uint8_t  numDataBytes;
-   uint8_t  commandId;
-   uint8_t  commandLen;
-   uint8_t  comandParam_8;
-   uint16_t comandParam_16;
-   cellInfo_ht cellList[SCHEDULEIEMAXNUMCELLS];
-   uint8_t  i;
-=======
-    uint8_t  input_buffer[10];
-    uint8_t  numDataBytes;
-    uint8_t  commandId;
-    uint8_t  commandLen;
-    uint8_t  comandParam_8;
-    uint16_t comandParam_16;
-    
-    uint8_t  code,cellOptions,numCell,listOffset,maxListLen;
-    uint8_t  ptr;
-    cellInfo_ht celllist_add[CELLLIST_MAX_LEN];
-    cellInfo_ht celllist_delete[CELLLIST_MAX_LEN];
->>>>>>> 4ff2d4f6
-   
-    open_addr_t neighbor;
-    bool        foundNeighbor;
-   
-    ptr = 0;
-    memset(celllist_add,0,CELLLIST_MAX_LEN*sizeof(cellInfo_ht));
-    memset(celllist_delete,0,CELLLIST_MAX_LEN*sizeof(cellInfo_ht));
-    
-    numDataBytes = openserial_getInputBufferFilllevel();
-    //copying the buffer
-    openserial_getInputBuffer(&(input_buffer[ptr]),numDataBytes);
-    ptr++;
-    commandId  = openserial_vars.inputBuf[ptr];
-    ptr++;
-    commandLen = openserial_vars.inputBuf[ptr];
-    ptr++;
-   
-<<<<<<< HEAD
-   numDataBytes = openserial_getInputBufferFillLevel();
-   //copying the buffer
-   openserial_getInputBuffer(&(input_buffer[0]),numDataBytes);
-   commandId  = openserial_vars.inputBuf[1];
-   commandLen = openserial_vars.inputBuf[2];
-   
-   if (commandLen>3) {
-       // the max command Len is 2, except ping commands
-       return;
-   } else {
-       if (commandLen == 1) {
-           comandParam_8 = openserial_vars.inputBuf[3];
-       } else {
-           // commandLen == 2
-           comandParam_16 = (openserial_vars.inputBuf[3]      & 0x00ff) | \
-                            ((openserial_vars.inputBuf[4]<<8) & 0xff00); 
-       }
-   }
-   
-   switch(commandId) {
-       case COMMAND_SET_EBPERIOD:
-           sixtop_setEBPeriod(comandParam_8); // one byte, in seconds
-           break;
-       case COMMAND_SET_CHANNEL:
-=======
-    switch(commandId) {
-        case COMMAND_SET_EBPERIOD:
-            comandParam_8 = openserial_vars.inputBuf[ptr];
-            sixtop_setEBPeriod(comandParam_8); // one byte, in seconds
-            break;
-        case COMMAND_SET_CHANNEL:
-           comandParam_8 = openserial_vars.inputBuf[ptr];
->>>>>>> 4ff2d4f6
-           // set communication channel for protocol stack
-           ieee154e_setSingleChannel(comandParam_8); // one byte
-           // set listening channel for sniffer
-           sniffer_setListeningChannel(comandParam_8); // one byte
-           break;
-        case COMMAND_SET_KAPERIOD: // two bytes, in slots
-            comandParam_16 = (openserial_vars.inputBuf[ptr] & 0x00ff) | \
-                ((openserial_vars.inputBuf[ptr+1]<<8) & 0xff00); 
-            sixtop_setKaPeriod(comandParam_16);
-            break;
-        case COMMAND_SET_DIOPERIOD: // two bytes, in mili-seconds
-            comandParam_16 = (openserial_vars.inputBuf[ptr] & 0x00ff) | \
-                ((openserial_vars.inputBuf[ptr+1]<<8) & 0xff00); 
-            icmpv6rpl_setDIOPeriod(comandParam_16);
-            break;
-        case COMMAND_SET_DAOPERIOD: // two bytes, in mili-seconds
-            comandParam_16 = (openserial_vars.inputBuf[ptr] & 0x00ff) | \
-                ((openserial_vars.inputBuf[ptr+1]<<8) & 0xff00); 
-            icmpv6rpl_setDAOPeriod(comandParam_16);
-            break;
-        case COMMAND_SET_DAGRANK: // two bytes
-            comandParam_16 = (openserial_vars.inputBuf[ptr] & 0x00ff) | \
-                ((openserial_vars.inputBuf[ptr+1]<<8) & 0xff00); 
-            icmpv6rpl_setMyDAGrank(comandParam_16);
-            break;
-        case COMMAND_SET_SECURITY_STATUS: // one byte
-            comandParam_8 = openserial_vars.inputBuf[ptr];
-            ieee154e_setIsSecurityEnabled(comandParam_8);
-            break;
-        case COMMAND_SET_SLOTFRAMELENGTH: // two bytes
-            comandParam_16 = (openserial_vars.inputBuf[ptr] & 0x00ff) | \
-                ((openserial_vars.inputBuf[ptr+1]<<8) & 0xff00); 
-            schedule_setFrameLength(comandParam_16);
-            break;
-        case COMMAND_SET_ACK_STATUS:
-            comandParam_8 = openserial_vars.inputBuf[ptr];
-            ieee154e_setIsAckEnabled(comandParam_8);
-            break;
-        case COMMAND_SET_6P_ADD:
-        case COMMAND_SET_6P_DELETE:
-        case COMMAND_SET_6P_RELOCATE:
-        case COMMAND_SET_6P_COUNT:
-        case COMMAND_SET_6P_LIST:
-        case COMMAND_SET_6P_CLEAR:
-            // get preferred parent
-            foundNeighbor =icmpv6rpl_getPreferredParentEui64(&neighbor);
-            if (foundNeighbor==FALSE) {
-                break;
-            }
-            if (sixtop_setHandler(SIX_HANDLER_SF0)==FALSE){
-                // one sixtop transcation is happening, only one instance at one time
-                return;
-            }
-            // the following sequence of bytes are, slotframe, cellOption, numCell, celllist
-            openserial_get6pInfo(commandId,&code,&cellOptions,&numCell,celllist_add,celllist_delete,&listOffset,&maxListLen,ptr,commandLen);
-            sixtop_request(
-                code,              // code
-                &neighbor,         // neighbor
-                numCell,           // number cells
-                cellOptions,       // cellOptions
-                celllist_add,      // celllist to add
-                celllist_delete,   // celllist to delete (not used)
-                sf0_getsfid(),     // sfid
-                listOffset,        // list command offset (not used)
-                maxListLen         // list command maximum celllist (not used)
-            );
-            break;
-        case COMMAND_SET_SLOTDURATION:
-            comandParam_16 = (openserial_vars.inputBuf[ptr] & 0x00ff) | \
-                ((openserial_vars.inputBuf[ptr+1]<<8) & 0xff00); 
-            ieee154e_setSlotDuration(comandParam_16);
-            break;
-        case COMMAND_SET_6PRESPONSE:
-            comandParam_8 = openserial_vars.inputBuf[ptr];
-            if (comandParam_8 ==1) {
-                sixtop_setIsResponseEnabled(TRUE);
-            } else {
-                if (comandParam_8 == 0) {
-                    sixtop_setIsResponseEnabled(FALSE);
-                } else {
-                    // security only can be 1 or 0 
-                    break;
-                }
-            }
-            break;
-        case COMMAND_SET_UINJECTPERIOD:
-            comandParam_8 = openserial_vars.inputBuf[ptr];
-            sf0_appPktPeriod(comandParam_8);
-            break;
-        case COMMAND_SET_ECHO_REPLY_STATUS:
-            comandParam_8 = openserial_vars.inputBuf[ptr];
-            if (comandParam_8 == 1) {
-                icmpv6echo_setIsReplyEnabled(TRUE);
-            } else {
-                if (comandParam_8 == 0) {
-                    icmpv6echo_setIsReplyEnabled(FALSE);
-                } else {
-                    // ack reply
-                    break;
-                }
-            }
-            break;
-        default:
-            // wrong command ID
-            break;
-   }
-    */
-}
-
-//===== misc
-
-void openserial_board_reset_cb(opentimers_id_t id) {
-    board_reset();
-}
-
-//===== hdlc (output)
-
-/**
-\brief Start an HDLC frame in the output buffer.
-*/
-port_INLINE void outputHdlcOpen() {
-    INTERRUPT_DECLARATION();
-    
-    //<<<<<<<<<<<<<<<<<<<<<<<
-    DISABLE_INTERRUPTS();
-    
-    // initialize the value of the CRC
-    
-    openserial_vars.hdlcOutputCrc                                    = HDLC_CRCINIT;
-    
-    // write the opening HDLC flag
-    openserial_vars.outputBuf[openserial_vars.outputBufIdxW++]       = HDLC_FLAG;
-    
-    ENABLE_INTERRUPTS();
-    //>>>>>>>>>>>>>>>>>>>>>>>
-}
-/**
-\brief Add a byte to the outgoing HDLC frame being built.
-*/
-port_INLINE void outputHdlcWrite(uint8_t b) {
-    INTERRUPT_DECLARATION();
-    
-    //<<<<<<<<<<<<<<<<<<<<<<<
-    DISABLE_INTERRUPTS();
-    
-    // iterate through CRC calculator
-    openserial_vars.hdlcOutputCrc = crcIteration(openserial_vars.hdlcOutputCrc,b);
-    
-    // add byte to buffer
-    if (b==HDLC_FLAG || b==HDLC_ESCAPE) {
-        openserial_vars.outputBuf[openserial_vars.outputBufIdxW++]   = HDLC_ESCAPE;
-        b                                                            = b^HDLC_ESCAPE_MASK;
-    }
-    openserial_vars.outputBuf[openserial_vars.outputBufIdxW++]       = b;
-    
-    ENABLE_INTERRUPTS();
-    //>>>>>>>>>>>>>>>>>>>>>>>
-}
-/**
-\brief Finalize the outgoing HDLC frame.
-*/
-port_INLINE void outputHdlcClose() {
-    uint16_t   finalCrc;
-    INTERRUPT_DECLARATION();
-    
-    //<<<<<<<<<<<<<<<<<<<<<<<
-    DISABLE_INTERRUPTS();
-    
-    // finalize the calculation of the CRC
-    finalCrc   = ~openserial_vars.hdlcOutputCrc;
-
-    // write the CRC value
-    outputHdlcWrite((finalCrc>>0)&0xff);
-    outputHdlcWrite((finalCrc>>8)&0xff);
-
-    // write the closing HDLC flag
-    openserial_vars.outputBuf[openserial_vars.outputBufIdxW++]       = HDLC_FLAG;
-    
-    ENABLE_INTERRUPTS();
-    //>>>>>>>>>>>>>>>>>>>>>>>
-}
-
-//===== hdlc (input)
-
-/**
-\brief Start an HDLC frame in the input buffer.
-*/
-port_INLINE void inputHdlcOpen() {
-    // reset the input buffer index
-    openserial_vars.inputBufFillLevel                                = 0;
-
-    // initialize the value of the CRC
-    openserial_vars.hdlcInputCrc                                     = HDLC_CRCINIT;
-}
-/**
-\brief Add a byte to the incoming HDLC frame.
-*/
-port_INLINE void inputHdlcWrite(uint8_t b) {
-    if (b==HDLC_ESCAPE) {
-        openserial_vars.hdlcInputEscaping = TRUE;
-    } else {
-        if (openserial_vars.hdlcInputEscaping==TRUE) {
-            b                             = b^HDLC_ESCAPE_MASK;
-            openserial_vars.hdlcInputEscaping = FALSE;
-        }
-        
-        // add byte to input buffer
-        openserial_vars.inputBuf[openserial_vars.inputBufFillLevel] = b;
-        openserial_vars.inputBufFillLevel++;
-        
-        // iterate through CRC calculator
-        openserial_vars.hdlcInputCrc = crcIteration(openserial_vars.hdlcInputCrc,b);
-    }
-}
-/**
-\brief Finalize the incoming HDLC frame.
-*/
-port_INLINE void inputHdlcClose() {
-    
-    // verify the validity of the frame
-    if (openserial_vars.hdlcInputCrc==HDLC_CRCGOOD) {
-        // the CRC is correct
-        
-        // remove the CRC from the input buffer
-        openserial_vars.inputBufFillLevel    -= 2;
-    } else {
-        // the CRC is incorrect
-        
-        // drop the incoming frame
-        openserial_vars.inputBufFillLevel     = 0;
-    }
-}
-
-//=========================== interrupt handlers ==============================
-
-// executed in ISR, called from scheduler.c
-void isr_openserial_tx() {
-    if (openserial_vars.ctsStateChanged==TRUE) {
-        // set CTS
-        
-        if (openserial_vars.fInhibited==TRUE) {
-            uart_setCTS(FALSE);
-            openserial_vars.fBusyFlushing = FALSE;
-        } else {
-            uart_setCTS(TRUE);
-        }
-        openserial_vars.ctsStateChanged = FALSE;
-    } else if (openserial_vars.fInhibited==TRUE) {
-        // currently inhibited
-        
-        openserial_vars.fBusyFlushing = FALSE;
-    } else {
-        // not inhibited
-        
-        if (openserial_vars.outputBufIdxW!=openserial_vars.outputBufIdxR) {
-            // I have some bytes to transmit
-            
-            uart_writeByte(openserial_vars.outputBuf[openserial_vars.outputBufIdxR++]);
-            openserial_vars.fBusyFlushing = TRUE;
-        } else {
-            // I'm done sending bytes
-            
-            openserial_vars.fBusyFlushing = FALSE;
-        }
-    }
-}
-
-/**
-\pre executed in ISR, called from scheduler.c
-
-\returns 1 if don't receiving frame, 0 if not
-*/
-uint8_t isr_openserial_rx() {
-    uint8_t rxbyte;
-    uint8_t returnVal;
-    
-    returnVal = 0;
-    
-    // read byte just received
-    rxbyte = uart_readByte();
-    
-    if (
-        openserial_vars.hdlcBusyReceiving==FALSE  &&
-        openserial_vars.hdlcLastRxByte==HDLC_FLAG &&
-        rxbyte!=HDLC_FLAG
-    ) {
-        // start of frame
-
-        // I'm now receiving
-        openserial_vars.hdlcBusyReceiving         = TRUE;
-
-        // create the HDLC frame
-        inputHdlcOpen();
-
-        // add the byte just received
-        inputHdlcWrite(rxbyte);
-    } else if (
-        openserial_vars.hdlcBusyReceiving==TRUE   &&
-        rxbyte!=HDLC_FLAG
-    ) {
-        // middle of frame
-
-        // add the byte just received
-        inputHdlcWrite(rxbyte);
-        if (openserial_vars.inputBufFillLevel+1>SERIAL_INPUT_BUFFER_SIZE){
-            // input buffer overflow
-            openserial_printError(
-                COMPONENT_OPENSERIAL,
-                ERR_INPUT_BUFFER_OVERFLOW,
-                (errorparameter_t)0,
-                (errorparameter_t)0
-            );
-            openserial_vars.inputBufFillLevel      = 0;
-            openserial_vars.hdlcBusyReceiving      = FALSE;
-        }
-    } else if (
-        openserial_vars.hdlcBusyReceiving==TRUE   &&
-        rxbyte==HDLC_FLAG
-    ) {
-        // end of frame
-        
-        // finalize the HDLC frame
-        inputHdlcClose();
-        openserial_vars.hdlcBusyReceiving      = FALSE;
-        
-        if (openserial_vars.inputBufFillLevel==0){
-            // invalid HDLC frame
-            openserial_printError(
-                COMPONENT_OPENSERIAL,
-                ERR_WRONG_CRC_INPUT,
-                (errorparameter_t)openserial_vars.inputBufFillLevel,
-                (errorparameter_t)0
-            );
-        } else {
-            openserial_handleRxFrame();
-            openserial_vars.inputBufFillLevel = 0;
-            returnVal = 1;
-        }
-    }
-    
-<<<<<<< HEAD
-    openserial_vars.hdlcLastRxByte = rxbyte;
-    
-    return returnVal;
-}
-
-=======
-    openserial_vars.lastRxByte = rxbyte;
-}
-
-
-
-
->>>>>>> 4ff2d4f6
+/**
+\brief Definition of the "openserial" driver.
+
+\author Fabien Chraim <chraim@eecs.berkeley.edu>, March 2012.
+\author Thomas Watteyne <thomas.watteyne@inria.fr>, August 2016.
+*/
+
+#include "opendefs.h"
+#include "openserial.h"
+#include "IEEE802154E.h"
+#include "neighbors.h"
+#include "sixtop.h"
+#include "icmpv6echo.h"
+#include "idmanager.h"
+#include "openqueue.h"
+#include "openbridge.h"
+#include "leds.h"
+#include "schedule.h"
+#include "uart.h"
+#include "opentimers.h"
+#include "openhdlc.h"
+#include "schedule.h"
+#include "icmpv6rpl.h"
+#include "icmpv6echo.h"
+#include "sf0.h"
+#include "debugpins.h"
+
+//=========================== variables =======================================
+
+openserial_vars_t openserial_vars;
+
+//=========================== prototypes ======================================
+
+extern void sniffer_setListeningChannel(uint8_t channel);
+
+// printing
+owerror_t openserial_printInfoErrorCritical(
+    char             severity,
+    uint8_t          calling_component,
+    uint8_t          error_code,
+    errorparameter_t arg1,
+    errorparameter_t arg2
+);
+
+// command handlers
+void openserial_handleRxFrame(void);
+void openserial_handleEcho(uint8_t* but, uint8_t bufLen);
+void openserial_get6pInfo(uint8_t commandId, uint8_t* code,uint8_t* cellOptions,uint8_t* numCells,cellInfo_ht* celllist_add,cellInfo_ht* celllist_delete,uint8_t* listOffset,uint8_t* maxListLen,uint8_t ptr, uint8_t commandLen);
+void openserial_handleCommands(void);
+
+// misc
+void openserial_board_reset_cb(opentimers_id_t id);
+
+// HDLC output
+void outputHdlcOpen(void);
+void outputHdlcWrite(uint8_t b);
+void outputHdlcClose(void);
+
+// HDLC input
+void inputHdlcOpen(void);
+void inputHdlcWrite(uint8_t b);
+void inputHdlcClose(void);
+
+// sniffer
+void sniffer_setListeningChannel(uint8_t channel);
+
+//=========================== public ==========================================
+
+//===== admin
+
+void openserial_init() {
+    // reset variable
+    memset(&openserial_vars,0,sizeof(openserial_vars_t));
+    
+    // admin
+    openserial_vars.fInhibited         = FALSE;
+    openserial_vars.ctsStateChanged    = FALSE;
+    openserial_vars.debugPrintCounter  = 0;
+    
+    // input
+    openserial_vars.hdlcLastRxByte     = HDLC_FLAG;
+    openserial_vars.hdlcBusyReceiving  = FALSE;
+    openserial_vars.hdlcInputEscaping  = FALSE;
+    openserial_vars.inputBufFillLevel  = 0;
+    
+    // ouput
+    openserial_vars.outputBufIdxR      = 0;
+    openserial_vars.outputBufIdxW      = 0;
+    openserial_vars.fBusyFlushing      = FALSE;
+    
+    // UART
+    uart_setCallbacks(
+        isr_openserial_tx,
+        isr_openserial_rx
+    );
+    uart_enableInterrupts();
+}
+
+void openserial_register(openserial_rsvpt* rsvp) {
+    // FIXME: register multiple commands (linked list)
+    openserial_vars.registeredCmd = rsvp;
+}
+
+//===== transmitting
+
+owerror_t openserial_printStatus(
+    uint8_t             statusElement,
+    uint8_t*            buffer,
+    uint8_t             length
+) {
+    uint8_t i;
+    
+    outputHdlcOpen();
+    outputHdlcWrite(SERFRAME_MOTE2PC_STATUS);
+    outputHdlcWrite(idmanager_getMyID(ADDR_16B)->addr_16b[0]);
+    outputHdlcWrite(idmanager_getMyID(ADDR_16B)->addr_16b[1]);
+    outputHdlcWrite(statusElement);
+    for (i=0;i<length;i++){
+        outputHdlcWrite(buffer[i]);
+    }
+    outputHdlcClose();
+    
+    // start TX'ing
+    openserial_flush();
+    
+    return E_SUCCESS;
+}
+
+owerror_t openserial_printInfo(
+    uint8_t             calling_component,
+    uint8_t             error_code,
+    errorparameter_t    arg1,
+    errorparameter_t    arg2
+) {
+    return openserial_printInfoErrorCritical(
+        SERFRAME_MOTE2PC_INFO,
+        calling_component,
+        error_code,
+        arg1,
+        arg2
+    );
+    
+    // openserial_flush called by openserial_printInfoErrorCritical()
+}
+
+owerror_t openserial_printError(
+    uint8_t             calling_component,
+    uint8_t             error_code,
+    errorparameter_t    arg1,
+    errorparameter_t    arg2
+) {
+    // toggle error LED
+    leds_error_toggle();
+    
+    return openserial_printInfoErrorCritical(
+        SERFRAME_MOTE2PC_ERROR,
+        calling_component,
+        error_code,
+        arg1,
+        arg2
+    );
+    
+    // openserial_flush called by openserial_printInfoErrorCritical()
+}
+
+owerror_t openserial_printCritical(
+    uint8_t             calling_component,
+    uint8_t             error_code,
+    errorparameter_t    arg1,
+    errorparameter_t    arg2
+) {
+    opentimers_id_t id; 
+    uint32_t         reference;
+    // blink error LED, this is serious
+    leds_error_blink();
+    
+    // schedule for the mote to reboot in 10s
+    id        = opentimers_create();
+    reference = opentimers_getValue();
+    opentimers_scheduleAbsolute(
+        id,                             // timerId
+        10000,                          // duration
+        reference,                      // reference
+        TIME_MS,                        // timetype
+        openserial_board_reset_cb       // callback
+    );
+    
+    return openserial_printInfoErrorCritical(
+        SERFRAME_MOTE2PC_CRITICAL,
+        calling_component,
+        error_code,
+        arg1,
+        arg2
+    );
+    
+    // openserial_flush called by openserial_printInfoErrorCritical()
+}
+
+owerror_t openserial_printData(uint8_t* buffer, uint8_t length) {
+    uint8_t  i;
+    uint8_t  asn[5];
+    
+    // retrieve ASN
+    ieee154e_getAsn(asn);
+    
+    outputHdlcOpen();
+    outputHdlcWrite(SERFRAME_MOTE2PC_DATA);
+    outputHdlcWrite(idmanager_getMyID(ADDR_16B)->addr_16b[1]);
+    outputHdlcWrite(idmanager_getMyID(ADDR_16B)->addr_16b[0]);
+    outputHdlcWrite(asn[0]);
+    outputHdlcWrite(asn[1]);
+    outputHdlcWrite(asn[2]);
+    outputHdlcWrite(asn[3]);
+    outputHdlcWrite(asn[4]);
+    for (i=0;i<length;i++){
+        outputHdlcWrite(buffer[i]);
+    }
+    outputHdlcClose();
+    
+    // start TX'ing
+    openserial_flush();
+    
+    return E_SUCCESS;
+}
+
+owerror_t openserial_printSniffedPacket(uint8_t* buffer, uint8_t length, uint8_t channel) {
+    uint8_t  i;
+    
+    outputHdlcOpen();
+    outputHdlcWrite(SERFRAME_MOTE2PC_SNIFFED_PACKET);
+    outputHdlcWrite(idmanager_getMyID(ADDR_16B)->addr_16b[1]);
+    outputHdlcWrite(idmanager_getMyID(ADDR_16B)->addr_16b[0]);
+    for (i=0;i<length;i++){
+       outputHdlcWrite(buffer[i]);
+    }
+    outputHdlcWrite(channel);
+    outputHdlcClose();
+    
+    // start TX'ing
+    openserial_flush();
+    
+    return E_SUCCESS;
+}
+
+void openserial_triggerDebugprint() {
+    uint8_t debugPrintCounter;
+    INTERRUPT_DECLARATION();
+    
+    //<<<<<<<<<<<<<<<<<<<<<<<
+    DISABLE_INTERRUPTS();
+    debugPrintCounter = openserial_vars.debugPrintCounter;
+    ENABLE_INTERRUPTS();
+    //>>>>>>>>>>>>>>>>>>>>>>>
+    
+    if (openserial_vars.outputBufIdxW!=openserial_vars.outputBufIdxR) {
+        return;
+    }
+    // FIX: remove when openserial_triggerDebugprint called in a task...
+    
+    debugPrintCounter++;
+    if (debugPrintCounter==STATUS_MAX) {
+       debugPrintCounter = 0;
+    }
+    
+    switch (debugPrintCounter) {
+        case STATUS_ISSYNC:
+            if (debugPrint_isSync()==TRUE) {
+                break;
+            }
+        case STATUS_ID:
+            if (debugPrint_id()==TRUE) {
+               break;
+            }
+        case STATUS_DAGRANK:
+            if (debugPrint_myDAGrank()==TRUE) {
+                break;
+            }
+        case STATUS_OUTBUFFERINDEXES:
+            if (debugPrint_outBufferIndexes()==TRUE) {
+                break;
+            }
+        case STATUS_ASN:
+            if (debugPrint_asn()==TRUE) {
+                break;
+            }
+        case STATUS_MACSTATS:
+            if (debugPrint_macStats()==TRUE) {
+                break;
+            }
+        case STATUS_SCHEDULE:
+            if(debugPrint_schedule()==TRUE) {
+                break;
+            }
+        case STATUS_BACKOFF:
+            if(debugPrint_backoff()==TRUE) {
+                break;
+            }
+        case STATUS_QUEUE:
+            if(debugPrint_queue()==TRUE) {
+                break;
+            }
+        case STATUS_NEIGHBORS:
+            if (debugPrint_neighbors()==TRUE) {
+                break;
+            }
+        case STATUS_KAPERIOD:
+            if (debugPrint_kaPeriod()==TRUE) {
+                break;
+            }
+        default:
+            debugPrintCounter=0;
+    }
+    
+    //<<<<<<<<<<<<<<<<<<<<<<<
+    DISABLE_INTERRUPTS();
+    openserial_vars.debugPrintCounter = debugPrintCounter;
+    ENABLE_INTERRUPTS();
+    //>>>>>>>>>>>>>>>>>>>>>>>
+}
+
+//===== receiving
+
+uint8_t openserial_getInputBufferFillLevel() {
+    uint8_t inputBufFillLevel;
+    INTERRUPT_DECLARATION();
+    
+    //<<<<<<<<<<<<<<<<<<<<<<<
+    DISABLE_INTERRUPTS();
+    inputBufFillLevel = openserial_vars.inputBufFillLevel;
+    ENABLE_INTERRUPTS();
+    //>>>>>>>>>>>>>>>>>>>>>>>
+    
+    return inputBufFillLevel-1; // removing the command byte
+}
+
+uint8_t openserial_getInputBuffer(uint8_t* bufferToWrite, uint8_t maxNumBytes) {
+    uint8_t numBytesWritten;
+    uint8_t inputBufFillLevel;
+    INTERRUPT_DECLARATION();
+    
+    //<<<<<<<<<<<<<<<<<<<<<<<
+    DISABLE_INTERRUPTS();
+    inputBufFillLevel = openserial_vars.inputBufFillLevel;
+    ENABLE_INTERRUPTS();
+    //>>>>>>>>>>>>>>>>>>>>>>>
+     
+    if (maxNumBytes<inputBufFillLevel-1) {
+        openserial_printError(
+            COMPONENT_OPENSERIAL,
+            ERR_GETDATA_ASKS_TOO_FEW_BYTES,
+            (errorparameter_t)maxNumBytes,
+            (errorparameter_t)inputBufFillLevel-1
+        );
+        numBytesWritten = 0;
+    } else {
+        numBytesWritten = inputBufFillLevel-1;
+        //<<<<<<<<<<<<<<<<<<<<<<<
+        DISABLE_INTERRUPTS();
+        memcpy(bufferToWrite,&(openserial_vars.inputBuf[1]),numBytesWritten);
+        ENABLE_INTERRUPTS();
+        //>>>>>>>>>>>>>>>>>>>>>>>
+    }
+    
+    return numBytesWritten;
+}
+
+//===== scheduling
+
+void openserial_flush(void) {
+    INTERRUPT_DECLARATION();
+    
+    //<<<<<<<<<<<<<<<<<<<<<<<
+    DISABLE_INTERRUPTS();
+    if (openserial_vars.fBusyFlushing==FALSE) {
+        if (openserial_vars.ctsStateChanged==TRUE) {
+            // send CTS
+            
+            if (openserial_vars.fInhibited==TRUE) {
+                uart_setCTS(FALSE);
+            } else {
+                uart_setCTS(TRUE);
+            }
+            openserial_vars.ctsStateChanged = FALSE;
+        } else if (openserial_vars.fInhibited==TRUE) {
+            // currently inhibited
+            
+        } else {
+            // not inhibited
+            
+            if (openserial_vars.outputBufIdxW!=openserial_vars.outputBufIdxR) {
+            // I have some bytes to transmit
+        
+#ifdef FASTSIM
+                uart_writeCircularBuffer_FASTSIM(
+                    openserial_vars.outputBuf,
+                    &openserial_vars.outputBufIdxR,
+                    &openserial_vars.outputBufIdxW
+                );
+#else
+                uart_writeByte(openserial_vars.outputBuf[openserial_vars.outputBufIdxR++]);
+                openserial_vars.fBusyFlushing = TRUE;
+#endif
+            }
+        }
+    }
+    ENABLE_INTERRUPTS();
+    //>>>>>>>>>>>>>>>>>>>>>>>
+}
+
+void openserial_inhibitStart(void) {
+    INTERRUPT_DECLARATION();
+    
+    //<<<<<<<<<<<<<<<<<<<<<<<
+    DISABLE_INTERRUPTS();
+    openserial_vars.fInhibited      = TRUE;
+    openserial_vars.ctsStateChanged = TRUE;
+    ENABLE_INTERRUPTS();
+    //>>>>>>>>>>>>>>>>>>>>>>>
+    
+    // it's openserial_flush() which will set CTS
+    openserial_flush();
+}
+
+void openserial_inhibitStop(void) {
+    INTERRUPT_DECLARATION();
+    
+    //<<<<<<<<<<<<<<<<<<<<<<<
+    DISABLE_INTERRUPTS();
+    openserial_vars.fInhibited      = FALSE;
+    openserial_vars.ctsStateChanged = TRUE;
+    ENABLE_INTERRUPTS();
+    //>>>>>>>>>>>>>>>>>>>>>>>
+    
+    // it's openserial_flush() which will set CTS
+    openserial_flush();
+}
+
+//===== debugprint
+
+/**
+\brief Trigger this module to print status information, over serial.
+
+debugPrint_* functions are used by the openserial module to continuously print
+status information about several modules in the OpenWSN stack.
+
+\returns TRUE if this function printed something, FALSE otherwise.
+*/
+bool debugPrint_outBufferIndexes() {
+    uint16_t temp_buffer[2];
+    INTERRUPT_DECLARATION();
+    
+    //<<<<<<<<<<<<<<<<<<<<<<<
+    DISABLE_INTERRUPTS();
+    temp_buffer[0] = openserial_vars.outputBufIdxW;
+    temp_buffer[1] = openserial_vars.outputBufIdxR;
+    ENABLE_INTERRUPTS();
+    //>>>>>>>>>>>>>>>>>>>>>>>
+    
+    openserial_printStatus(
+        STATUS_OUTBUFFERINDEXES,
+        (uint8_t*)temp_buffer,
+        sizeof(temp_buffer)
+    );
+    
+    return TRUE;
+}
+
+//=========================== private =========================================
+
+//===== printing
+
+owerror_t openserial_printInfoErrorCritical(
+    char             severity,
+    uint8_t          calling_component,
+    uint8_t          error_code,
+    errorparameter_t arg1,
+    errorparameter_t arg2
+) {
+    
+    outputHdlcOpen();
+    outputHdlcWrite(severity);
+    outputHdlcWrite(idmanager_getMyID(ADDR_16B)->addr_16b[0]);
+    outputHdlcWrite(idmanager_getMyID(ADDR_16B)->addr_16b[1]);
+    outputHdlcWrite(calling_component);
+    outputHdlcWrite(error_code);
+    outputHdlcWrite((uint8_t)((arg1 & 0xff00)>>8));
+    outputHdlcWrite((uint8_t) (arg1 & 0x00ff));
+    outputHdlcWrite((uint8_t)((arg2 & 0xff00)>>8));
+    outputHdlcWrite((uint8_t) (arg2 & 0x00ff));
+    outputHdlcClose();
+    
+    // start TX'ing
+    openserial_flush();
+    
+    return E_SUCCESS;
+}
+
+//===== command handlers
+
+// executed in ISR
+void openserial_handleRxFrame() {
+    uint8_t cmdByte;
+    
+    cmdByte = openserial_vars.inputBuf[0];
+    // call hard-coded commands
+    // FIXME: needs to be replaced by registered commands only
+    switch (cmdByte) {
+        case SERFRAME_PC2MOTE_SETROOT:
+            idmanager_triggerAboutRoot();
+            break;
+        case SERFRAME_PC2MOTE_RESET:
+            board_reset();
+            break;
+        case SERFRAME_PC2MOTE_DATA:
+            openbridge_triggerData();
+            break;
+        case SERFRAME_PC2MOTE_TRIGGERSERIALECHO:
+            openserial_handleEcho(
+                &openserial_vars.inputBuf[1],
+                openserial_vars.inputBufFillLevel-1
+            );
+            break;
+        case SERFRAME_PC2MOTE_COMMAND:
+            openserial_handleCommands();
+            break;
+    }
+    // call registered commands
+    if (openserial_vars.registeredCmd!=NULL && openserial_vars.registeredCmd->cmdId==cmdByte) {
+        openserial_vars.registeredCmd->cb();
+    }
+}
+
+void openserial_handleEcho(uint8_t* buf, uint8_t bufLen){
+    // echo back what you received
+    openserial_printData(
+        buf,
+        bufLen
+    );
+}
+
+void openserial_get6pInfo(uint8_t commandId, uint8_t* code,uint8_t* cellOptions,uint8_t* numCells,cellInfo_ht* celllist_add,cellInfo_ht* celllist_delete,uint8_t* listOffset,uint8_t* maxListLen,uint8_t ptr, uint8_t commandLen){
+    uint8_t i; 
+    
+    // clear command
+    if (commandId == COMMAND_SET_6P_CLEAR){
+        *code = IANA_6TOP_CMD_CLEAR;
+        return;
+    }
+    
+    *cellOptions  = openserial_vars.inputBuf[ptr];
+    ptr          += 1;
+    commandLen   -= 1;
+    
+    // list command
+    if (commandId == COMMAND_SET_6P_LIST){
+        *code = IANA_6TOP_CMD_LIST;
+        *listOffset   = openserial_vars.inputBuf[ptr];
+        ptr += 1;
+        *maxListLen   = openserial_vars.inputBuf[ptr];
+        ptr += 1;
+        return;
+    }
+    
+    // count command
+    if (commandId == COMMAND_SET_6P_COUNT){
+        *code = IANA_6TOP_CMD_COUNT;
+        return;
+    }
+    
+    *numCells   = openserial_vars.inputBuf[ptr];
+    ptr        += 1;
+    commandLen -= 1;
+    
+    // add command
+    if (commandId == COMMAND_SET_6P_ADD){
+        *code = IANA_6TOP_CMD_ADD;
+        // retrieve cell list
+        i = 0;
+        while(commandLen>0){
+            celllist_add[i].slotoffset     = openserial_vars.inputBuf[ptr];
+            celllist_add[i].channeloffset  = DEFAULT_CHANNEL_OFFSET;
+            celllist_add[i].isUsed         = TRUE;
+            ptr         += 1;
+            commandLen  -= 1;
+            i++;
+        }
+        return;
+    }
+    
+    // delete command
+    if (commandId == COMMAND_SET_6P_DELETE){
+        *code = IANA_6TOP_CMD_DELETE;
+        i = 0;
+        while(commandLen>0){
+            celllist_delete[i].slotoffset     = openserial_vars.inputBuf[ptr];
+            celllist_delete[i].channeloffset  = DEFAULT_CHANNEL_OFFSET;
+            celllist_delete[i].isUsed         = TRUE;
+            ptr         += 1;
+            commandLen  -= 1;
+            i++;
+        }
+        return;
+    }
+    
+    // relocate command
+    if (commandId == COMMAND_SET_6P_RELOCATE){
+        *code = IANA_6TOP_CMD_RELOCATE;
+        // retrieve cell list to be relocated
+        i = 0;
+        while(i<*numCells){
+            celllist_delete[i].slotoffset     = openserial_vars.inputBuf[ptr];
+            celllist_delete[i].channeloffset  = DEFAULT_CHANNEL_OFFSET;
+            celllist_delete[i].isUsed         = TRUE;
+            ptr         += 1;
+            commandLen  -= 1;
+            i++;
+        }
+        // retrieve cell list to be relocated
+        i = 0;
+        while(commandLen>0){
+            celllist_add[i].slotoffset     = openserial_vars.inputBuf[ptr];
+            celllist_add[i].channeloffset  = DEFAULT_CHANNEL_OFFSET;
+            celllist_add[i].isUsed         = TRUE;
+            ptr         += 1;
+            commandLen  -= 1;
+            i++;
+        }
+        return;
+    }
+}
+
+void openserial_handleCommands(void){
+    return;
+    /*
+   uint8_t  input_buffer[10];
+   uint8_t  numDataBytes;
+   uint8_t  commandId;
+   uint8_t  commandLen;
+   uint8_t  comandParam_8;
+   uint16_t comandParam_16;
+   
+    uint8_t  code,cellOptions,numCell,listOffset,maxListLen;
+    uint8_t  ptr;
+    cellInfo_ht celllist_add[CELLLIST_MAX_LEN];
+    cellInfo_ht celllist_delete[CELLLIST_MAX_LEN];
+   
+   open_addr_t neighbor;
+   bool        foundNeighbor;
+   
+    ptr = 0;
+    memset(celllist_add,0,CELLLIST_MAX_LEN*sizeof(cellInfo_ht));
+    memset(celllist_delete,0,CELLLIST_MAX_LEN*sizeof(cellInfo_ht));
+   
+   numDataBytes = openserial_getInputBufferFillLevel();
+   //copying the buffer
+    openserial_getInputBuffer(&(input_buffer[ptr]),numDataBytes);
+    ptr++;
+    commandId  = openserial_vars.inputBuf[ptr];
+    ptr++;
+    commandLen = openserial_vars.inputBuf[ptr];
+    ptr++;
+   
+   switch(commandId) {
+       case COMMAND_SET_EBPERIOD:
+            comandParam_8 = openserial_vars.inputBuf[ptr];
+           sixtop_setEBPeriod(comandParam_8); // one byte, in seconds
+           break;
+       case COMMAND_SET_CHANNEL:
+           comandParam_8 = openserial_vars.inputBuf[ptr];
+           // set communication channel for protocol stack
+           ieee154e_setSingleChannel(comandParam_8); // one byte
+           // set listening channel for sniffer
+           sniffer_setListeningChannel(comandParam_8); // one byte
+           break;
+       case COMMAND_SET_KAPERIOD: // two bytes, in slots
+            comandParam_16 = (openserial_vars.inputBuf[ptr] & 0x00ff) | \
+                ((openserial_vars.inputBuf[ptr+1]<<8) & 0xff00); 
+           sixtop_setKaPeriod(comandParam_16);
+           break;
+       case COMMAND_SET_DIOPERIOD: // two bytes, in mili-seconds
+            comandParam_16 = (openserial_vars.inputBuf[ptr] & 0x00ff) | \
+                ((openserial_vars.inputBuf[ptr+1]<<8) & 0xff00); 
+           icmpv6rpl_setDIOPeriod(comandParam_16);
+           break;
+       case COMMAND_SET_DAOPERIOD: // two bytes, in mili-seconds
+            comandParam_16 = (openserial_vars.inputBuf[ptr] & 0x00ff) | \
+                ((openserial_vars.inputBuf[ptr+1]<<8) & 0xff00); 
+           icmpv6rpl_setDAOPeriod(comandParam_16);
+           break;
+       case COMMAND_SET_DAGRANK: // two bytes
+            comandParam_16 = (openserial_vars.inputBuf[ptr] & 0x00ff) | \
+                ((openserial_vars.inputBuf[ptr+1]<<8) & 0xff00); 
+           icmpv6rpl_setMyDAGrank(comandParam_16);
+           break;
+       case COMMAND_SET_SECURITY_STATUS: // one byte
+            comandParam_8 = openserial_vars.inputBuf[ptr];
+            ieee154e_setIsSecurityEnabled(comandParam_8);
+                   break;
+       case COMMAND_SET_SLOTFRAMELENGTH: // two bytes
+            comandParam_16 = (openserial_vars.inputBuf[ptr] & 0x00ff) | \
+                ((openserial_vars.inputBuf[ptr+1]<<8) & 0xff00); 
+           schedule_setFrameLength(comandParam_16);
+           break;
+       case COMMAND_SET_ACK_STATUS:
+            comandParam_8 = openserial_vars.inputBuf[ptr];
+            ieee154e_setIsAckEnabled(comandParam_8);
+                   break;
+        case COMMAND_SET_6P_ADD:
+        case COMMAND_SET_6P_DELETE:
+        case COMMAND_SET_6P_RELOCATE:
+        case COMMAND_SET_6P_COUNT:
+        case COMMAND_SET_6P_LIST:
+        case COMMAND_SET_6P_CLEAR:
+            // get preferred parent
+            foundNeighbor =icmpv6rpl_getPreferredParentEui64(&neighbor);
+            if (foundNeighbor==FALSE) {
+                break;
+            }
+            if (sixtop_setHandler(SIX_HANDLER_SF0)==FALSE){
+                // one sixtop transcation is happening, only one instance at one time
+                return;
+                }
+            // the following sequence of bytes are, slotframe, cellOption, numCell, celllist
+            openserial_get6pInfo(commandId,&code,&cellOptions,&numCell,celllist_add,celllist_delete,&listOffset,&maxListLen,ptr,commandLen);
+            sixtop_request(
+                code,              // code
+                &neighbor,         // neighbor
+                numCell,           // number cells
+                cellOptions,       // cellOptions
+                celllist_add,      // celllist to add
+                celllist_delete,   // celllist to delete (not used)
+                sf0_getsfid(),     // sfid
+                listOffset,        // list command offset (not used)
+                maxListLen         // list command maximum celllist (not used)
+            );
+            break;
+       case COMMAND_SET_SLOTDURATION:
+            comandParam_16 = (openserial_vars.inputBuf[ptr] & 0x00ff) | \
+                ((openserial_vars.inputBuf[ptr+1]<<8) & 0xff00); 
+            ieee154e_setSlotDuration(comandParam_16);
+            break;
+       case COMMAND_SET_6PRESPONSE:
+            comandParam_8 = openserial_vars.inputBuf[ptr];
+            if (comandParam_8 ==1) {
+               sixtop_setIsResponseEnabled(TRUE);
+            } else {
+                if (comandParam_8 == 0) {
+                    sixtop_setIsResponseEnabled(FALSE);
+                } else {
+                    // security only can be 1 or 0 
+                    break;
+                }
+            }
+            break;
+       case COMMAND_SET_UINJECTPERIOD:
+            comandParam_8 = openserial_vars.inputBuf[ptr];
+            sf0_appPktPeriod(comandParam_8);
+            break;
+        case COMMAND_SET_ECHO_REPLY_STATUS:
+            comandParam_8 = openserial_vars.inputBuf[ptr];
+            if (comandParam_8 == 1) {
+                icmpv6echo_setIsReplyEnabled(TRUE);
+            } else {
+                if (comandParam_8 == 0) {
+                    icmpv6echo_setIsReplyEnabled(FALSE);
+                } else {
+                    // ack reply
+                    break;
+                }
+            }
+            break;
+       default:
+           // wrong command ID
+           break;
+   }
+    */
+}
+
+//===== misc
+
+void openserial_board_reset_cb(opentimers_id_t id) {
+    board_reset();
+}
+
+//===== hdlc (output)
+
+/**
+\brief Start an HDLC frame in the output buffer.
+*/
+port_INLINE void outputHdlcOpen() {
+    INTERRUPT_DECLARATION();
+    
+    //<<<<<<<<<<<<<<<<<<<<<<<
+    DISABLE_INTERRUPTS();
+    
+    // initialize the value of the CRC
+    
+    openserial_vars.hdlcOutputCrc                                    = HDLC_CRCINIT;
+    
+    // write the opening HDLC flag
+    openserial_vars.outputBuf[openserial_vars.outputBufIdxW++]       = HDLC_FLAG;
+    
+    ENABLE_INTERRUPTS();
+    //>>>>>>>>>>>>>>>>>>>>>>>
+}
+/**
+\brief Add a byte to the outgoing HDLC frame being built.
+*/
+port_INLINE void outputHdlcWrite(uint8_t b) {
+    INTERRUPT_DECLARATION();
+    
+    //<<<<<<<<<<<<<<<<<<<<<<<
+    DISABLE_INTERRUPTS();
+    
+    // iterate through CRC calculator
+    openserial_vars.hdlcOutputCrc = crcIteration(openserial_vars.hdlcOutputCrc,b);
+    
+    // add byte to buffer
+    if (b==HDLC_FLAG || b==HDLC_ESCAPE) {
+        openserial_vars.outputBuf[openserial_vars.outputBufIdxW++]   = HDLC_ESCAPE;
+        b                                                            = b^HDLC_ESCAPE_MASK;
+    }
+    openserial_vars.outputBuf[openserial_vars.outputBufIdxW++]       = b;
+    
+    ENABLE_INTERRUPTS();
+    //>>>>>>>>>>>>>>>>>>>>>>>
+}
+/**
+\brief Finalize the outgoing HDLC frame.
+*/
+port_INLINE void outputHdlcClose() {
+    uint16_t   finalCrc;
+    INTERRUPT_DECLARATION();
+    
+    //<<<<<<<<<<<<<<<<<<<<<<<
+    DISABLE_INTERRUPTS();
+    
+    // finalize the calculation of the CRC
+    finalCrc   = ~openserial_vars.hdlcOutputCrc;
+
+    // write the CRC value
+    outputHdlcWrite((finalCrc>>0)&0xff);
+    outputHdlcWrite((finalCrc>>8)&0xff);
+
+    // write the closing HDLC flag
+    openserial_vars.outputBuf[openserial_vars.outputBufIdxW++]       = HDLC_FLAG;
+    
+    ENABLE_INTERRUPTS();
+    //>>>>>>>>>>>>>>>>>>>>>>>
+}
+
+//===== hdlc (input)
+
+/**
+\brief Start an HDLC frame in the input buffer.
+*/
+port_INLINE void inputHdlcOpen() {
+    // reset the input buffer index
+    openserial_vars.inputBufFillLevel                                = 0;
+
+    // initialize the value of the CRC
+    openserial_vars.hdlcInputCrc                                     = HDLC_CRCINIT;
+}
+/**
+\brief Add a byte to the incoming HDLC frame.
+*/
+port_INLINE void inputHdlcWrite(uint8_t b) {
+    if (b==HDLC_ESCAPE) {
+        openserial_vars.hdlcInputEscaping = TRUE;
+    } else {
+        if (openserial_vars.hdlcInputEscaping==TRUE) {
+            b                             = b^HDLC_ESCAPE_MASK;
+            openserial_vars.hdlcInputEscaping = FALSE;
+        }
+        
+        // add byte to input buffer
+        openserial_vars.inputBuf[openserial_vars.inputBufFillLevel] = b;
+        openserial_vars.inputBufFillLevel++;
+        
+        // iterate through CRC calculator
+        openserial_vars.hdlcInputCrc = crcIteration(openserial_vars.hdlcInputCrc,b);
+    }
+}
+/**
+\brief Finalize the incoming HDLC frame.
+*/
+port_INLINE void inputHdlcClose() {
+    
+    // verify the validity of the frame
+    if (openserial_vars.hdlcInputCrc==HDLC_CRCGOOD) {
+        // the CRC is correct
+        
+        // remove the CRC from the input buffer
+        openserial_vars.inputBufFillLevel    -= 2;
+    } else {
+        // the CRC is incorrect
+        
+        // drop the incoming frame
+        openserial_vars.inputBufFillLevel     = 0;
+    }
+}
+
+//=========================== interrupt handlers ==============================
+
+// executed in ISR, called from scheduler.c
+void isr_openserial_tx() {
+    if (openserial_vars.ctsStateChanged==TRUE) {
+        // set CTS
+        
+        if (openserial_vars.fInhibited==TRUE) {
+            uart_setCTS(FALSE);
+            openserial_vars.fBusyFlushing = FALSE;
+        } else {
+            uart_setCTS(TRUE);
+        }
+        openserial_vars.ctsStateChanged = FALSE;
+    } else if (openserial_vars.fInhibited==TRUE) {
+        // currently inhibited
+        
+        openserial_vars.fBusyFlushing = FALSE;
+    } else {
+        // not inhibited
+        
+        if (openserial_vars.outputBufIdxW!=openserial_vars.outputBufIdxR) {
+            // I have some bytes to transmit
+            
+            uart_writeByte(openserial_vars.outputBuf[openserial_vars.outputBufIdxR++]);
+            openserial_vars.fBusyFlushing = TRUE;
+        } else {
+            // I'm done sending bytes
+            
+            openserial_vars.fBusyFlushing = FALSE;
+        }
+    }
+}
+
+/**
+\pre executed in ISR, called from scheduler.c
+
+\returns 1 if don't receiving frame, 0 if not
+*/
+uint8_t isr_openserial_rx() {
+    uint8_t rxbyte;
+    uint8_t returnVal;
+    
+    returnVal = 0;
+    
+    // read byte just received
+    rxbyte = uart_readByte();
+    
+    if (
+        openserial_vars.hdlcBusyReceiving==FALSE  &&
+        openserial_vars.hdlcLastRxByte==HDLC_FLAG &&
+        rxbyte!=HDLC_FLAG
+    ) {
+        // start of frame
+
+        // I'm now receiving
+        openserial_vars.hdlcBusyReceiving         = TRUE;
+
+        // create the HDLC frame
+        inputHdlcOpen();
+
+        // add the byte just received
+        inputHdlcWrite(rxbyte);
+    } else if (
+        openserial_vars.hdlcBusyReceiving==TRUE   &&
+        rxbyte!=HDLC_FLAG
+    ) {
+        // middle of frame
+
+        // add the byte just received
+        inputHdlcWrite(rxbyte);
+        if (openserial_vars.inputBufFillLevel+1>SERIAL_INPUT_BUFFER_SIZE){
+            // input buffer overflow
+            openserial_printError(
+                COMPONENT_OPENSERIAL,
+                ERR_INPUT_BUFFER_OVERFLOW,
+                (errorparameter_t)0,
+                (errorparameter_t)0
+            );
+            openserial_vars.inputBufFillLevel      = 0;
+            openserial_vars.hdlcBusyReceiving      = FALSE;
+        }
+    } else if (
+        openserial_vars.hdlcBusyReceiving==TRUE   &&
+        rxbyte==HDLC_FLAG
+    ) {
+        // end of frame
+        
+        // finalize the HDLC frame
+        inputHdlcClose();
+        openserial_vars.hdlcBusyReceiving      = FALSE;
+        
+        if (openserial_vars.inputBufFillLevel==0){
+            // invalid HDLC frame
+            openserial_printError(
+                COMPONENT_OPENSERIAL,
+                ERR_WRONG_CRC_INPUT,
+                (errorparameter_t)openserial_vars.inputBufFillLevel,
+                (errorparameter_t)0
+            );
+        } else {
+            openserial_handleRxFrame();
+            openserial_vars.inputBufFillLevel = 0;
+            returnVal = 1;
+        }
+    }
+    
+    openserial_vars.hdlcLastRxByte = rxbyte;
+    
+    return returnVal;
+}
+
+
+