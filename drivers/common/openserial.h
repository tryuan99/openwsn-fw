/**
\brief Declaration of the "openserial" driver.

\author Fabien Chraim <chraim@eecs.berkeley.edu>, March 2012.
\author Thomas Watteyne <thomas.watteyne@inria.fr>, August 2016.
*/

#ifndef __OPENSERIAL_H
#define __OPENSERIAL_H

#include "opendefs.h"

#include <stdio.h>
#include <stdarg.h>
#include <string.h>

/**
\addtogroup drivers
\{
\addtogroup OpenSerial
\{
*/

//=========================== define ==========================================

/**
\brief Number of bytes of the serial output buffer, in bytes.

\warning should be exactly 256 so wrap-around on the index does not require
         the use of a slow modulo operator.
*/
#define SERIAL_OUTPUT_BUFFER_SIZE 1024 // leave at 256!
#define OUTPUT_BUFFER_MASK       0x3FF

/**
\brief Number of bytes of the serial input buffer, in bytes.

\warning Do not pick a number greater than 255, since its filling level is
         encoded by a single byte in the code.
*/
#define SERIAL_INPUT_BUFFER_SIZE  200

// frames sent mote->PC
#define SERFRAME_MOTE2PC_DATA                    ((uint8_t)'D')
#define SERFRAME_MOTE2PC_STATUS                  ((uint8_t)'S')
#define SERFRAME_MOTE2PC_INFO                    ((uint8_t)'I')
#define SERFRAME_MOTE2PC_ERROR                   ((uint8_t)'E')
#define SERFRAME_MOTE2PC_CRITICAL                ((uint8_t)'C')
#define SERFRAME_MOTE2PC_SNIFFED_PACKET          ((uint8_t)'P')
#define SERFRAME_MOTE2PC_PRINTF                  ((uint8_t)'F')

// frames sent PC->mote
#define SERFRAME_PC2MOTE_SETROOT                 ((uint8_t)'R')
#define SERFRAME_PC2MOTE_RESET                   ((uint8_t)'Q')
#define SERFRAME_PC2MOTE_DATA                    ((uint8_t)'D')
#define SERFRAME_PC2MOTE_TRIGGERSERIALECHO       ((uint8_t)'S')
#define SERFRAME_PC2MOTE_COMMAND                 ((uint8_t)'C')
#define SERFRAME_PC2MOTE_TRIGGERUSERIALBRIDGE    ((uint8_t)'B')

//=========================== typedef =========================================

enum {
    COMMAND_SET_EBPERIOD          =  0,
    COMMAND_SET_CHANNEL           =  1,
    COMMAND_SET_KAPERIOD          =  2,
    COMMAND_SET_DIOPERIOD         =  3,
    COMMAND_SET_DAOPERIOD         =  4,
    COMMAND_SET_DAGRANK           =  5,
    COMMAND_SET_SECURITY_STATUS   =  6,
    COMMAND_SET_SLOTFRAMELENGTH   =  7,
    COMMAND_SET_ACK_STATUS        =  8,
    COMMAND_SET_6P_ADD            =  9,
    COMMAND_SET_6P_DELETE         = 10,
    COMMAND_SET_6P_RELOCATE       = 11,
    COMMAND_SET_6P_COUNT          = 12,
    COMMAND_SET_6P_LIST           = 13,
    COMMAND_SET_6P_CLEAR          = 14,
    COMMAND_SET_SLOTDURATION      = 15,
    COMMAND_SET_6PRESPONSE        = 16,
    COMMAND_SET_UINJECTPERIOD     = 17,
    COMMAND_SET_ECHO_REPLY_STATUS = 18,
    COMMAND_SET_JOIN_KEY          = 19,
    COMMAND_MAX                   = 20,
};

//=========================== variables =======================================

//=========================== prototypes ======================================

typedef void (*openserial_cbt)(void);

typedef struct _openserial_rsvpt {
    uint8_t                       cmdId; ///< serial command (e.g. 'B')
    openserial_cbt                cb;    ///< handler of that command
    struct _openserial_rsvpt*     next;  ///< pointer to the next registered command
} openserial_rsvpt;

typedef struct {
    // admin
    uint8_t             fInhibited;
    uint8_t             ctsStateChanged;
    uint8_t             debugPrintCounter;
    openserial_rsvpt*   registeredCmd;
    // input
    uint8_t             inputBuf[SERIAL_INPUT_BUFFER_SIZE];
    uint8_t             inputBufFillLevel;
    uint8_t             hdlcLastRxByte;
    bool                hdlcBusyReceiving;
    uint16_t            hdlcInputCrc;
    bool                hdlcInputEscaping;
    // output
<<<<<<< HEAD
    uint8_t             outputBuf[SERIAL_OUTPUT_BUFFER_SIZE];
    uint8_t             outputBufIdxW;
    uint8_t             outputBufIdxR;
    bool                fBusyFlushing;
    uint16_t            hdlcOutputCrc;
=======
    bool                outputBufFilled;
    uint16_t            outputCrc;
    uint16_t            outputBufIdxW;
    uint16_t            outputBufIdxR;
    uint8_t             outputBuf[SERIAL_OUTPUT_BUFFER_SIZE];
>>>>>>> ec4d7185
} openserial_vars_t;

// admin
void openserial_init(void);
void openserial_register(openserial_rsvpt* rsvp);

// transmitting
owerror_t openserial_printStatus(
    uint8_t             statusElement,
    uint8_t*            buffer,
    uint8_t             length
);
owerror_t openserial_printInfo(
    uint8_t             calling_component,
    uint8_t             error_code,
    errorparameter_t    arg1,
    errorparameter_t    arg2
);
owerror_t openserial_printError(
    uint8_t             calling_component,
    uint8_t             error_code,
    errorparameter_t    arg1,
    errorparameter_t    arg2
);
owerror_t openserial_printCritical(
    uint8_t             calling_component,
    uint8_t             error_code,
    errorparameter_t    arg1,
    errorparameter_t    arg2
);
<<<<<<< HEAD
owerror_t openserial_printData(
    uint8_t*            buffer,
    uint8_t             length
);
owerror_t openserial_printSniffedPacket(
    uint8_t*            buffer,
    uint8_t             length,
    uint8_t             channel
);
void openserial_triggerDebugprint(void);
=======
owerror_t openserial_printData(uint8_t* buffer, uint8_t length);
owerror_t openserial_printSniffedPacket(uint8_t* buffer, uint8_t length, uint8_t channel);
owerror_t openserial_print_str(char* buffer, uint8_t length);
owerror_t openserial_print_uint32_t(uint32_t value);
>>>>>>> ec4d7185

// receiving
uint8_t   openserial_getInputBufferFillLevel(void);
uint8_t   openserial_getInputBuffer(uint8_t* bufferToWrite, uint8_t maxNumBytes);

// scheduling
void      openserial_flush(void);
void      openserial_inhibitStart(void);
void      openserial_inhibitStop(void);

// debugprint
bool      debugPrint_outBufferIndexes(void);

// interrupt handlers
uint8_t   isr_openserial_rx(void);
void      isr_openserial_tx(void);

/**
\}
\}
*/

#endif
<|MERGE_RESOLUTION|>--- conflicted
+++ resolved
@@ -1,194 +1,181 @@
-/**
-\brief Declaration of the "openserial" driver.
-
-\author Fabien Chraim <chraim@eecs.berkeley.edu>, March 2012.
-\author Thomas Watteyne <thomas.watteyne@inria.fr>, August 2016.
-*/
-
-#ifndef __OPENSERIAL_H
-#define __OPENSERIAL_H
-
-#include "opendefs.h"
-
-#include <stdio.h>
-#include <stdarg.h>
-#include <string.h>
-
-/**
-\addtogroup drivers
-\{
-\addtogroup OpenSerial
-\{
-*/
-
-//=========================== define ==========================================
-
-/**
-\brief Number of bytes of the serial output buffer, in bytes.
-
-\warning should be exactly 256 so wrap-around on the index does not require
-         the use of a slow modulo operator.
-*/
-#define SERIAL_OUTPUT_BUFFER_SIZE 1024 // leave at 256!
-#define OUTPUT_BUFFER_MASK       0x3FF
-
-/**
-\brief Number of bytes of the serial input buffer, in bytes.
-
-\warning Do not pick a number greater than 255, since its filling level is
-         encoded by a single byte in the code.
-*/
-#define SERIAL_INPUT_BUFFER_SIZE  200
-
-// frames sent mote->PC
-#define SERFRAME_MOTE2PC_DATA                    ((uint8_t)'D')
-#define SERFRAME_MOTE2PC_STATUS                  ((uint8_t)'S')
-#define SERFRAME_MOTE2PC_INFO                    ((uint8_t)'I')
-#define SERFRAME_MOTE2PC_ERROR                   ((uint8_t)'E')
-#define SERFRAME_MOTE2PC_CRITICAL                ((uint8_t)'C')
-#define SERFRAME_MOTE2PC_SNIFFED_PACKET          ((uint8_t)'P')
-#define SERFRAME_MOTE2PC_PRINTF                  ((uint8_t)'F')
-
-// frames sent PC->mote
-#define SERFRAME_PC2MOTE_SETROOT                 ((uint8_t)'R')
-#define SERFRAME_PC2MOTE_RESET                   ((uint8_t)'Q')
-#define SERFRAME_PC2MOTE_DATA                    ((uint8_t)'D')
-#define SERFRAME_PC2MOTE_TRIGGERSERIALECHO       ((uint8_t)'S')
-#define SERFRAME_PC2MOTE_COMMAND                 ((uint8_t)'C')
-#define SERFRAME_PC2MOTE_TRIGGERUSERIALBRIDGE    ((uint8_t)'B')
-
-//=========================== typedef =========================================
-
-enum {
-    COMMAND_SET_EBPERIOD          =  0,
-    COMMAND_SET_CHANNEL           =  1,
-    COMMAND_SET_KAPERIOD          =  2,
-    COMMAND_SET_DIOPERIOD         =  3,
-    COMMAND_SET_DAOPERIOD         =  4,
-    COMMAND_SET_DAGRANK           =  5,
-    COMMAND_SET_SECURITY_STATUS   =  6,
-    COMMAND_SET_SLOTFRAMELENGTH   =  7,
-    COMMAND_SET_ACK_STATUS        =  8,
-    COMMAND_SET_6P_ADD            =  9,
-    COMMAND_SET_6P_DELETE         = 10,
-    COMMAND_SET_6P_RELOCATE       = 11,
-    COMMAND_SET_6P_COUNT          = 12,
-    COMMAND_SET_6P_LIST           = 13,
-    COMMAND_SET_6P_CLEAR          = 14,
-    COMMAND_SET_SLOTDURATION      = 15,
-    COMMAND_SET_6PRESPONSE        = 16,
-    COMMAND_SET_UINJECTPERIOD     = 17,
-    COMMAND_SET_ECHO_REPLY_STATUS = 18,
-    COMMAND_SET_JOIN_KEY          = 19,
-    COMMAND_MAX                   = 20,
-};
-
-//=========================== variables =======================================
-
-//=========================== prototypes ======================================
-
-typedef void (*openserial_cbt)(void);
-
-typedef struct _openserial_rsvpt {
-    uint8_t                       cmdId; ///< serial command (e.g. 'B')
-    openserial_cbt                cb;    ///< handler of that command
-    struct _openserial_rsvpt*     next;  ///< pointer to the next registered command
-} openserial_rsvpt;
-
-typedef struct {
-    // admin
-    uint8_t             fInhibited;
-    uint8_t             ctsStateChanged;
-    uint8_t             debugPrintCounter;
-    openserial_rsvpt*   registeredCmd;
-    // input
-    uint8_t             inputBuf[SERIAL_INPUT_BUFFER_SIZE];
-    uint8_t             inputBufFillLevel;
-    uint8_t             hdlcLastRxByte;
-    bool                hdlcBusyReceiving;
-    uint16_t            hdlcInputCrc;
-    bool                hdlcInputEscaping;
-    // output
-<<<<<<< HEAD
-    uint8_t             outputBuf[SERIAL_OUTPUT_BUFFER_SIZE];
-    uint8_t             outputBufIdxW;
-    uint8_t             outputBufIdxR;
-    bool                fBusyFlushing;
-    uint16_t            hdlcOutputCrc;
-=======
-    bool                outputBufFilled;
-    uint16_t            outputCrc;
-    uint16_t            outputBufIdxW;
-    uint16_t            outputBufIdxR;
-    uint8_t             outputBuf[SERIAL_OUTPUT_BUFFER_SIZE];
->>>>>>> ec4d7185
-} openserial_vars_t;
-
-// admin
-void openserial_init(void);
-void openserial_register(openserial_rsvpt* rsvp);
-
-// transmitting
-owerror_t openserial_printStatus(
-    uint8_t             statusElement,
-    uint8_t*            buffer,
-    uint8_t             length
-);
-owerror_t openserial_printInfo(
-    uint8_t             calling_component,
-    uint8_t             error_code,
-    errorparameter_t    arg1,
-    errorparameter_t    arg2
-);
-owerror_t openserial_printError(
-    uint8_t             calling_component,
-    uint8_t             error_code,
-    errorparameter_t    arg1,
-    errorparameter_t    arg2
-);
-owerror_t openserial_printCritical(
-    uint8_t             calling_component,
-    uint8_t             error_code,
-    errorparameter_t    arg1,
-    errorparameter_t    arg2
-);
-<<<<<<< HEAD
-owerror_t openserial_printData(
-    uint8_t*            buffer,
-    uint8_t             length
-);
-owerror_t openserial_printSniffedPacket(
-    uint8_t*            buffer,
-    uint8_t             length,
-    uint8_t             channel
-);
-void openserial_triggerDebugprint(void);
-=======
-owerror_t openserial_printData(uint8_t* buffer, uint8_t length);
-owerror_t openserial_printSniffedPacket(uint8_t* buffer, uint8_t length, uint8_t channel);
-owerror_t openserial_print_str(char* buffer, uint8_t length);
-owerror_t openserial_print_uint32_t(uint32_t value);
->>>>>>> ec4d7185
-
-// receiving
-uint8_t   openserial_getInputBufferFillLevel(void);
-uint8_t   openserial_getInputBuffer(uint8_t* bufferToWrite, uint8_t maxNumBytes);
-
-// scheduling
-void      openserial_flush(void);
-void      openserial_inhibitStart(void);
-void      openserial_inhibitStop(void);
-
-// debugprint
-bool      debugPrint_outBufferIndexes(void);
-
-// interrupt handlers
-uint8_t   isr_openserial_rx(void);
-void      isr_openserial_tx(void);
-
-/**
-\}
-\}
-*/
-
-#endif
+/**
+\brief Declaration of the "openserial" driver.
+
+\author Fabien Chraim <chraim@eecs.berkeley.edu>, March 2012.
+\author Thomas Watteyne <thomas.watteyne@inria.fr>, August 2016.
+*/
+
+#ifndef __OPENSERIAL_H
+#define __OPENSERIAL_H
+
+#include "opendefs.h"
+
+#include <stdio.h>
+#include <stdarg.h>
+#include <string.h>
+
+/**
+\addtogroup drivers
+\{
+\addtogroup OpenSerial
+\{
+*/
+
+//=========================== define ==========================================
+
+/**
+\brief Number of bytes of the serial output buffer, in bytes.
+
+\warning should be exactly 256 so wrap-around on the index does not require
+         the use of a slow modulo operator.
+*/
+#define SERIAL_OUTPUT_BUFFER_SIZE 1024 // leave at 256!
+#define OUTPUT_BUFFER_MASK       0x3FF
+
+/**
+\brief Number of bytes of the serial input buffer, in bytes.
+
+\warning Do not pick a number greater than 255, since its filling level is
+         encoded by a single byte in the code.
+*/
+#define SERIAL_INPUT_BUFFER_SIZE  200
+
+// frames sent mote->PC
+#define SERFRAME_MOTE2PC_DATA                    ((uint8_t)'D')
+#define SERFRAME_MOTE2PC_STATUS                  ((uint8_t)'S')
+#define SERFRAME_MOTE2PC_INFO                    ((uint8_t)'I')
+#define SERFRAME_MOTE2PC_ERROR                   ((uint8_t)'E')
+#define SERFRAME_MOTE2PC_CRITICAL                ((uint8_t)'C')
+#define SERFRAME_MOTE2PC_SNIFFED_PACKET          ((uint8_t)'P')
+#define SERFRAME_MOTE2PC_PRINTF                  ((uint8_t)'F')
+
+// frames sent PC->mote
+#define SERFRAME_PC2MOTE_SETROOT                 ((uint8_t)'R')
+#define SERFRAME_PC2MOTE_RESET                   ((uint8_t)'Q')
+#define SERFRAME_PC2MOTE_DATA                    ((uint8_t)'D')
+#define SERFRAME_PC2MOTE_TRIGGERSERIALECHO       ((uint8_t)'S')
+#define SERFRAME_PC2MOTE_COMMAND                 ((uint8_t)'C')
+#define SERFRAME_PC2MOTE_TRIGGERUSERIALBRIDGE    ((uint8_t)'B')
+
+//=========================== typedef =========================================
+
+enum {
+    COMMAND_SET_EBPERIOD          =  0,
+    COMMAND_SET_CHANNEL           =  1,
+    COMMAND_SET_KAPERIOD          =  2,
+    COMMAND_SET_DIOPERIOD         =  3,
+    COMMAND_SET_DAOPERIOD         =  4,
+    COMMAND_SET_DAGRANK           =  5,
+    COMMAND_SET_SECURITY_STATUS   =  6,
+    COMMAND_SET_SLOTFRAMELENGTH   =  7,
+    COMMAND_SET_ACK_STATUS        =  8,
+    COMMAND_SET_6P_ADD            =  9,
+    COMMAND_SET_6P_DELETE         = 10,
+    COMMAND_SET_6P_RELOCATE       = 11,
+    COMMAND_SET_6P_COUNT          = 12,
+    COMMAND_SET_6P_LIST           = 13,
+    COMMAND_SET_6P_CLEAR          = 14,
+    COMMAND_SET_SLOTDURATION      = 15,
+    COMMAND_SET_6PRESPONSE        = 16,
+    COMMAND_SET_UINJECTPERIOD     = 17,
+    COMMAND_SET_ECHO_REPLY_STATUS = 18,
+    COMMAND_SET_JOIN_KEY          = 19,
+    COMMAND_MAX                   = 20,
+};
+
+//=========================== variables =======================================
+
+//=========================== prototypes ======================================
+
+typedef void (*openserial_cbt)(void);
+
+typedef struct _openserial_rsvpt {
+    uint8_t                       cmdId; ///< serial command (e.g. 'B')
+    openserial_cbt                cb;    ///< handler of that command
+    struct _openserial_rsvpt*     next;  ///< pointer to the next registered command
+} openserial_rsvpt;
+
+typedef struct {
+    // admin
+    uint8_t             fInhibited;
+    uint8_t             ctsStateChanged;
+    uint8_t             debugPrintCounter;
+    openserial_rsvpt*   registeredCmd;
+    // input
+    uint8_t             inputBuf[SERIAL_INPUT_BUFFER_SIZE];
+    uint8_t             inputBufFillLevel;
+    uint8_t             hdlcLastRxByte;
+    bool                hdlcBusyReceiving;
+    uint16_t            hdlcInputCrc;
+    bool                hdlcInputEscaping;
+    // output
+    uint8_t             outputBuf[SERIAL_OUTPUT_BUFFER_SIZE];
+    uint16_t            outputBufIdxW;
+    uint16_t            outputBufIdxR;
+    bool                fBusyFlushing;
+    uint16_t            hdlcOutputCrc;
+} openserial_vars_t;
+
+// admin
+void openserial_init(void);
+void openserial_register(openserial_rsvpt* rsvp);
+
+// transmitting
+owerror_t openserial_printStatus(
+    uint8_t             statusElement,
+    uint8_t*            buffer,
+    uint8_t             length
+);
+owerror_t openserial_printInfo(
+    uint8_t             calling_component,
+    uint8_t             error_code,
+    errorparameter_t    arg1,
+    errorparameter_t    arg2
+);
+owerror_t openserial_printError(
+    uint8_t             calling_component,
+    uint8_t             error_code,
+    errorparameter_t    arg1,
+    errorparameter_t    arg2
+);
+owerror_t openserial_printCritical(
+    uint8_t             calling_component,
+    uint8_t             error_code,
+    errorparameter_t    arg1,
+    errorparameter_t    arg2
+);
+owerror_t openserial_printData(
+    uint8_t*            buffer,
+    uint8_t             length
+);
+owerror_t openserial_printSniffedPacket(
+    uint8_t*            buffer,
+    uint8_t             length,
+    uint8_t             channel
+);
+void openserial_triggerDebugprint(void);
+owerror_t openserial_print_str(char* buffer, uint8_t length);
+owerror_t openserial_print_uint32_t(uint32_t value);
+
+// receiving
+uint8_t   openserial_getInputBufferFillLevel(void);
+uint8_t   openserial_getInputBuffer(uint8_t* bufferToWrite, uint8_t maxNumBytes);
+
+// scheduling
+void      openserial_flush(void);
+void      openserial_inhibitStart(void);
+void      openserial_inhibitStop(void);
+
+// debugprint
+bool      debugPrint_outBufferIndexes(void);
+
+// interrupt handlers
+uint8_t   isr_openserial_rx(void);
+void      isr_openserial_tx(void);
+
+/**
+\}
+\}
+*/
+
+#endif