--- conflicted
+++ resolved
@@ -1,846 +1,469 @@
-<<<<<<< HEAD
-/**
-\brief Definition of the "opentimers" driver.
-
-This driver uses a single hardware timer, which it virtualizes to support
-at most MAX_NUM_TIMERS timers.
-
-\author Xavi Vilajosana <xvilajosana@eecs.berkeley.edu>, March 2012.
- */
-
-#include "opendefs.h"
-#include "opentimers.h"
-#include "bsp_timer.h"
-#include "leds.h"
-#include "scheduler.h"
-
-//=========================== define ==========================================
-
-//=========================== variables =======================================
-
-opentimers_vars_t opentimers_vars;
-//uint32_t counter; //counts the elapsed time.
-
-//=========================== prototypes ======================================
-
-void opentimers_timer_callback(void);
-
-//=========================== public ==========================================
-
-/**
-\brief Initialize this module.
-
-Initializes data structures and hardware timer.
- */
-void opentimers_init(){
-   uint8_t i;
-
-   // initialize local variables
-   opentimers_vars.running=FALSE;
-   for (i=0;i<MAX_NUM_TIMERS;i++) {
-      opentimers_vars.timersBuf[i].period_ticks       = 0;
-      opentimers_vars.timersBuf[i].ticks_remaining    = 0;
-      opentimers_vars.timersBuf[i].type               = TIMER_ONESHOT;
-      opentimers_vars.timersBuf[i].isrunning          = FALSE;
-      opentimers_vars.timersBuf[i].callback           = NULL;
-      opentimers_vars.timersBuf[i].hasExpired         = FALSE;
-   }
-
-   // set callback for bsp_timers module
-   bsp_timer_set_callback(opentimers_timer_callback);
-}
-
-/**
-\brief Start a timer.
-
-The timer works as follows:
-- currentTimeout is the number of ticks before the next timer expires.
-- if a new timer is inserted, we check that it is not earlier than the soonest
-- if it is earliest, replace it
-- if not, insert it in the list
-
-\param duration Number milli-seconds after which the timer will fire.
-\param type     Type of timer:
-   - #TIMER_PERIODIC for a periodic timer.
-   - #TIMER_ONESHOT for a on-shot timer.
-\param timetype Units of the <tt>duration</tt>:
-   - #TIME_MS when <tt>duration</tt> is in ms.
-   - #TIME_TICS when <tt>duration</tt> is in clock ticks.
-\param callback The function to call when the timer fires.
-
-\returns The id of the timer (which serves as a handler to stop it) if the
-         timer could be started.
-\returns TOO_MANY_TIMERS_ERROR if the timer could NOT be started.
- */
-opentimer_id_t opentimers_start(uint32_t duration, timer_type_t type, time_type_t timetype, opentimers_cbt callback) {
-
-   uint8_t  id;
-
-   // find an unused timer
-   for (id=0; id<MAX_NUM_TIMERS && opentimers_vars.timersBuf[id].isrunning==TRUE; id++);
-
-   if (id<MAX_NUM_TIMERS) {
-      // we found an unused timer
-
-      // register the timer
-      if (timetype==TIME_MS) {
-         opentimers_vars.timersBuf[id].period_ticks      = duration*PORT_TICS_PER_MS;
-         opentimers_vars.timersBuf[id].wraps_remaining   = (duration*PORT_TICS_PER_MS/MAX_TICKS_IN_SINGLE_CLOCK);//65535=maxValue of uint16_t
-      } else if (timetype==TIME_TICS) {
-         opentimers_vars.timersBuf[id].period_ticks      = duration;
-         opentimers_vars.timersBuf[id].wraps_remaining   = (duration/MAX_TICKS_IN_SINGLE_CLOCK);//65535=maxValue of uint16_t  
-      } else {
-         while (1); //error
-      }
-      //if the number of ticks falls below a 16bit value, use it, otherwise set to max 16bit value
-      if(opentimers_vars.timersBuf[id].wraps_remaining==0){
-         if (timetype==TIME_MS){ 
-            opentimers_vars.timersBuf[id].ticks_remaining   = duration*PORT_TICS_PER_MS;
-         } else if (timetype==TIME_TICS) {
-            opentimers_vars.timersBuf[id].ticks_remaining   = duration;
-         } else {
-            // this should never happpen!
-   
-            // we can not print from within the drivers. Instead:
-            // blink the error LED
-            leds_error_blink();
-            // reset the board
-            board_reset();
-         }
-      }else{
-         opentimers_vars.timersBuf[id].ticks_remaining = MAX_TICKS_IN_SINGLE_CLOCK;
-      }                                                   
-      opentimers_vars.timersBuf[id].type              = type;
-      opentimers_vars.timersBuf[id].isrunning         = TRUE;
-      opentimers_vars.timersBuf[id].callback          = callback;
-      opentimers_vars.timersBuf[id].hasExpired        = FALSE;
-
-      // re-schedule the running timer, if needed
-      if (
-            (opentimers_vars.running==FALSE)
-            ||
-            (opentimers_vars.timersBuf[id].ticks_remaining < opentimers_vars.currentTimeout)
-      ) {  
-         opentimers_vars.currentTimeout            = opentimers_vars.timersBuf[id].ticks_remaining;
-         if (opentimers_vars.running==FALSE) {
-            bsp_timer_reset();
-         }
-         bsp_timer_scheduleIn(opentimers_vars.timersBuf[id].ticks_remaining);
-      }
-
-      opentimers_vars.running                         = TRUE;
-
-   } else {
-      return TOO_MANY_TIMERS_ERROR;
-   }
-
-   return id;
-}
-
-/**
-\brief Replace the period of a running timer.
- */
-void  opentimers_setPeriod(opentimer_id_t id,time_type_t timetype,uint32_t newDuration) {
-   if        (timetype==TIME_MS) {
-      opentimers_vars.timersBuf[id].period_ticks      = newDuration*PORT_TICS_PER_MS;
-      opentimers_vars.timersBuf[id].wraps_remaining   = (newDuration*PORT_TICS_PER_MS/MAX_TICKS_IN_SINGLE_CLOCK);//65535=maxValue of uint16_t
-   } else if (timetype==TIME_TICS) {
-      opentimers_vars.timersBuf[id].period_ticks      = newDuration;
-      opentimers_vars.timersBuf[id].wraps_remaining   = (newDuration/MAX_TICKS_IN_SINGLE_CLOCK);//65535=maxValue of uint16_t
-   } else {
-      // this should never happpen!
-      
-      // we can not print from within the drivers. Instead:
-      // blink the error LED
-      leds_error_blink();
-      // reset the board
-      board_reset();
-   }
-   if(opentimers_vars.timersBuf[id].wraps_remaining==0) {
-      if        (timetype==TIME_MS){
-         opentimers_vars.timersBuf[id].ticks_remaining   = newDuration*PORT_TICS_PER_MS;
-      } else if (timetype==TIME_TICS){
-         opentimers_vars.timersBuf[id].ticks_remaining   = newDuration;
-      }
-   } else {
-      opentimers_vars.timersBuf[id].ticks_remaining = MAX_TICKS_IN_SINGLE_CLOCK;
-   }
-}
-
-/**
-\brief Stop a running timer.
-
-Sets the timer to "not running". the system recovers even if this was the next
-timer to expire.
- */
-void opentimers_stop(opentimer_id_t id) {
-   opentimers_vars.timersBuf[id].isrunning=FALSE;
-}
-
-/**
-\brief Restart a stop timer.
-
-Sets the timer to " running".
- */
-void opentimers_restart(opentimer_id_t id) {
-   opentimers_vars.timersBuf[id].isrunning=TRUE;
-}
-
-//=========================== private =========================================
-
-/**
-\brief Function called when the hardware timer expires.
-
-Executed in interrupt mode.
-
-This function maps the expiration event to possibly multiple timers, calls the
-corresponding callback(s), and restarts the hardware timer with the next timer
-to expire.
- */
-void opentimers_timer_callback_task() {
-   
-   opentimer_id_t   id;
-   PORT_TIMER_WIDTH min_timeout;
-   bool             found;
-   
-   // step 1. Identify expired timers
-   for(id=0; id<MAX_NUM_TIMERS; id++) {
-      if (opentimers_vars.timersBuf[id].isrunning==TRUE) {
-
-         if (opentimers_vars.currentTimeout >= opentimers_vars.timersBuf[id].ticks_remaining) {
-            // this timer has expired
-            
-            // check to see if we have completed the whole timer, or we're just wrapping around the max 16bit value
-            if (opentimers_vars.timersBuf[id].wraps_remaining == 0){
-               // declare as so
-               opentimers_vars.timersBuf[id].hasExpired  = TRUE;
-            } else {
-               opentimers_vars.timersBuf[id].wraps_remaining--;
-               if (opentimers_vars.timersBuf[id].wraps_remaining == 0){
-                  //if we have fully wrapped around, then set the remainring ticks to the modulus of the total ticks and the max clock value
-                  opentimers_vars.timersBuf[id].ticks_remaining = (opentimers_vars.timersBuf[id].period_ticks) % MAX_TICKS_IN_SINGLE_CLOCK;
-               } else {
-                  opentimers_vars.timersBuf[id].ticks_remaining = MAX_TICKS_IN_SINGLE_CLOCK;
-               }
-            }
-         } else {
-            // this timer has not expired
-
-            // update its counter
-            opentimers_vars.timersBuf[id].ticks_remaining -= opentimers_vars.currentTimeout;
-         }   
-      }
-   }
-
-   // step 2. call callbacks of expired timers
-   for(id=0; id<MAX_NUM_TIMERS; id++) {
-      if (opentimers_vars.timersBuf[id].hasExpired==TRUE){
-
-         // call the callback
-         opentimers_vars.timersBuf[id].callback(id);
-         opentimers_vars.timersBuf[id].hasExpired     = FALSE;
-
-         // reload the timer, if applicable
-         if (opentimers_vars.timersBuf[id].type==TIMER_PERIODIC) {
-            opentimers_vars.timersBuf[id].wraps_remaining = (opentimers_vars.timersBuf[id].period_ticks/MAX_TICKS_IN_SINGLE_CLOCK);
-            if(opentimers_vars.timersBuf[id].wraps_remaining==0)                                                
-               opentimers_vars.timersBuf[id].ticks_remaining = opentimers_vars.timersBuf[id].period_ticks;
-            else
-               opentimers_vars.timersBuf[id].ticks_remaining = MAX_TICKS_IN_SINGLE_CLOCK;
-         } else {
-            opentimers_vars.timersBuf[id].isrunning   = FALSE;
-         }
-      }
-   }
-
-   // step 3. find the minimum remaining timeout among running timers
-   found = FALSE;
-   for(id=0;id<MAX_NUM_TIMERS;id++) {
-      if (
-            opentimers_vars.timersBuf[id].isrunning==TRUE &&
-            (
-                  found==FALSE
-                  ||
-                  opentimers_vars.timersBuf[id].ticks_remaining < min_timeout
-            )
-      ) {
-         min_timeout    = opentimers_vars.timersBuf[id].ticks_remaining;
-         found          = TRUE;
-      }
-   }
-
-   // step 4. schedule next timeout
-   if (found==TRUE) {
-      // at least one timer pending
-      opentimers_vars.currentTimeout = min_timeout;
-      bsp_timer_scheduleIn(opentimers_vars.currentTimeout);
-   } else {
-      // no more timers pending
-      opentimers_vars.running = FALSE;
-   }
-}
-
-/**
-\brief Function called when the hardware timer expires.
-
-Executed in interrupt mode.
-
-This function maps the expiration event to possibly multiple timers, calls the
-corresponding callback(s), and restarts the hardware timer with the next timer
-to expire.
- */
-void opentimers_timer_callback() {
-   scheduler_push_task(opentimers_timer_callback_task,TASKPRIO_OPENTIMERS);
-}
-
-void opentimers_sleepTimeCompesation(uint16_t sleepTime)
-{
-   opentimer_id_t   id;
-   PORT_TIMER_WIDTH min_timeout;
-   bool             found;
-   
-   //step 1. reCount the ticks_remain after waking up from sleep
-   for(id=0; id<MAX_NUM_TIMERS; id++)
-   {
-     if (opentimers_vars.timersBuf[id].isrunning==TRUE) 
-     {
-       if(opentimers_vars.timersBuf[id].ticks_remaining > sleepTime)
-       {
-         opentimers_vars.timersBuf[id].ticks_remaining -= sleepTime;
-       }
-       else
-       {
-         if(opentimers_vars.timersBuf[id].wraps_remaining > 0)
-         {
-           opentimers_vars.timersBuf[id].wraps_remaining--;
-           opentimers_vars.timersBuf[id].ticks_remaining += (MAX_TICKS_IN_SINGLE_CLOCK - sleepTime);
-         }
-         else
-         {
-           opentimers_vars.timersBuf[id].hasExpired  = TRUE;
-         }
-       }
-     }
-   }
-   
-   // step 2. call callbacks of expired timers
-   for(id=0; id<MAX_NUM_TIMERS; id++) {
-      if (opentimers_vars.timersBuf[id].hasExpired==TRUE){
-
-         // call the callback
-         opentimers_vars.timersBuf[id].callback(id);
-         opentimers_vars.timersBuf[id].hasExpired     = FALSE;
-
-         // reload the timer, if applicable
-         if (opentimers_vars.timersBuf[id].type==TIMER_PERIODIC) {
-            opentimers_vars.timersBuf[id].wraps_remaining   = (opentimers_vars.timersBuf[id].period_ticks/MAX_TICKS_IN_SINGLE_CLOCK);//65535=maxValue of uint16_t
-            //if the number of ticks falls below a 16bit value, use it, otherwise set to max 16bit value
-            if(opentimers_vars.timersBuf[id].wraps_remaining==0)                                                
-               opentimers_vars.timersBuf[id].ticks_remaining   = opentimers_vars.timersBuf[id].period_ticks;
-            else
-               opentimers_vars.timersBuf[id].ticks_remaining = MAX_TICKS_IN_SINGLE_CLOCK;
-
-         } else {
-            opentimers_vars.timersBuf[id].isrunning   = FALSE;
-         }
-      }
-
-   }
-   
-   // step 3. find the minimum remaining timeout among running timers
-   found = FALSE;
-   for(id=0;id<MAX_NUM_TIMERS;id++) {
-      if (
-            opentimers_vars.timersBuf[id].isrunning==TRUE &&
-            (
-                  found==FALSE
-                  ||
-                  opentimers_vars.timersBuf[id].ticks_remaining < min_timeout
-            )
-      ) {
-         min_timeout    = opentimers_vars.timersBuf[id].ticks_remaining;
-         found          = TRUE;
-      }
-   }
-
-   // step 4. schedule next timeout
-   if (found==TRUE) {
-      // at least one timer pending
-      opentimers_vars.currentTimeout = min_timeout;
-      bsp_timer_scheduleIn(opentimers_vars.currentTimeout);
-   } else {
-      // no more timers pending
-      opentimers_vars.running = FALSE;
-   }
-}
-=======
-/**
-\brief Definition of the "opentimers" driver.
-
-This driver uses a single hardware timer, which it virtualizes to support
-at most MAX_NUM_TIMERS timers.
-
-\author Tengfei Chang <tengfei.chang@inria.fr>, April 2017.
- */
-
-#include "opendefs.h"
-#include "opentimers.h"
-#include "sctimer.h"
-#include "leds.h"
-
-//=========================== define ==========================================
-
-//=========================== variables =======================================
-
-opentimers_vars_t opentimers_vars;
-
-//=========================== prototypes ======================================
-
-void  opentimers_timer_callback(void);
-
-//=========================== public ==========================================
-
-/**
-\brief Initialize this module.
-
-Initializes data structures and hardware timer.
- */
-void opentimers_init(void){
-    uint8_t i;
-    // initialize local variables
-    memset(&opentimers_vars,0,sizeof(opentimers_vars_t));
-    for (i=0;i<MAX_NUM_TIMERS;i++){
-        // by default, all timers have the priority of 0xff (lowest priority)
-        opentimers_vars.timersBuf[i].priority = 0xff;
-    }
-    // set callback for sctimer module
-    sctimer_set_callback(opentimers_timer_callback);
-} 
-
-/**
-\brief create a timer by assigning an entry from timer buffer.
-
-create a timer by assigning an Id for the timer.
-
-\returns the id of the timer will be returned
- */
-opentimers_id_t opentimers_create(void){
-    uint8_t id;
-    for (id=0;id<MAX_NUM_TIMERS;id++){
-        if (opentimers_vars.timersBuf[id].isUsed  == FALSE){
-            opentimers_vars.timersBuf[id].isUsed   = TRUE;
-            return id;
-        }
-    }
-    // there is no available buffer for this timer
-    return TOO_MANY_TIMERS_ERROR;
-}
-
-/**
-\brief schedule a period refer to comparing value set last time.
-
-This function will schedule a timer which expires when the timer count reach 
-to current counter + duration.
-
-\param[in] id indicates the timer id
-\param[in] duration indicates the period asked for schedule since last comparing value
-\param[in] uint_type indicates the unit type of this schedule: ticks or ms
-\param[in] timer_type indicates the timer type of this schedule: oneshot or periodic
-\param[in] cb indicates when this scheduled timer fired, call this callback function.
- */
-void opentimers_scheduleIn(opentimers_id_t    id, 
-                           uint32_t           duration,
-                           time_type_t        uint_type, 
-                           timer_type_t       timer_type, 
-                           opentimers_cbt     cb){
-    uint8_t  i;
-    uint8_t  idToSchedule;
-    PORT_TIMER_WIDTH timerGap;
-    PORT_TIMER_WIDTH tempTimerGap;
-    // 1. make sure the timer exist
-    for (i=0;i<MAX_NUM_TIMERS;i++){
-        if (opentimers_vars.timersBuf[i].isUsed && i == id){
-            break;
-        }
-    }
-    if (i==MAX_NUM_TIMERS){
-        // doesn't find the timer
-        return;
-    }
-    
-    opentimers_vars.timersBuf[id].timerType = timer_type;
-    
-    // 2. updat the timer content
-    switch (uint_type){
-    case TIME_MS:
-        opentimers_vars.timersBuf[id].totalTimerPeriod = duration*PORT_TICS_PER_MS;
-        opentimers_vars.timersBuf[id].wraps_remaining  = (uint32_t)(duration*PORT_TICS_PER_MS)/MAX_TICKS_IN_SINGLE_CLOCK;
-        break;
-    case TIME_TICS:
-        opentimers_vars.timersBuf[id].totalTimerPeriod = duration;
-        opentimers_vars.timersBuf[id].wraps_remaining  = (uint32_t)(duration)/MAX_TICKS_IN_SINGLE_CLOCK;
-        break;
-    }
-    
-    if (opentimers_vars.timersBuf[id].wraps_remaining==0){
-        opentimers_vars.timersBuf[id].currentCompareValue = opentimers_vars.timersBuf[id].totalTimerPeriod+sctimer_readCounter();
-    } else {
-        opentimers_vars.timersBuf[id].currentCompareValue = MAX_TICKS_IN_SINGLE_CLOCK+sctimer_readCounter();
-    }
-    
-    opentimers_vars.timersBuf[id].isrunning           = TRUE;
-    opentimers_vars.timersBuf[id].callback            = cb;
-    
-    // 3. find the next timer to fire
-    
-    // only execute update the currenttimeout if I am not inside of ISR or the ISR itself will do this.
-    if (opentimers_vars.insideISR==FALSE){
-        timerGap     = opentimers_vars.timersBuf[0].currentCompareValue-opentimers_vars.lastTimeout;
-        idToSchedule = 0;
-        for (i=1;i<MAX_NUM_TIMERS;i++){
-            if (opentimers_vars.timersBuf[i].isrunning){
-                tempTimerGap = opentimers_vars.timersBuf[i].currentCompareValue-opentimers_vars.lastTimeout;
-                if (tempTimerGap < timerGap){
-                    // if a timer "i" has low priority but has compare value less than 
-                    // candidate timer "idToSchedule" more than TIMERTHRESHOLD ticks, 
-                    // replace candidate timer by this timer "i".
-                    if (opentimers_vars.timersBuf[i].priority > opentimers_vars.timersBuf[idToSchedule].priority){
-                        if (timerGap-tempTimerGap > TIMERTHRESHOLD){
-                            timerGap     = tempTimerGap;
-                            idToSchedule = i;
-                        }
-                    } else {
-                        // a timer "i" has higher priority than candidate timer "idToSchedule" 
-                        // and compare value less than candidate timer replace candidate 
-                        // timer by timer "i".
-                        timerGap     = tempTimerGap;
-                        idToSchedule = i;
-                    }
-                } else {
-                    // if a timer "i" has higher priority than candidate timer "idToSchedule" 
-                    // and its compare value is larger than timer "i" no more than TIMERTHRESHOLD ticks,
-                    // replace candidate timer by timer "i".
-                    if (opentimers_vars.timersBuf[i].priority < opentimers_vars.timersBuf[idToSchedule].priority){
-                        if (tempTimerGap - timerGap < TIMERTHRESHOLD){
-                            timerGap     = tempTimerGap;
-                            idToSchedule = i;
-                        }
-                    }
-                }
-            }
-        }
-        
-        // if I got here, assign the next to be fired timer to given timer
-        opentimers_vars.currentTimeout = opentimers_vars.timersBuf[idToSchedule].currentCompareValue;
-        sctimer_setCompare(opentimers_vars.currentTimeout);
-    }
-    opentimers_vars.running        = TRUE;
-}
-
-/**
-\brief schedule a period refer to given reference.
-
-This function will schedule a timer which expires when the timer count reach 
-to duration + reference. This function will be used in the implementation of slot FSM.
-All timers use this function are ONE_SHOT type timer.
-
-\param[in] id indicates the timer id
-\param[in] duration indicates the period asked for schedule after a given time indicated by reference parameter.
-\param[in] uint_type indicates the unit type of this schedule: ticks or ms
-\param[in] cb indicates when this scheduled timer fired, call this callback function.
- */
-void opentimers_scheduleAbsolute(opentimers_id_t    id, 
-                                 uint32_t           duration, 
-                                 PORT_TIMER_WIDTH   reference , 
-                                 time_type_t        uint_type, 
-                                 opentimers_cbt     cb){
-    uint8_t  i;
-    uint8_t idToSchedule;
-    PORT_TIMER_WIDTH timerGap;
-    PORT_TIMER_WIDTH tempTimerGap;
-    // 1. make sure the timer exist
-    for (i=0;i<MAX_NUM_TIMERS;i++){
-        if (opentimers_vars.timersBuf[i].isUsed && i == id){
-            break;
-        }
-    }
-    if (i==MAX_NUM_TIMERS){
-        // doesn't find the timer
-        return;
-    }
-    
-    // absolute scheduling is for one shot timer
-    opentimers_vars.timersBuf[id].timerType = TIMER_ONESHOT;
-    
-    // 2. updat the timer content
-    switch (uint_type){
-    case TIME_MS:
-        opentimers_vars.timersBuf[id].totalTimerPeriod = duration*PORT_TICS_PER_MS;
-        opentimers_vars.timersBuf[id].wraps_remaining  = (uint32_t)(duration*PORT_TICS_PER_MS)/MAX_TICKS_IN_SINGLE_CLOCK;;
-        break;
-    case TIME_TICS:
-        opentimers_vars.timersBuf[id].totalTimerPeriod = duration;
-        opentimers_vars.timersBuf[id].wraps_remaining  = (uint32_t)duration/MAX_TICKS_IN_SINGLE_CLOCK;
-        break;
-    }
-    
-    if (opentimers_vars.timersBuf[id].wraps_remaining==0){
-        opentimers_vars.timersBuf[id].currentCompareValue = opentimers_vars.timersBuf[id].totalTimerPeriod+reference;
-    } else {
-        opentimers_vars.timersBuf[id].currentCompareValue = MAX_TICKS_IN_SINGLE_CLOCK+reference;
-    }
-
-    opentimers_vars.timersBuf[id].isrunning           = TRUE;
-    opentimers_vars.timersBuf[id].callback            = cb;
-    
-    // 3. find the next timer to fire
-    
-    // only execute update the currenttimeout if I am not inside of ISR or the ISR itself will do this.
-    if (opentimers_vars.insideISR==FALSE){
-        timerGap     = opentimers_vars.timersBuf[0].currentCompareValue-opentimers_vars.lastTimeout;
-        idToSchedule = 0;
-        for (i=1;i<MAX_NUM_TIMERS;i++){
-            if (opentimers_vars.timersBuf[i].isrunning){
-                tempTimerGap = opentimers_vars.timersBuf[i].currentCompareValue-opentimers_vars.lastTimeout;
-                if (tempTimerGap < timerGap){
-                    // if a timer "i" has low priority but has compare value less than 
-                    // candidate timer "idToSchedule" more than TIMERTHRESHOLD ticks, 
-                    // replace candidate timer by this timer "i".
-                    if (opentimers_vars.timersBuf[i].priority > opentimers_vars.timersBuf[idToSchedule].priority){
-                        if (timerGap-tempTimerGap > TIMERTHRESHOLD){
-                            timerGap     = tempTimerGap;
-                            idToSchedule = i;
-                        }
-                    } else {
-                        // a timer "i" has higher priority than candidate timer "idToSchedule" 
-                        // and compare value less than candidate timer replace candidate 
-                        // timer by timer "i".
-                        timerGap     = tempTimerGap;
-                        idToSchedule = i;
-                    }
-                } else {
-                    // if a timer "i" has higher priority than candidate timer "idToSchedule" 
-                    // and its compare value is larger than timer "i" no more than TIMERTHRESHOLD ticks,
-                    // replace candidate timer by timer "i".
-                    if (opentimers_vars.timersBuf[i].priority < opentimers_vars.timersBuf[idToSchedule].priority){
-                        if (tempTimerGap - timerGap < TIMERTHRESHOLD){
-                            timerGap     = tempTimerGap;
-                            idToSchedule = i;
-                        }
-                    }
-                }
-            }
-        }
-        
-        // if I got here, assign the next to be fired timer to given timer
-        opentimers_vars.currentTimeout = opentimers_vars.timersBuf[idToSchedule].currentCompareValue;
-        sctimer_setCompare(opentimers_vars.currentTimeout);
-    }
-    opentimers_vars.running        = TRUE;
-}
-
-/**
-\brief cancel a running timer.
-
-This function disable the timer temperally by removing its callback and marking
-isrunning as false. The timer may be recover later.
-
-\param[in] id the timer id
- */
-void opentimers_cancel(opentimers_id_t id){
-    opentimers_vars.timersBuf[id].isrunning = FALSE;
-    opentimers_vars.timersBuf[id].callback  = NULL;
-}
-
-/**
-\brief destroy a stored timer.
-
-Reset the whole entry of given timer including the id.
-
-\param[in] id the timer id
-
-\returns False if the given can't be found or return Success
- */
-bool opentimers_destroy(opentimers_id_t id){
-    if (id<MAX_NUM_TIMERS){
-        memset(&opentimers_vars.timersBuf[id],0,sizeof(opentimers_t));
-        return TRUE;
-    } else {
-        return FALSE;
-    }
-}
-
-/**
-\brief get the current counter value of sctimer.
-
-\returns the current counter value.
- */
-PORT_TIMER_WIDTH opentimers_getValue(void){
-    return sctimer_readCounter();
-}
-
-/**
-\brief get the currentTimeout variable of opentimer2.
-
-\returns currentTimeout.
- */
-PORT_TIMER_WIDTH opentimers_getCurrentTimeout(void){
-    return opentimers_vars.currentTimeout;
-}
-
-/**
-\brief is the given timer running?
-
-\returns isRunning variable.
- */
-bool opentimers_isRunning(opentimers_id_t id){
-    return opentimers_vars.timersBuf[id].isrunning;
-}
-
-
-/**
-\brief set the priority of given timer
-
-\param[in] id indicates the timer to be assigned.
-\param[in] priority indicates the priority of given timer.
- */
-void opentimers_setPriority(opentimers_id_t id, uint8_t priority){
-    if (opentimers_vars.timersBuf[id].isUsed  == TRUE){
-        opentimers_vars.timersBuf[id].priority = priority;
-    } else {
-        // the given timer is not used, do nothing.
-    }
-}
-
-// ========================== callback ========================================
-
-/**
-\brief this is the callback function of opentimer2.
-
-This function is called when sctimer interrupt happens. The function looks the 
-whole timer buffer and find out the correct timer responding to the interrupt
-and call the callback recorded for that timer.
- */
-void opentimers_timer_callback(void){
-    uint8_t i;
-    uint8_t j;
-    uint8_t idToCallCB;
-    uint8_t idToSchedule;
-    PORT_TIMER_WIDTH timerGap;
-    PORT_TIMER_WIDTH tempTimerGap;
-    PORT_TIMER_WIDTH tempLastTimeout = opentimers_vars.currentTimeout;
-    // 1. find the expired timer
-    for (i=0;i<MAX_NUM_TIMERS;i++){
-        if (opentimers_vars.timersBuf[i].isrunning==TRUE){
-            // all timers in the past within TIMERTHRESHOLD ticks
-            // (probably with low priority) will mared as Expired.
-            if (opentimers_vars.currentTimeout-opentimers_vars.timersBuf[i].currentCompareValue <= TIMERTHRESHOLD){
-                // this timer expired, mark as expired
-                opentimers_vars.timersBuf[i].hasExpired = TRUE;
-                // find the fired timer who has the smallest currentTimeout as last Timeout
-                if (tempLastTimeout>opentimers_vars.timersBuf[i].currentCompareValue){
-                    tempLastTimeout = opentimers_vars.timersBuf[i].currentCompareValue;
-                }
-            }
-        }
-    }
-    
-    // update lastTimeout
-    opentimers_vars.lastTimeout                               = tempLastTimeout;
-    
-    // 2. call the callback of expired timers
-    opentimers_vars.insideISR = TRUE;
-    
-    idToCallCB = TOO_MANY_TIMERS_ERROR;
-    // find out the timer expired with highest priority 
-    for (j=0;j<MAX_NUM_TIMERS;j++){
-        if (opentimers_vars.timersBuf[j].hasExpired == TRUE){
-            if (idToCallCB==TOO_MANY_TIMERS_ERROR){
-                idToCallCB = j;
-            } else {
-                if (opentimers_vars.timersBuf[j].priority<opentimers_vars.timersBuf[idToCallCB].priority){
-                    idToCallCB = j;
-                }
-            }
-        }
-    }
-    if (idToCallCB==TOO_MANY_TIMERS_ERROR){
-        // no more timer expired
-    } else {
-        // call all timers expired having the same priority with timer idToCallCB
-        for (j=0;j<MAX_NUM_TIMERS;j++){
-            if (
-                opentimers_vars.timersBuf[j].hasExpired == TRUE &&
-                opentimers_vars.timersBuf[j].priority   == opentimers_vars.timersBuf[idToCallCB].priority
-            ){
-                opentimers_vars.timersBuf[j].lastCompareValue    = opentimers_vars.timersBuf[j].currentCompareValue;
-                if (opentimers_vars.timersBuf[j].wraps_remaining==0){
-                    opentimers_vars.timersBuf[j].isrunning           = FALSE;
-                    opentimers_vars.timersBuf[j].hasExpired          = FALSE;
-                    opentimers_vars.timersBuf[j].callback(j);
-                    if (opentimers_vars.timersBuf[j].timerType==TIMER_PERIODIC){
-                        opentimers_scheduleIn(j,
-                                              opentimers_vars.timersBuf[j].totalTimerPeriod,
-                                              TIME_TICS,
-                                              TIMER_PERIODIC,
-                                              opentimers_vars.timersBuf[j].callback
-                        );
-                    }
-                } else {
-                    opentimers_vars.timersBuf[j].wraps_remaining--;
-                    if (opentimers_vars.timersBuf[j].wraps_remaining == 0){
-                        opentimers_vars.timersBuf[j].currentCompareValue = (opentimers_vars.timersBuf[j].totalTimerPeriod+opentimers_vars.timersBuf[j].lastCompareValue) & MAX_TICKS_IN_SINGLE_CLOCK;
-                    } else {
-                        opentimers_vars.timersBuf[j].currentCompareValue = opentimers_vars.timersBuf[j].lastCompareValue + MAX_TICKS_IN_SINGLE_CLOCK;
-                    }
-                    opentimers_vars.timersBuf[j].hasExpired          = FALSE;
-                }
-            }
-        }
-    }
-    opentimers_vars.insideISR = FALSE;
-      
-    // 3. find the next timer to be fired
-    timerGap     = opentimers_vars.timersBuf[0].currentCompareValue+opentimers_vars.timersBuf[0].wraps_remaining*MAX_TICKS_IN_SINGLE_CLOCK-opentimers_vars.lastTimeout;
-    idToSchedule = 0;
-    for (i=1;i<MAX_NUM_TIMERS;i++){
-        if (opentimers_vars.timersBuf[i].isrunning){
-            tempTimerGap = opentimers_vars.timersBuf[i].currentCompareValue-opentimers_vars.lastTimeout;
-            if (tempTimerGap < timerGap){
-                // if a timer "i" has low priority but has compare value less than 
-                // candidate timer "idToSchedule" more than TIMERTHRESHOLD ticks, 
-                // replace candidate timer by this timer "i".
-                if (opentimers_vars.timersBuf[i].priority > opentimers_vars.timersBuf[idToSchedule].priority){
-                    if (timerGap-tempTimerGap > TIMERTHRESHOLD){
-                        timerGap     = tempTimerGap;
-                        idToSchedule = i;
-                    }
-                } else {
-                    // a timer "i" has higher priority than candidate timer "idToSchedule" 
-                    // and compare value less than candidate timer replace candidate 
-                    // timer by timer "i".
-                    timerGap     = tempTimerGap;
-                    idToSchedule = i;
-                }
-            } else {
-                // if a timer "i" has higher priority than candidate timer "idToSchedule" 
-                // and its compare value is larger than timer "i" no more than TIMERTHRESHOLD ticks,
-                // replace candidate timer by timer "i".
-                if (opentimers_vars.timersBuf[i].priority < opentimers_vars.timersBuf[idToSchedule].priority){
-                    if (tempTimerGap - timerGap < TIMERTHRESHOLD){
-                        timerGap     = tempTimerGap;
-                        idToSchedule = i;
-                    }
-                }
-            }
-        }
-    }
-    
-    // 4. reschedule the timer
-    opentimers_vars.currentTimeout = opentimers_vars.timersBuf[idToSchedule].currentCompareValue;
-    opentimers_vars.lastCompare[opentimers_vars.index] = opentimers_vars.currentTimeout;
-    opentimers_vars.index = (opentimers_vars.index+1)&0x0F;
-    sctimer_setCompare(opentimers_vars.currentTimeout);
-    opentimers_vars.running        = TRUE;
-}
->>>>>>> 4ff2d4f6
+/**
+\brief Definition of the "opentimers" driver.
+
+This driver uses a single hardware timer, which it virtualizes to support
+at most MAX_NUM_TIMERS timers.
+
+\author Tengfei Chang <tengfei.chang@inria.fr>, April 2017.
+ */
+
+#include "opendefs.h"
+#include "opentimers.h"
+#include "sctimer.h"
+#include "leds.h"
+
+//=========================== define ==========================================
+
+//=========================== variables =======================================
+
+opentimers_vars_t opentimers_vars;
+
+//=========================== prototypes ======================================
+
+void  opentimers_timer_callback(void);
+
+//=========================== public ==========================================
+
+/**
+\brief Initialize this module.
+
+Initializes data structures and hardware timer.
+ */
+void opentimers_init(void){
+    uint8_t i;
+    // initialize local variables
+    memset(&opentimers_vars,0,sizeof(opentimers_vars_t));
+    for (i=0;i<MAX_NUM_TIMERS;i++){
+        // by default, all timers have the priority of 0xff (lowest priority)
+        opentimers_vars.timersBuf[i].priority = 0xff;
+    }
+    // set callback for sctimer module
+    sctimer_set_callback(opentimers_timer_callback);
+} 
+
+/**
+\brief create a timer by assigning an entry from timer buffer.
+
+create a timer by assigning an Id for the timer.
+
+\returns the id of the timer will be returned
+ */
+opentimers_id_t opentimers_create(void){
+    uint8_t id;
+    for (id=0;id<MAX_NUM_TIMERS;id++){
+        if (opentimers_vars.timersBuf[id].isUsed  == FALSE){
+            opentimers_vars.timersBuf[id].isUsed   = TRUE;
+            return id;
+        }
+    }
+    // there is no available buffer for this timer
+    return TOO_MANY_TIMERS_ERROR;
+}
+
+/**
+\brief schedule a period refer to comparing value set last time.
+
+This function will schedule a timer which expires when the timer count reach 
+to current counter + duration.
+
+\param[in] id indicates the timer id
+\param[in] duration indicates the period asked for schedule since last comparing value
+\param[in] uint_type indicates the unit type of this schedule: ticks or ms
+\param[in] timer_type indicates the timer type of this schedule: oneshot or periodic
+\param[in] cb indicates when this scheduled timer fired, call this callback function.
+ */
+void opentimers_scheduleIn(opentimers_id_t    id, 
+                           uint32_t           duration,
+                           time_type_t        uint_type, 
+                           timer_type_t       timer_type, 
+                           opentimers_cbt     cb){
+    uint8_t  i;
+    uint8_t  idToSchedule;
+    PORT_TIMER_WIDTH timerGap;
+    PORT_TIMER_WIDTH tempTimerGap;
+    // 1. make sure the timer exist
+    for (i=0;i<MAX_NUM_TIMERS;i++){
+        if (opentimers_vars.timersBuf[i].isUsed && i == id){
+            break;
+        }
+    }
+    if (i==MAX_NUM_TIMERS){
+        // doesn't find the timer
+        return;
+    }
+    
+    opentimers_vars.timersBuf[id].timerType = timer_type;
+    
+    // 2. updat the timer content
+    switch (uint_type){
+    case TIME_MS:
+        opentimers_vars.timersBuf[id].totalTimerPeriod = duration*PORT_TICS_PER_MS;
+        opentimers_vars.timersBuf[id].wraps_remaining  = (uint32_t)(duration*PORT_TICS_PER_MS)/MAX_TICKS_IN_SINGLE_CLOCK;
+        break;
+    case TIME_TICS:
+        opentimers_vars.timersBuf[id].totalTimerPeriod = duration;
+        opentimers_vars.timersBuf[id].wraps_remaining  = (uint32_t)(duration)/MAX_TICKS_IN_SINGLE_CLOCK;
+        break;
+    }
+    
+    if (opentimers_vars.timersBuf[id].wraps_remaining==0){
+        opentimers_vars.timersBuf[id].currentCompareValue = opentimers_vars.timersBuf[id].totalTimerPeriod+sctimer_readCounter();
+    } else {
+        opentimers_vars.timersBuf[id].currentCompareValue = MAX_TICKS_IN_SINGLE_CLOCK+sctimer_readCounter();
+    }
+    
+    opentimers_vars.timersBuf[id].isrunning           = TRUE;
+    opentimers_vars.timersBuf[id].callback            = cb;
+    
+    // 3. find the next timer to fire
+    
+    // only execute update the currenttimeout if I am not inside of ISR or the ISR itself will do this.
+    if (opentimers_vars.insideISR==FALSE){
+        timerGap     = opentimers_vars.timersBuf[0].currentCompareValue-opentimers_vars.lastTimeout;
+        idToSchedule = 0;
+        for (i=1;i<MAX_NUM_TIMERS;i++){
+            if (opentimers_vars.timersBuf[i].isrunning){
+                tempTimerGap = opentimers_vars.timersBuf[i].currentCompareValue-opentimers_vars.lastTimeout;
+                if (tempTimerGap < timerGap){
+                    // if a timer "i" has low priority but has compare value less than 
+                    // candidate timer "idToSchedule" more than TIMERTHRESHOLD ticks, 
+                    // replace candidate timer by this timer "i".
+                    if (opentimers_vars.timersBuf[i].priority > opentimers_vars.timersBuf[idToSchedule].priority){
+                        if (timerGap-tempTimerGap > TIMERTHRESHOLD){
+                            timerGap     = tempTimerGap;
+                            idToSchedule = i;
+                        }
+                    } else {
+                        // a timer "i" has higher priority than candidate timer "idToSchedule" 
+                        // and compare value less than candidate timer replace candidate 
+                        // timer by timer "i".
+                        timerGap     = tempTimerGap;
+                        idToSchedule = i;
+                    }
+                } else {
+                    // if a timer "i" has higher priority than candidate timer "idToSchedule" 
+                    // and its compare value is larger than timer "i" no more than TIMERTHRESHOLD ticks,
+                    // replace candidate timer by timer "i".
+                    if (opentimers_vars.timersBuf[i].priority < opentimers_vars.timersBuf[idToSchedule].priority){
+                        if (tempTimerGap - timerGap < TIMERTHRESHOLD){
+                            timerGap     = tempTimerGap;
+                            idToSchedule = i;
+                        }
+                    }
+                }
+            }
+        }
+        
+        // if I got here, assign the next to be fired timer to given timer
+        opentimers_vars.currentTimeout = opentimers_vars.timersBuf[idToSchedule].currentCompareValue;
+        sctimer_setCompare(opentimers_vars.currentTimeout);
+    }
+    opentimers_vars.running        = TRUE;
+}
+
+/**
+\brief schedule a period refer to given reference.
+
+This function will schedule a timer which expires when the timer count reach 
+to duration + reference. This function will be used in the implementation of slot FSM.
+All timers use this function are ONE_SHOT type timer.
+
+\param[in] id indicates the timer id
+\param[in] duration indicates the period asked for schedule after a given time indicated by reference parameter.
+\param[in] uint_type indicates the unit type of this schedule: ticks or ms
+\param[in] cb indicates when this scheduled timer fired, call this callback function.
+ */
+void opentimers_scheduleAbsolute(opentimers_id_t    id, 
+                                 uint32_t           duration, 
+                                 PORT_TIMER_WIDTH   reference , 
+                                 time_type_t        uint_type, 
+                                 opentimers_cbt     cb){
+    uint8_t  i;
+    uint8_t idToSchedule;
+    PORT_TIMER_WIDTH timerGap;
+    PORT_TIMER_WIDTH tempTimerGap;
+    // 1. make sure the timer exist
+    for (i=0;i<MAX_NUM_TIMERS;i++){
+        if (opentimers_vars.timersBuf[i].isUsed && i == id){
+            break;
+        }
+    }
+    if (i==MAX_NUM_TIMERS){
+        // doesn't find the timer
+        return;
+    }
+    
+    // absolute scheduling is for one shot timer
+    opentimers_vars.timersBuf[id].timerType = TIMER_ONESHOT;
+    
+    // 2. updat the timer content
+    switch (uint_type){
+    case TIME_MS:
+        opentimers_vars.timersBuf[id].totalTimerPeriod = duration*PORT_TICS_PER_MS;
+        opentimers_vars.timersBuf[id].wraps_remaining  = (uint32_t)(duration*PORT_TICS_PER_MS)/MAX_TICKS_IN_SINGLE_CLOCK;;
+        break;
+    case TIME_TICS:
+        opentimers_vars.timersBuf[id].totalTimerPeriod = duration;
+        opentimers_vars.timersBuf[id].wraps_remaining  = (uint32_t)duration/MAX_TICKS_IN_SINGLE_CLOCK;
+        break;
+    }
+    
+    if (opentimers_vars.timersBuf[id].wraps_remaining==0){
+        opentimers_vars.timersBuf[id].currentCompareValue = opentimers_vars.timersBuf[id].totalTimerPeriod+reference;
+    } else {
+        opentimers_vars.timersBuf[id].currentCompareValue = MAX_TICKS_IN_SINGLE_CLOCK+reference;
+    }
+
+    opentimers_vars.timersBuf[id].isrunning           = TRUE;
+    opentimers_vars.timersBuf[id].callback            = cb;
+    
+    // 3. find the next timer to fire
+    
+    // only execute update the currenttimeout if I am not inside of ISR or the ISR itself will do this.
+    if (opentimers_vars.insideISR==FALSE){
+        timerGap     = opentimers_vars.timersBuf[0].currentCompareValue-opentimers_vars.lastTimeout;
+        idToSchedule = 0;
+        for (i=1;i<MAX_NUM_TIMERS;i++){
+            if (opentimers_vars.timersBuf[i].isrunning){
+                tempTimerGap = opentimers_vars.timersBuf[i].currentCompareValue-opentimers_vars.lastTimeout;
+                if (tempTimerGap < timerGap){
+                    // if a timer "i" has low priority but has compare value less than 
+                    // candidate timer "idToSchedule" more than TIMERTHRESHOLD ticks, 
+                    // replace candidate timer by this timer "i".
+                    if (opentimers_vars.timersBuf[i].priority > opentimers_vars.timersBuf[idToSchedule].priority){
+                        if (timerGap-tempTimerGap > TIMERTHRESHOLD){
+                            timerGap     = tempTimerGap;
+                            idToSchedule = i;
+                        }
+                    } else {
+                        // a timer "i" has higher priority than candidate timer "idToSchedule" 
+                        // and compare value less than candidate timer replace candidate 
+                        // timer by timer "i".
+                        timerGap     = tempTimerGap;
+                        idToSchedule = i;
+                    }
+                } else {
+                    // if a timer "i" has higher priority than candidate timer "idToSchedule" 
+                    // and its compare value is larger than timer "i" no more than TIMERTHRESHOLD ticks,
+                    // replace candidate timer by timer "i".
+                    if (opentimers_vars.timersBuf[i].priority < opentimers_vars.timersBuf[idToSchedule].priority){
+                        if (tempTimerGap - timerGap < TIMERTHRESHOLD){
+                            timerGap     = tempTimerGap;
+                            idToSchedule = i;
+                        }
+                    }
+                }
+            }
+        }
+        
+        // if I got here, assign the next to be fired timer to given timer
+        opentimers_vars.currentTimeout = opentimers_vars.timersBuf[idToSchedule].currentCompareValue;
+        sctimer_setCompare(opentimers_vars.currentTimeout);
+    }
+    opentimers_vars.running        = TRUE;
+}
+
+/**
+\brief cancel a running timer.
+
+This function disable the timer temperally by removing its callback and marking
+isrunning as false. The timer may be recover later.
+
+\param[in] id the timer id
+ */
+void opentimers_cancel(opentimers_id_t id){
+    opentimers_vars.timersBuf[id].isrunning = FALSE;
+    opentimers_vars.timersBuf[id].callback  = NULL;
+}
+
+/**
+\brief destroy a stored timer.
+
+Reset the whole entry of given timer including the id.
+
+\param[in] id the timer id
+
+\returns False if the given can't be found or return Success
+ */
+bool opentimers_destroy(opentimers_id_t id){
+    if (id<MAX_NUM_TIMERS){
+        memset(&opentimers_vars.timersBuf[id],0,sizeof(opentimers_t));
+        return TRUE;
+    } else {
+        return FALSE;
+    }
+}
+
+/**
+\brief get the current counter value of sctimer.
+
+\returns the current counter value.
+ */
+PORT_TIMER_WIDTH opentimers_getValue(void){
+    return sctimer_readCounter();
+}
+
+/**
+\brief get the currentTimeout variable of opentimer2.
+
+\returns currentTimeout.
+ */
+PORT_TIMER_WIDTH opentimers_getCurrentTimeout(void){
+    return opentimers_vars.currentTimeout;
+}
+
+/**
+\brief is the given timer running?
+
+\returns isRunning variable.
+ */
+bool opentimers_isRunning(opentimers_id_t id){
+    return opentimers_vars.timersBuf[id].isrunning;
+}
+
+
+/**
+\brief set the priority of given timer
+
+\param[in] id indicates the timer to be assigned.
+\param[in] priority indicates the priority of given timer.
+ */
+void opentimers_setPriority(opentimers_id_t id, uint8_t priority){
+    if (opentimers_vars.timersBuf[id].isUsed  == TRUE){
+        opentimers_vars.timersBuf[id].priority = priority;
+    } else {
+        // the given timer is not used, do nothing.
+    }
+}
+
+// ========================== callback ========================================
+
+/**
+\brief this is the callback function of opentimer2.
+
+This function is called when sctimer interrupt happens. The function looks the 
+whole timer buffer and find out the correct timer responding to the interrupt
+and call the callback recorded for that timer.
+ */
+void opentimers_timer_callback(void){
+    uint8_t i;
+    uint8_t j;
+    uint8_t idToCallCB;
+    uint8_t idToSchedule;
+    PORT_TIMER_WIDTH timerGap;
+    PORT_TIMER_WIDTH tempTimerGap;
+    PORT_TIMER_WIDTH tempLastTimeout = opentimers_vars.currentTimeout;
+    // 1. find the expired timer
+    for (i=0;i<MAX_NUM_TIMERS;i++){
+        if (opentimers_vars.timersBuf[i].isrunning==TRUE){
+            // all timers in the past within TIMERTHRESHOLD ticks
+            // (probably with low priority) will mared as Expired.
+            if (opentimers_vars.currentTimeout-opentimers_vars.timersBuf[i].currentCompareValue <= TIMERTHRESHOLD){
+                // this timer expired, mark as expired
+                opentimers_vars.timersBuf[i].hasExpired = TRUE;
+                // find the fired timer who has the smallest currentTimeout as last Timeout
+                if (tempLastTimeout>opentimers_vars.timersBuf[i].currentCompareValue){
+                    tempLastTimeout = opentimers_vars.timersBuf[i].currentCompareValue;
+                }
+            }
+        }
+    }
+    
+    // update lastTimeout
+    opentimers_vars.lastTimeout                               = tempLastTimeout;
+    
+    // 2. call the callback of expired timers
+    opentimers_vars.insideISR = TRUE;
+    
+    idToCallCB = TOO_MANY_TIMERS_ERROR;
+    // find out the timer expired with highest priority 
+    for (j=0;j<MAX_NUM_TIMERS;j++){
+        if (opentimers_vars.timersBuf[j].hasExpired == TRUE){
+            if (idToCallCB==TOO_MANY_TIMERS_ERROR){
+                idToCallCB = j;
+            } else {
+                if (opentimers_vars.timersBuf[j].priority<opentimers_vars.timersBuf[idToCallCB].priority){
+                    idToCallCB = j;
+                }
+            }
+        }
+    }
+    if (idToCallCB==TOO_MANY_TIMERS_ERROR){
+        // no more timer expired
+    } else {
+        // call all timers expired having the same priority with timer idToCallCB
+        for (j=0;j<MAX_NUM_TIMERS;j++){
+            if (
+                opentimers_vars.timersBuf[j].hasExpired == TRUE &&
+                opentimers_vars.timersBuf[j].priority   == opentimers_vars.timersBuf[idToCallCB].priority
+            ){
+                opentimers_vars.timersBuf[j].lastCompareValue    = opentimers_vars.timersBuf[j].currentCompareValue;
+                if (opentimers_vars.timersBuf[j].wraps_remaining==0){
+                    opentimers_vars.timersBuf[j].isrunning           = FALSE;
+                    opentimers_vars.timersBuf[j].hasExpired          = FALSE;
+                    opentimers_vars.timersBuf[j].callback(j);
+                    if (opentimers_vars.timersBuf[j].timerType==TIMER_PERIODIC){
+                        opentimers_scheduleIn(j,
+                                              opentimers_vars.timersBuf[j].totalTimerPeriod,
+                                              TIME_TICS,
+                                              TIMER_PERIODIC,
+                                              opentimers_vars.timersBuf[j].callback
+                        );
+                    }
+                } else {
+                    opentimers_vars.timersBuf[j].wraps_remaining--;
+                    if (opentimers_vars.timersBuf[j].wraps_remaining == 0){
+                        opentimers_vars.timersBuf[j].currentCompareValue = (opentimers_vars.timersBuf[j].totalTimerPeriod+opentimers_vars.timersBuf[j].lastCompareValue) & MAX_TICKS_IN_SINGLE_CLOCK;
+                    } else {
+                        opentimers_vars.timersBuf[j].currentCompareValue = opentimers_vars.timersBuf[j].lastCompareValue + MAX_TICKS_IN_SINGLE_CLOCK;
+                    }
+                    opentimers_vars.timersBuf[j].hasExpired          = FALSE;
+                }
+            }
+        }
+    }
+    opentimers_vars.insideISR = FALSE;
+      
+    // 3. find the next timer to be fired
+    timerGap     = opentimers_vars.timersBuf[0].currentCompareValue+opentimers_vars.timersBuf[0].wraps_remaining*MAX_TICKS_IN_SINGLE_CLOCK-opentimers_vars.lastTimeout;
+    idToSchedule = 0;
+    for (i=1;i<MAX_NUM_TIMERS;i++){
+        if (opentimers_vars.timersBuf[i].isrunning){
+            tempTimerGap = opentimers_vars.timersBuf[i].currentCompareValue-opentimers_vars.lastTimeout;
+            if (tempTimerGap < timerGap){
+                // if a timer "i" has low priority but has compare value less than 
+                // candidate timer "idToSchedule" more than TIMERTHRESHOLD ticks, 
+                // replace candidate timer by this timer "i".
+                if (opentimers_vars.timersBuf[i].priority > opentimers_vars.timersBuf[idToSchedule].priority){
+                    if (timerGap-tempTimerGap > TIMERTHRESHOLD){
+                        timerGap     = tempTimerGap;
+                        idToSchedule = i;
+                    }
+                } else {
+                    // a timer "i" has higher priority than candidate timer "idToSchedule" 
+                    // and compare value less than candidate timer replace candidate 
+                    // timer by timer "i".
+                    timerGap     = tempTimerGap;
+                    idToSchedule = i;
+                }
+            } else {
+                // if a timer "i" has higher priority than candidate timer "idToSchedule" 
+                // and its compare value is larger than timer "i" no more than TIMERTHRESHOLD ticks,
+                // replace candidate timer by timer "i".
+                if (opentimers_vars.timersBuf[i].priority < opentimers_vars.timersBuf[idToSchedule].priority){
+                    if (tempTimerGap - timerGap < TIMERTHRESHOLD){
+                        timerGap     = tempTimerGap;
+                        idToSchedule = i;
+                    }
+                }
+            }
+        }
+    }
+    
+    // 4. reschedule the timer
+    opentimers_vars.currentTimeout = opentimers_vars.timersBuf[idToSchedule].currentCompareValue;
+    opentimers_vars.lastCompare[opentimers_vars.index] = opentimers_vars.currentTimeout;
+    opentimers_vars.index = (opentimers_vars.index+1)&0x0F;
+    sctimer_setCompare(opentimers_vars.currentTimeout);
+    opentimers_vars.running        = TRUE;
+}